// pmm-managed
// Copyright (C) 2017 Percona LLC
//
// This program is free software: you can redistribute it and/or modify
// it under the terms of the GNU Affero General Public License as published by
// the Free Software Foundation, either version 3 of the License, or
// (at your option) any later version.
//
// This program is distributed in the hope that it will be useful,
// but WITHOUT ANY WARRANTY; without even the implied warranty of
// MERCHANTABILITY or FITNESS FOR A PARTICULAR PURPOSE. See the
// GNU Affero General Public License for more details.
//
// You should have received a copy of the GNU Affero General Public License
// along with this program. If not, see <https://www.gnu.org/licenses/>.

package models

import (
	"github.com/google/uuid"
	"github.com/pkg/errors"
	"google.golang.org/grpc/codes"
	"google.golang.org/grpc/status"
	"gopkg.in/reform.v1"
)

func checkUniqueBackupLocationID(q *reform.Querier, id string) error {
	if id == "" {
		panic("empty Location ID")
	}

	location := &BackupLocation{ID: id}
	switch err := q.Reload(location); err {
	case nil:
		return status.Errorf(codes.AlreadyExists, "Location with ID %q already exists.", id)
	case reform.ErrNoRows:
		return nil
	default:
		return errors.WithStack(err)
	}
}

func checkUniqueBackupLocationName(q *reform.Querier, name string) error {
	if name == "" {
		panic("empty Location Name")
	}

	var location BackupLocation
	switch err := q.FindOneTo(&location, "name", name); err {
	case nil:
		return status.Errorf(codes.AlreadyExists, "Location with name %q already exists.", name)
	case reform.ErrNoRows:
		return nil
	default:
		return errors.WithStack(err)
	}
}

func checkPMMServerLocationConfig(c *PMMServerLocationConfig) error {
	if c == nil {
		return status.Error(codes.InvalidArgument, "PMM server location config is empty.")
	}
	if c.Path == "" {
		return status.Error(codes.InvalidArgument, "PMM server config path field is empty.")
	}
	return nil
}

func checkPMMClientLocationConfig(c *PMMClientLocationConfig) error {
	if c == nil {
		return status.Error(codes.InvalidArgument, "PMM client location config is empty.")
	}
	if c.Path == "" {
		return status.Error(codes.InvalidArgument, "PMM client config path field is empty.")
	}
	return nil
}

func checkS3Config(c *S3LocationConfig) error {
	if c == nil {
		return status.Error(codes.InvalidArgument, "S3 location config is empty.")
	}

	if c.Endpoint == "" {
		return status.Error(codes.InvalidArgument, "S3 endpoint field is empty.")
	}

	if c.AccessKey == "" {
		return status.Error(codes.InvalidArgument, "S3 accessKey field is empty.")
	}

	if c.SecretKey == "" {
		return status.Error(codes.InvalidArgument, "S3 secretKey field is empty.")
	}

	return nil
}

// FindBackupLocations returns saved backup locations configuration.
func FindBackupLocations(q *reform.Querier) ([]*BackupLocation, error) {
	rows, err := q.SelectAllFrom(BackupLocationTable, "")
	if err != nil {
		return nil, errors.Wrap(err, "failed to select backup locations")
	}

	locations := make([]*BackupLocation, len(rows))
	for i, s := range rows {
		locations[i] = s.(*BackupLocation)
	}

	return locations, nil
}

// FindBackupLocationByID finds a Backup Location by its ID.
func FindBackupLocationByID(q *reform.Querier, id string) (*BackupLocation, error) {
	if id == "" {
		return nil, status.Error(codes.InvalidArgument, "Empty Location ID.")
	}

	location := &BackupLocation{ID: id}
	switch err := q.Reload(location); err {
	case nil:
		return location, nil
	case reform.ErrNoRows:
		return nil, status.Errorf(codes.NotFound, "Backup location with ID %q not found.", id)
	default:
		return nil, errors.WithStack(err)
	}
}

<<<<<<< HEAD
=======
// BackupLocationConfig groups all backup locations configs.
type BackupLocationConfig struct {
	PMMClientConfig *PMMClientLocationConfig
	PMMServerConfig *PMMServerLocationConfig
	S3Config        *S3LocationConfig
}

// Validate checks if there is exactly one config with required fields and returns if config is set.
func (c BackupLocationConfig) Validate() (bool, error) {
	var err error
	configCount := 0
	if c.S3Config != nil {
		configCount++
		err = checkS3Config(c.S3Config)
	}

	if c.PMMServerConfig != nil {
		configCount++
		err = checkPMMServerLocationConfig(c.PMMServerConfig)
	}

	if c.PMMClientConfig != nil {
		configCount++
		err = checkPMMClientLocationConfig(c.PMMClientConfig)
	}

	if configCount > 1 {
		return false, status.Error(codes.InvalidArgument, "Only one config is allowed.")
	}

	return configCount == 1, err
}

// FillLocationConfig fills provided location according to backup config.
func (c BackupLocationConfig) FillLocationConfig(location *BackupLocation) {
	location.Type = ""
	location.PMMClientConfig = nil
	location.PMMServerConfig = nil
	location.S3Config = nil

	switch {
	case c.S3Config != nil:
		location.Type = S3BackupLocationType
		location.S3Config = c.S3Config

	case c.PMMServerConfig != nil:
		location.Type = PMMServerBackupLocationType
		location.PMMServerConfig = c.PMMServerConfig

	case c.PMMClientConfig != nil:
		location.Type = PMMClientBackupLocationType
		location.PMMClientConfig = c.PMMClientConfig
	}
}

>>>>>>> 7095c82d
// CreateBackupLocationParams are params for creating new backup location.
type CreateBackupLocationParams struct {
	Name        string
	Description string

	BackupLocationConfig
}

// CreateBackupLocation creates backup location.
func CreateBackupLocation(q *reform.Querier, params CreateBackupLocationParams) (*BackupLocation, error) {
	configSet, err := params.Validate()
	if err != nil {
		return nil, err
	}

	if !configSet {
		return nil, status.Error(codes.InvalidArgument, "Missing location config.")
	}

	id := "/location_id/" + uuid.New().String()

	if err := checkUniqueBackupLocationID(q, id); err != nil {
		return nil, err
	}

	if err := checkUniqueBackupLocationName(q, params.Name); err != nil {
		return nil, err
	}

	row := &BackupLocation{
		ID:          id,
		Name:        params.Name,
		Description: params.Description,
	}

	params.FillLocationConfig(row)

	if err := q.Insert(row); err != nil {
		return nil, errors.Wrap(err, "failed to create backup location")
	}

	return row, nil
}

// ChangeBackupLocationParams are params for updating existing backup location.
type ChangeBackupLocationParams struct {
	Name        string
	Description string

	BackupLocationConfig
}

// ChangeBackupLocation updates existing location by specified locationID and params.
func ChangeBackupLocation(q *reform.Querier, locationID string, params ChangeBackupLocationParams) (*BackupLocation, error) {
	configSet, err := params.Validate()
	if err != nil {
		return nil, err
	}

	row, err := FindBackupLocationByID(q, locationID)
	if err != nil {
		return nil, err
	}

	if params.Name != "" && params.Name != row.Name {
		if err := checkUniqueBackupLocationName(q, params.Name); err != nil {
			return nil, err
		}
		row.Name = params.Name
	}

	if params.Description != "" {
		row.Description = params.Description
	}

	// Replace old configuration by config from params
	if configSet {
		params.FillLocationConfig(row)
	}

	if err := q.Update(row); err != nil {
		return nil, errors.Wrap(err, "failed to update backup location")
	}

	return row, nil
<<<<<<< HEAD

}

// RemoveBackupLocation removes BackupLocation by ID.
func RemoveBackupLocation(q *reform.Querier, id string, mode RemoveMode) error {
	if _, err := FindBackupLocationByID(q, id); err != nil {
		return err
	}

	// @TODO - force delete https://jira.percona.com/browse/PMM-7475
	if err := q.Delete(&BackupLocation{ID: id}); err != nil {
		return errors.Wrap(err, "failed to delete BackupLocation")
	}
	return nil
=======
>>>>>>> 7095c82d
}<|MERGE_RESOLUTION|>--- conflicted
+++ resolved
@@ -128,8 +128,6 @@
 	}
 }
 
-<<<<<<< HEAD
-=======
 // BackupLocationConfig groups all backup locations configs.
 type BackupLocationConfig struct {
 	PMMClientConfig *PMMClientLocationConfig
@@ -185,7 +183,6 @@
 	}
 }
 
->>>>>>> 7095c82d
 // CreateBackupLocationParams are params for creating new backup location.
 type CreateBackupLocationParams struct {
 	Name        string
@@ -271,8 +268,6 @@
 	}
 
 	return row, nil
-<<<<<<< HEAD
-
 }
 
 // RemoveBackupLocation removes BackupLocation by ID.
@@ -286,6 +281,4 @@
 		return errors.Wrap(err, "failed to delete BackupLocation")
 	}
 	return nil
-=======
->>>>>>> 7095c82d
 }