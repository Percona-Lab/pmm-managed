--- conflicted
+++ resolved
@@ -113,25 +113,14 @@
 		assert.Equal(t, updateParams.Template.Expr, updated.Expr)
 		assert.Equal(t,
 			models.TemplateParams{{
-<<<<<<< HEAD
 				Name:    updateParams.Template.Params[0].Name,
 				Summary: updateParams.Template.Params[0].Summary,
-				Unit:    updateParams.Template.Params[0].Unit,
+				Unit:    string(updateParams.Template.Params[0].Unit),
 				Type:    models.Float,
 				FloatParam: &models.FloatParam{
-					Default: updateParams.Template.Params[0].Value.(float64),
-					Min:     updateParams.Template.Params[0].Range[0].(float64),
-					Max:     updateParams.Template.Params[0].Range[1].(float64),
-=======
-				Name:    uParams.Template.Params[0].Name,
-				Summary: uParams.Template.Params[0].Summary,
-				Unit:    string(uParams.Template.Params[0].Unit),
-				Type:    models.Float,
-				FloatParam: &models.FloatParam{
-					Default: pointer.ToFloat64(uParams.Template.Params[0].Value.(float64)),
-					Min:     pointer.ToFloat64(uParams.Template.Params[0].Range[0].(float64)),
-					Max:     pointer.ToFloat64(uParams.Template.Params[0].Range[1].(float64)),
->>>>>>> 0f501d30
+					Default: pointer.ToFloat64(updateParams.Template.Params[0].Value.(float64)),
+					Min:     pointer.ToFloat64(updateParams.Template.Params[0].Range[0].(float64)),
+					Max:     pointer.ToFloat64(updateParams.Template.Params[0].Range[1].(float64)),
 				},
 			}},
 			updated.Params)
