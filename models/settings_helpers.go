// pmm-managed
// Copyright (C) 2017 Percona LLC
//
// This program is free software: you can redistribute it and/or modify
// it under the terms of the GNU Affero General Public License as published by
// the Free Software Foundation, either version 3 of the License, or
// (at your option) any later version.
//
// This program is distributed in the hope that it will be useful,
// but WITHOUT ANY WARRANTY; without even the implied warranty of
// MERCHANTABILITY or FITNESS FOR A PARTICULAR PURPOSE. See the
// GNU Affero General Public License for more details.
//
// You should have received a copy of the GNU Affero General Public License
// along with this program. If not, see <https://www.gnu.org/licenses/>.

package models

import (
	"encoding/json"
	"fmt"
	"net/url"
	"strings"
	"time"

	"github.com/pkg/errors"
	"gopkg.in/reform.v1"

	"github.com/percona/pmm-managed/utils/validators"
)

// GetSettings returns current PMM Server settings.
func GetSettings(q reform.DBTX) (*Settings, error) {
	var b []byte
	if err := q.QueryRow("SELECT settings FROM settings").Scan(&b); err != nil {
		return nil, errors.Wrap(err, "failed to select settings")
	}

	var s Settings

	if err := json.Unmarshal(b, &s); err != nil {
		return nil, errors.Wrap(err, "failed to unmarshal settings")
	}

	s.fillDefaults()
	return &s, nil
}

// ChangeSettingsParams contains values to change data in settings table.
type ChangeSettingsParams struct {
	// We don't save it to db
	DisableUpdates bool

	DisableTelemetry bool
	EnableTelemetry  bool

	MetricsResolutions MetricsResolutions

	DataRetention time.Duration

	AWSPartitions []string

	SSHKey string

	// not url.URL to keep username and password
	AlertManagerURL       string
	RemoveAlertManagerURL bool

	// Enable Security Threat Tool
	EnableSTT bool
	// Disable Security Threat Tool
	DisableSTT bool
	// List of STT checks to disable
	DisableSTTChecks []string
	// List of STT checks to enable
	EnableSTTChecks []string

	// Enable DBaaS features.
	EnableDBaaS bool
	// Disable DBaaS features.
	DisableDBaaS bool

	// Enable Integrated Alerting features.
	EnableAlerting bool
	// Disable Integrated Alerting features.
	DisableAlerting bool

	// Email config for Integrated Alerting.
	EmailAlertingSettings *EmailAlertingSettings
	// If true removes email alerting settings.
	RemoveEmailAlertingSettings bool

	// Slack config for Integrated Alerting.
	SlackAlertingSettings *SlackAlertingSettings
	// If true removes Slack alerting settings.
	RemoveSlackAlertingSettings bool

	// Percona Platform user email
	Email string
	// Percona Platform session Id
	SessionID string
	// LogOut user from Percona Platform, i.e. remove user email and session id
	LogOut bool

	// EnableVMCache enables caching for vmdb search queries
	EnableVMCache bool
	// DisableVMCache disables caching for vmdb search queries
	DisableVMCache bool

	// PMM Server public address.
	PMMPublicAddress       string
	RemovePMMPublicAddress bool
}

// UpdateSettings updates only non-zero, non-empty values.
func UpdateSettings(q reform.DBTX, params *ChangeSettingsParams) (*Settings, error) {
	err := ValidateSettings(params)
	if err != nil {
		return nil, err
	}

	settings, err := GetSettings(q)
	if err != nil {
		return nil, err
	}

	if err := validateSettingsConflicts(params, settings); err != nil {
		return nil, err
	}

	if params.DisableTelemetry {
		settings.Telemetry.Disabled = true
		settings.Telemetry.UUID = ""
	}
	if params.EnableTelemetry {
		settings.Telemetry.Disabled = false
	}
	if params.MetricsResolutions.LR != 0 {
		settings.MetricsResolutions.LR = params.MetricsResolutions.LR
	}
	if params.MetricsResolutions.MR != 0 {
		settings.MetricsResolutions.MR = params.MetricsResolutions.MR
	}
	if params.MetricsResolutions.HR != 0 {
		settings.MetricsResolutions.HR = params.MetricsResolutions.HR
	}
	if params.DataRetention != 0 {
		settings.DataRetention = params.DataRetention
	}

	if len(params.AWSPartitions) != 0 {
		settings.AWSPartitions = deduplicateStrings(params.AWSPartitions)
	}
	if params.SSHKey != "" {
		settings.SSHKey = params.SSHKey
	}
	if params.AlertManagerURL != "" {
		settings.AlertManagerURL = params.AlertManagerURL
	}
	if params.RemoveAlertManagerURL {
		settings.AlertManagerURL = ""
	}

	if params.DisableSTT {
		settings.SaaS.STTEnabled = false
	}
	if params.EnableSTT {
		settings.SaaS.STTEnabled = true
	}

	if len(params.DisableSTTChecks) != 0 {
		settings.SaaS.DisabledSTTChecks = deduplicateStrings(append(settings.SaaS.DisabledSTTChecks, params.DisableSTTChecks...))
	}

	if len(params.EnableSTTChecks) != 0 {
		m := make(map[string]struct{}, len(params.EnableSTTChecks))
		for _, p := range params.EnableSTTChecks {
			m[p] = struct{}{}
		}

		var res []string
		for _, c := range settings.SaaS.DisabledSTTChecks {
			if _, ok := m[c]; !ok {
				res = append(res, c)
			}
		}
		settings.SaaS.DisabledSTTChecks = res
	}

	if params.EnableDBaaS {
		settings.DBaaS.Enabled = true
	}
	if params.DisableDBaaS {
		settings.DBaaS.Enabled = false
	}

	if params.LogOut {
		settings.SaaS.SessionID = ""
		settings.SaaS.Email = ""
	}

	if params.SessionID != "" {
		settings.SaaS.SessionID = params.SessionID
	}

	if params.Email != "" {
		settings.SaaS.Email = params.Email
	}

	if params.DisableVMCache {
		settings.VictoriaMetrics.CacheEnabled = false
	}

	if params.EnableVMCache {
		settings.VictoriaMetrics.CacheEnabled = true
	}

	if params.PMMPublicAddress != "" {
		settings.PMMPublicAddress = params.PMMPublicAddress
	}
	if params.RemovePMMPublicAddress {
		settings.PMMPublicAddress = ""
	}

<<<<<<< HEAD
=======
	if params.DisableAlerting {
		settings.IntegratedAlerting.Enabled = false
	}

	if params.EnableAlerting {
		settings.IntegratedAlerting.Enabled = true
	}

	if params.RemoveEmailAlertingSettings {
		settings.IntegratedAlerting.EmailAlertingSettings = nil
	}

	if params.RemoveSlackAlertingSettings {
		settings.IntegratedAlerting.SlackAlertingSettings = nil
	}

	if params.EmailAlertingSettings != nil {
		settings.IntegratedAlerting.EmailAlertingSettings = params.EmailAlertingSettings
	}
	if params.SlackAlertingSettings != nil {
		settings.IntegratedAlerting.SlackAlertingSettings = params.SlackAlertingSettings
	}

>>>>>>> 15253fd5
	err = SaveSettings(q, settings)
	if err != nil {
		return nil, err
	}
	return settings, nil
}

// ValidateSettings validates settings changes.
func ValidateSettings(params *ChangeSettingsParams) error {
	if params.EnableTelemetry && params.DisableTelemetry {
		return fmt.Errorf("Both enable_telemetry and disable_telemetry are present.") //nolint:golint,stylecheck
	}
	if params.EnableSTT && params.DisableSTT {
		return fmt.Errorf("Both enable_stt and disable_stt are present.") //nolint:golint,stylecheck
	}
	if params.EnableVMCache && params.DisableVMCache {
		return fmt.Errorf("Both enable_vm_cache and disable_vm_cache are present.") //nolint:golint,stylecheck
	}
	if params.EnableAlerting && params.DisableAlerting {
		return fmt.Errorf("Both enable_alerting and disable_alerting are present.") //nolint:golint,stylecheck
	}

	checkCases := []struct {
		dur       time.Duration
		fieldName string
	}{
		{params.MetricsResolutions.HR, "hr"},
		{params.MetricsResolutions.MR, "mr"},
		{params.MetricsResolutions.LR, "lr"},
	}
	for _, v := range checkCases {
		if v.dur == 0 {
			continue
		}

		if _, err := validators.ValidateMetricResolution(v.dur); err != nil {
			switch err.(type) {
			case validators.DurationNotAllowedError:
				return fmt.Errorf("%s: should be a natural number of seconds", v.fieldName)
			case validators.MinDurationError:
				return fmt.Errorf("%s: minimal resolution is 1s", v.fieldName)
			default:
				return fmt.Errorf("%s: unknown error for", v.fieldName)
			}
		}
	}

	if params.DataRetention != 0 {
		if _, err := validators.ValidateDataRetention(params.DataRetention); err != nil {
			switch err.(type) {
			case validators.DurationNotAllowedError:
				return fmt.Errorf("data_retention: should be a natural number of days")
			case validators.MinDurationError:
				return fmt.Errorf("data_retention: minimal resolution is 24h")
			default:
				return fmt.Errorf("data_retention: unknown error")
			}
		}
	}

	var err error
	if err = validators.ValidateAWSPartitions(params.AWSPartitions); err != nil {
		return err
	}

	if params.AlertManagerURL != "" {
		if params.RemoveAlertManagerURL {
			return fmt.Errorf("Both alert_manager_url and remove_alert_manager_url are present.") //nolint:golint,stylecheck
		}

		// custom validation for typical error that is not handled well by url.Parse
		if !strings.Contains(params.AlertManagerURL, "//") {
			return fmt.Errorf("Invalid alert_manager_url: %s - missing protocol scheme.", params.AlertManagerURL) //nolint:golint,stylecheck
		}
		u, err := url.Parse(params.AlertManagerURL)
		if err != nil {
			return fmt.Errorf("Invalid alert_manager_url: %s.", err) //nolint:golint,stylecheck
		}
		if u.Scheme == "" {
			return fmt.Errorf("Invalid alert_manager_url: %s - missing protocol scheme.", params.AlertManagerURL) //nolint:golint,stylecheck
		}
		if u.Host == "" {
			return fmt.Errorf("Invalid alert_manager_url: %s - missing host.", params.AlertManagerURL) //nolint:golint,stylecheck
		}
	}

	if params.PMMPublicAddress != "" && params.RemovePMMPublicAddress {
		return fmt.Errorf("Both pmm_public_address and remove_pmm_public_address are present.") //nolint:golint,stylecheck
	}

<<<<<<< HEAD
=======
	if params.EmailAlertingSettings != nil && params.RemoveEmailAlertingSettings {
		return fmt.Errorf("Both email_alerting_settings and remove_email_alerting_settings are present.") //nolint:golint,stylecheck
	}

	if params.SlackAlertingSettings != nil && params.RemoveSlackAlertingSettings {
		return fmt.Errorf("Both slack_alerting_settings and remove_slack_alerting_settings are present.") //nolint:golint,stylecheck
	}
>>>>>>> 15253fd5
	return nil
}

func validateSettingsConflicts(params *ChangeSettingsParams, settings *Settings) error {
	if params.EnableSTT && !params.EnableTelemetry && settings.Telemetry.Disabled {
		return fmt.Errorf("Cannot enable STT while telemetry is disabled.") //nolint:golint,stylecheck
	}
	if params.EnableSTT && params.DisableTelemetry {
		return fmt.Errorf("Cannot enable STT while disabling telemetry.") //nolint:golint,stylecheck
	}
	if params.DisableTelemetry && !params.DisableSTT && settings.SaaS.STTEnabled {
		return fmt.Errorf("Cannot disable telemetry while STT is enabled.") //nolint:golint,stylecheck
	}

	if params.LogOut && (params.Email != "" || params.SessionID != "") {
		return fmt.Errorf("Cannot loguot while updating Percona Platform user data.") //nolint:golint,stylecheck
	}

	return nil
}

// SaveSettings saves PMM Server settings.
// It may modify passed settings to fill defaults.
func SaveSettings(q reform.DBTX, s *Settings) error {
	s.fillDefaults()

	b, err := json.Marshal(s)
	if err != nil {
		return errors.Wrap(err, "failed to marshal settings")
	}

	_, err = q.Exec("UPDATE settings SET settings = $1", b)
	if err != nil {
		return errors.Wrap(err, "failed to update settings")
	}

	return nil
}<|MERGE_RESOLUTION|>--- conflicted
+++ resolved
@@ -222,8 +222,6 @@
 		settings.PMMPublicAddress = ""
 	}
 
-<<<<<<< HEAD
-=======
 	if params.DisableAlerting {
 		settings.IntegratedAlerting.Enabled = false
 	}
@@ -247,7 +245,6 @@
 		settings.IntegratedAlerting.SlackAlertingSettings = params.SlackAlertingSettings
 	}
 
->>>>>>> 15253fd5
 	err = SaveSettings(q, settings)
 	if err != nil {
 		return nil, err
@@ -338,8 +335,6 @@
 		return fmt.Errorf("Both pmm_public_address and remove_pmm_public_address are present.") //nolint:golint,stylecheck
 	}
 
-<<<<<<< HEAD
-=======
 	if params.EmailAlertingSettings != nil && params.RemoveEmailAlertingSettings {
 		return fmt.Errorf("Both email_alerting_settings and remove_email_alerting_settings are present.") //nolint:golint,stylecheck
 	}
@@ -347,7 +342,6 @@
 	if params.SlackAlertingSettings != nil && params.RemoveSlackAlertingSettings {
 		return fmt.Errorf("Both slack_alerting_settings and remove_slack_alerting_settings are present.") //nolint:golint,stylecheck
 	}
->>>>>>> 15253fd5
 	return nil
 }
 
