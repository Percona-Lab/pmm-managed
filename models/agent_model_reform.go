// Code generated by gopkg.in/reform.v1. DO NOT EDIT.

package models

import (
	"fmt"
	"strings"

	"gopkg.in/reform.v1"
	"gopkg.in/reform.v1/parse"
)

type agentTableType struct {
	s parse.StructInfo
	z []interface{}
}

// Schema returns a schema name in SQL database ("").
func (v *agentTableType) Schema() string {
	return v.s.SQLSchema
}

// Name returns a view or table name in SQL database ("agents").
func (v *agentTableType) Name() string {
	return v.s.SQLName
}

// Columns returns a new slice of column names for that view or table in SQL database.
func (v *agentTableType) Columns() []string {
<<<<<<< HEAD
	return []string{"agent_id", "agent_type", "runs_on_node_id", "pmm_agent_id", "custom_labels", "created_at", "updated_at", "disabled", "status", "listen_port", "version", "username", "password", "tls", "tls_skip_verify", "query_examples_disabled", "max_query_log_size", "metrics_url", "aws_access_key", "aws_secret_key"}
=======
	return []string{"agent_id", "agent_type", "runs_on_node_id", "service_id", "node_id", "pmm_agent_id", "custom_labels", "created_at", "updated_at", "disabled", "status", "listen_port", "version", "username", "password", "tls", "tls_skip_verify", "table_count", "table_count_tablestats_group_limit", "query_examples_disabled", "max_query_log_size", "metrics_url"}
>>>>>>> 7f1e001c
}

// NewStruct makes a new struct for that view or table.
func (v *agentTableType) NewStruct() reform.Struct {
	return new(Agent)
}

// NewRecord makes a new record for that table.
func (v *agentTableType) NewRecord() reform.Record {
	return new(Agent)
}

// PKColumnIndex returns an index of primary key column for that table in SQL database.
func (v *agentTableType) PKColumnIndex() uint {
	return uint(v.s.PKFieldIndex)
}

// AgentTable represents agents view or table in SQL database.
var AgentTable = &agentTableType{
<<<<<<< HEAD
	s: parse.StructInfo{Type: "Agent", SQLSchema: "", SQLName: "agents", Fields: []parse.FieldInfo{{Name: "AgentID", Type: "string", Column: "agent_id"}, {Name: "AgentType", Type: "AgentType", Column: "agent_type"}, {Name: "RunsOnNodeID", Type: "*string", Column: "runs_on_node_id"}, {Name: "PMMAgentID", Type: "*string", Column: "pmm_agent_id"}, {Name: "CustomLabels", Type: "[]uint8", Column: "custom_labels"}, {Name: "CreatedAt", Type: "time.Time", Column: "created_at"}, {Name: "UpdatedAt", Type: "time.Time", Column: "updated_at"}, {Name: "Disabled", Type: "bool", Column: "disabled"}, {Name: "Status", Type: "string", Column: "status"}, {Name: "ListenPort", Type: "*uint16", Column: "listen_port"}, {Name: "Version", Type: "*string", Column: "version"}, {Name: "Username", Type: "*string", Column: "username"}, {Name: "Password", Type: "*string", Column: "password"}, {Name: "TLS", Type: "bool", Column: "tls"}, {Name: "TLSSkipVerify", Type: "bool", Column: "tls_skip_verify"}, {Name: "QueryExamplesDisabled", Type: "bool", Column: "query_examples_disabled"}, {Name: "MaxQueryLogSize", Type: "int64", Column: "max_query_log_size"}, {Name: "MetricsURL", Type: "*string", Column: "metrics_url"}, {Name: "AWSAccessKey", Type: "*string", Column: "aws_access_key"}, {Name: "AWSSecretKey", Type: "*string", Column: "aws_secret_key"}}, PKFieldIndex: 0},
=======
	s: parse.StructInfo{Type: "Agent", SQLSchema: "", SQLName: "agents", Fields: []parse.FieldInfo{{Name: "AgentID", Type: "string", Column: "agent_id"}, {Name: "AgentType", Type: "AgentType", Column: "agent_type"}, {Name: "RunsOnNodeID", Type: "*string", Column: "runs_on_node_id"}, {Name: "ServiceID", Type: "*string", Column: "service_id"}, {Name: "NodeID", Type: "*string", Column: "node_id"}, {Name: "PMMAgentID", Type: "*string", Column: "pmm_agent_id"}, {Name: "CustomLabels", Type: "[]uint8", Column: "custom_labels"}, {Name: "CreatedAt", Type: "time.Time", Column: "created_at"}, {Name: "UpdatedAt", Type: "time.Time", Column: "updated_at"}, {Name: "Disabled", Type: "bool", Column: "disabled"}, {Name: "Status", Type: "string", Column: "status"}, {Name: "ListenPort", Type: "*uint16", Column: "listen_port"}, {Name: "Version", Type: "*string", Column: "version"}, {Name: "Username", Type: "*string", Column: "username"}, {Name: "Password", Type: "*string", Column: "password"}, {Name: "TLS", Type: "bool", Column: "tls"}, {Name: "TLSSkipVerify", Type: "bool", Column: "tls_skip_verify"}, {Name: "TableCount", Type: "*int32", Column: "table_count"}, {Name: "TableCountTablestatsGroupLimit", Type: "int32", Column: "table_count_tablestats_group_limit"}, {Name: "QueryExamplesDisabled", Type: "bool", Column: "query_examples_disabled"}, {Name: "MaxQueryLogSize", Type: "int64", Column: "max_query_log_size"}, {Name: "MetricsURL", Type: "*string", Column: "metrics_url"}}, PKFieldIndex: 0},
>>>>>>> 7f1e001c
	z: new(Agent).Values(),
}

// String returns a string representation of this struct or record.
func (s Agent) String() string {
<<<<<<< HEAD
	res := make([]string, 20)
	res[0] = "AgentID: " + reform.Inspect(s.AgentID, true)
	res[1] = "AgentType: " + reform.Inspect(s.AgentType, true)
	res[2] = "RunsOnNodeID: " + reform.Inspect(s.RunsOnNodeID, true)
	res[3] = "PMMAgentID: " + reform.Inspect(s.PMMAgentID, true)
	res[4] = "CustomLabels: " + reform.Inspect(s.CustomLabels, true)
	res[5] = "CreatedAt: " + reform.Inspect(s.CreatedAt, true)
	res[6] = "UpdatedAt: " + reform.Inspect(s.UpdatedAt, true)
	res[7] = "Disabled: " + reform.Inspect(s.Disabled, true)
	res[8] = "Status: " + reform.Inspect(s.Status, true)
	res[9] = "ListenPort: " + reform.Inspect(s.ListenPort, true)
	res[10] = "Version: " + reform.Inspect(s.Version, true)
	res[11] = "Username: " + reform.Inspect(s.Username, true)
	res[12] = "Password: " + reform.Inspect(s.Password, true)
	res[13] = "TLS: " + reform.Inspect(s.TLS, true)
	res[14] = "TLSSkipVerify: " + reform.Inspect(s.TLSSkipVerify, true)
	res[15] = "QueryExamplesDisabled: " + reform.Inspect(s.QueryExamplesDisabled, true)
	res[16] = "MaxQueryLogSize: " + reform.Inspect(s.MaxQueryLogSize, true)
	res[17] = "MetricsURL: " + reform.Inspect(s.MetricsURL, true)
	res[18] = "AWSAccessKey: " + reform.Inspect(s.AWSAccessKey, true)
	res[19] = "AWSSecretKey: " + reform.Inspect(s.AWSSecretKey, true)
=======
	res := make([]string, 22)
	res[0] = "AgentID: " + reform.Inspect(s.AgentID, true)
	res[1] = "AgentType: " + reform.Inspect(s.AgentType, true)
	res[2] = "RunsOnNodeID: " + reform.Inspect(s.RunsOnNodeID, true)
	res[3] = "ServiceID: " + reform.Inspect(s.ServiceID, true)
	res[4] = "NodeID: " + reform.Inspect(s.NodeID, true)
	res[5] = "PMMAgentID: " + reform.Inspect(s.PMMAgentID, true)
	res[6] = "CustomLabels: " + reform.Inspect(s.CustomLabels, true)
	res[7] = "CreatedAt: " + reform.Inspect(s.CreatedAt, true)
	res[8] = "UpdatedAt: " + reform.Inspect(s.UpdatedAt, true)
	res[9] = "Disabled: " + reform.Inspect(s.Disabled, true)
	res[10] = "Status: " + reform.Inspect(s.Status, true)
	res[11] = "ListenPort: " + reform.Inspect(s.ListenPort, true)
	res[12] = "Version: " + reform.Inspect(s.Version, true)
	res[13] = "Username: " + reform.Inspect(s.Username, true)
	res[14] = "Password: " + reform.Inspect(s.Password, true)
	res[15] = "TLS: " + reform.Inspect(s.TLS, true)
	res[16] = "TLSSkipVerify: " + reform.Inspect(s.TLSSkipVerify, true)
	res[17] = "TableCount: " + reform.Inspect(s.TableCount, true)
	res[18] = "TableCountTablestatsGroupLimit: " + reform.Inspect(s.TableCountTablestatsGroupLimit, true)
	res[19] = "QueryExamplesDisabled: " + reform.Inspect(s.QueryExamplesDisabled, true)
	res[20] = "MaxQueryLogSize: " + reform.Inspect(s.MaxQueryLogSize, true)
	res[21] = "MetricsURL: " + reform.Inspect(s.MetricsURL, true)
>>>>>>> 7f1e001c
	return strings.Join(res, ", ")
}

// Values returns a slice of struct or record field values.
// Returned interface{} values are never untyped nils.
func (s *Agent) Values() []interface{} {
	return []interface{}{
		s.AgentID,
		s.AgentType,
		s.RunsOnNodeID,
		s.ServiceID,
		s.NodeID,
		s.PMMAgentID,
		s.CustomLabels,
		s.CreatedAt,
		s.UpdatedAt,
		s.Disabled,
		s.Status,
		s.ListenPort,
		s.Version,
		s.Username,
		s.Password,
		s.TLS,
		s.TLSSkipVerify,
		s.TableCount,
		s.TableCountTablestatsGroupLimit,
		s.QueryExamplesDisabled,
		s.MaxQueryLogSize,
		s.MetricsURL,
		s.AWSAccessKey,
		s.AWSSecretKey,
	}
}

// Pointers returns a slice of pointers to struct or record fields.
// Returned interface{} values are never untyped nils.
func (s *Agent) Pointers() []interface{} {
	return []interface{}{
		&s.AgentID,
		&s.AgentType,
		&s.RunsOnNodeID,
		&s.ServiceID,
		&s.NodeID,
		&s.PMMAgentID,
		&s.CustomLabels,
		&s.CreatedAt,
		&s.UpdatedAt,
		&s.Disabled,
		&s.Status,
		&s.ListenPort,
		&s.Version,
		&s.Username,
		&s.Password,
		&s.TLS,
		&s.TLSSkipVerify,
		&s.TableCount,
		&s.TableCountTablestatsGroupLimit,
		&s.QueryExamplesDisabled,
		&s.MaxQueryLogSize,
		&s.MetricsURL,
		&s.AWSAccessKey,
		&s.AWSSecretKey,
	}
}

// View returns View object for that struct.
func (s *Agent) View() reform.View {
	return AgentTable
}

// Table returns Table object for that record.
func (s *Agent) Table() reform.Table {
	return AgentTable
}

// PKValue returns a value of primary key for that record.
// Returned interface{} value is never untyped nil.
func (s *Agent) PKValue() interface{} {
	return s.AgentID
}

// PKPointer returns a pointer to primary key field for that record.
// Returned interface{} value is never untyped nil.
func (s *Agent) PKPointer() interface{} {
	return &s.AgentID
}

// HasPK returns true if record has non-zero primary key set, false otherwise.
func (s *Agent) HasPK() bool {
	return s.AgentID != AgentTable.z[AgentTable.s.PKFieldIndex]
}

// SetPK sets record primary key.
func (s *Agent) SetPK(pk interface{}) {
	if i64, ok := pk.(int64); ok {
		s.AgentID = string(i64)
	} else {
		s.AgentID = pk.(string)
	}
}

// check interfaces
var (
	_ reform.View   = AgentTable
	_ reform.Struct = (*Agent)(nil)
	_ reform.Table  = AgentTable
	_ reform.Record = (*Agent)(nil)
	_ fmt.Stringer  = (*Agent)(nil)
)

func init() {
	parse.AssertUpToDate(&AgentTable.s, new(Agent))
}<|MERGE_RESOLUTION|>--- conflicted
+++ resolved
@@ -27,11 +27,7 @@
 
 // Columns returns a new slice of column names for that view or table in SQL database.
 func (v *agentTableType) Columns() []string {
-<<<<<<< HEAD
-	return []string{"agent_id", "agent_type", "runs_on_node_id", "pmm_agent_id", "custom_labels", "created_at", "updated_at", "disabled", "status", "listen_port", "version", "username", "password", "tls", "tls_skip_verify", "query_examples_disabled", "max_query_log_size", "metrics_url", "aws_access_key", "aws_secret_key"}
-=======
-	return []string{"agent_id", "agent_type", "runs_on_node_id", "service_id", "node_id", "pmm_agent_id", "custom_labels", "created_at", "updated_at", "disabled", "status", "listen_port", "version", "username", "password", "tls", "tls_skip_verify", "table_count", "table_count_tablestats_group_limit", "query_examples_disabled", "max_query_log_size", "metrics_url"}
->>>>>>> 7f1e001c
+	return []string{"agent_id", "agent_type", "runs_on_node_id", "service_id", "node_id", "pmm_agent_id", "custom_labels", "created_at", "updated_at", "disabled", "status", "listen_port", "version", "username", "password", "tls", "tls_skip_verify", "aws_access_key", "aws_secret_key", "table_count", "table_count_tablestats_group_limit", "query_examples_disabled", "max_query_log_size", "metrics_url"}
 }
 
 // NewStruct makes a new struct for that view or table.
@@ -51,40 +47,13 @@
 
 // AgentTable represents agents view or table in SQL database.
 var AgentTable = &agentTableType{
-<<<<<<< HEAD
-	s: parse.StructInfo{Type: "Agent", SQLSchema: "", SQLName: "agents", Fields: []parse.FieldInfo{{Name: "AgentID", Type: "string", Column: "agent_id"}, {Name: "AgentType", Type: "AgentType", Column: "agent_type"}, {Name: "RunsOnNodeID", Type: "*string", Column: "runs_on_node_id"}, {Name: "PMMAgentID", Type: "*string", Column: "pmm_agent_id"}, {Name: "CustomLabels", Type: "[]uint8", Column: "custom_labels"}, {Name: "CreatedAt", Type: "time.Time", Column: "created_at"}, {Name: "UpdatedAt", Type: "time.Time", Column: "updated_at"}, {Name: "Disabled", Type: "bool", Column: "disabled"}, {Name: "Status", Type: "string", Column: "status"}, {Name: "ListenPort", Type: "*uint16", Column: "listen_port"}, {Name: "Version", Type: "*string", Column: "version"}, {Name: "Username", Type: "*string", Column: "username"}, {Name: "Password", Type: "*string", Column: "password"}, {Name: "TLS", Type: "bool", Column: "tls"}, {Name: "TLSSkipVerify", Type: "bool", Column: "tls_skip_verify"}, {Name: "QueryExamplesDisabled", Type: "bool", Column: "query_examples_disabled"}, {Name: "MaxQueryLogSize", Type: "int64", Column: "max_query_log_size"}, {Name: "MetricsURL", Type: "*string", Column: "metrics_url"}, {Name: "AWSAccessKey", Type: "*string", Column: "aws_access_key"}, {Name: "AWSSecretKey", Type: "*string", Column: "aws_secret_key"}}, PKFieldIndex: 0},
-=======
-	s: parse.StructInfo{Type: "Agent", SQLSchema: "", SQLName: "agents", Fields: []parse.FieldInfo{{Name: "AgentID", Type: "string", Column: "agent_id"}, {Name: "AgentType", Type: "AgentType", Column: "agent_type"}, {Name: "RunsOnNodeID", Type: "*string", Column: "runs_on_node_id"}, {Name: "ServiceID", Type: "*string", Column: "service_id"}, {Name: "NodeID", Type: "*string", Column: "node_id"}, {Name: "PMMAgentID", Type: "*string", Column: "pmm_agent_id"}, {Name: "CustomLabels", Type: "[]uint8", Column: "custom_labels"}, {Name: "CreatedAt", Type: "time.Time", Column: "created_at"}, {Name: "UpdatedAt", Type: "time.Time", Column: "updated_at"}, {Name: "Disabled", Type: "bool", Column: "disabled"}, {Name: "Status", Type: "string", Column: "status"}, {Name: "ListenPort", Type: "*uint16", Column: "listen_port"}, {Name: "Version", Type: "*string", Column: "version"}, {Name: "Username", Type: "*string", Column: "username"}, {Name: "Password", Type: "*string", Column: "password"}, {Name: "TLS", Type: "bool", Column: "tls"}, {Name: "TLSSkipVerify", Type: "bool", Column: "tls_skip_verify"}, {Name: "TableCount", Type: "*int32", Column: "table_count"}, {Name: "TableCountTablestatsGroupLimit", Type: "int32", Column: "table_count_tablestats_group_limit"}, {Name: "QueryExamplesDisabled", Type: "bool", Column: "query_examples_disabled"}, {Name: "MaxQueryLogSize", Type: "int64", Column: "max_query_log_size"}, {Name: "MetricsURL", Type: "*string", Column: "metrics_url"}}, PKFieldIndex: 0},
->>>>>>> 7f1e001c
+	s: parse.StructInfo{Type: "Agent", SQLSchema: "", SQLName: "agents", Fields: []parse.FieldInfo{{Name: "AgentID", Type: "string", Column: "agent_id"}, {Name: "AgentType", Type: "AgentType", Column: "agent_type"}, {Name: "RunsOnNodeID", Type: "*string", Column: "runs_on_node_id"}, {Name: "ServiceID", Type: "*string", Column: "service_id"}, {Name: "NodeID", Type: "*string", Column: "node_id"}, {Name: "PMMAgentID", Type: "*string", Column: "pmm_agent_id"}, {Name: "CustomLabels", Type: "[]uint8", Column: "custom_labels"}, {Name: "CreatedAt", Type: "time.Time", Column: "created_at"}, {Name: "UpdatedAt", Type: "time.Time", Column: "updated_at"}, {Name: "Disabled", Type: "bool", Column: "disabled"}, {Name: "Status", Type: "string", Column: "status"}, {Name: "ListenPort", Type: "*uint16", Column: "listen_port"}, {Name: "Version", Type: "*string", Column: "version"}, {Name: "Username", Type: "*string", Column: "username"}, {Name: "Password", Type: "*string", Column: "password"}, {Name: "TLS", Type: "bool", Column: "tls"}, {Name: "TLSSkipVerify", Type: "bool", Column: "tls_skip_verify"}, {Name: "AWSAccessKey", Type: "*string", Column: "aws_access_key"}, {Name: "AWSSecretKey", Type: "*string", Column: "aws_secret_key"}, {Name: "TableCount", Type: "*int32", Column: "table_count"}, {Name: "TableCountTablestatsGroupLimit", Type: "int32", Column: "table_count_tablestats_group_limit"}, {Name: "QueryExamplesDisabled", Type: "bool", Column: "query_examples_disabled"}, {Name: "MaxQueryLogSize", Type: "int64", Column: "max_query_log_size"}, {Name: "MetricsURL", Type: "*string", Column: "metrics_url"}}, PKFieldIndex: 0},
 	z: new(Agent).Values(),
 }
 
 // String returns a string representation of this struct or record.
 func (s Agent) String() string {
-<<<<<<< HEAD
-	res := make([]string, 20)
-	res[0] = "AgentID: " + reform.Inspect(s.AgentID, true)
-	res[1] = "AgentType: " + reform.Inspect(s.AgentType, true)
-	res[2] = "RunsOnNodeID: " + reform.Inspect(s.RunsOnNodeID, true)
-	res[3] = "PMMAgentID: " + reform.Inspect(s.PMMAgentID, true)
-	res[4] = "CustomLabels: " + reform.Inspect(s.CustomLabels, true)
-	res[5] = "CreatedAt: " + reform.Inspect(s.CreatedAt, true)
-	res[6] = "UpdatedAt: " + reform.Inspect(s.UpdatedAt, true)
-	res[7] = "Disabled: " + reform.Inspect(s.Disabled, true)
-	res[8] = "Status: " + reform.Inspect(s.Status, true)
-	res[9] = "ListenPort: " + reform.Inspect(s.ListenPort, true)
-	res[10] = "Version: " + reform.Inspect(s.Version, true)
-	res[11] = "Username: " + reform.Inspect(s.Username, true)
-	res[12] = "Password: " + reform.Inspect(s.Password, true)
-	res[13] = "TLS: " + reform.Inspect(s.TLS, true)
-	res[14] = "TLSSkipVerify: " + reform.Inspect(s.TLSSkipVerify, true)
-	res[15] = "QueryExamplesDisabled: " + reform.Inspect(s.QueryExamplesDisabled, true)
-	res[16] = "MaxQueryLogSize: " + reform.Inspect(s.MaxQueryLogSize, true)
-	res[17] = "MetricsURL: " + reform.Inspect(s.MetricsURL, true)
-	res[18] = "AWSAccessKey: " + reform.Inspect(s.AWSAccessKey, true)
-	res[19] = "AWSSecretKey: " + reform.Inspect(s.AWSSecretKey, true)
-=======
-	res := make([]string, 22)
+	res := make([]string, 24)
 	res[0] = "AgentID: " + reform.Inspect(s.AgentID, true)
 	res[1] = "AgentType: " + reform.Inspect(s.AgentType, true)
 	res[2] = "RunsOnNodeID: " + reform.Inspect(s.RunsOnNodeID, true)
@@ -102,12 +71,13 @@
 	res[14] = "Password: " + reform.Inspect(s.Password, true)
 	res[15] = "TLS: " + reform.Inspect(s.TLS, true)
 	res[16] = "TLSSkipVerify: " + reform.Inspect(s.TLSSkipVerify, true)
-	res[17] = "TableCount: " + reform.Inspect(s.TableCount, true)
-	res[18] = "TableCountTablestatsGroupLimit: " + reform.Inspect(s.TableCountTablestatsGroupLimit, true)
-	res[19] = "QueryExamplesDisabled: " + reform.Inspect(s.QueryExamplesDisabled, true)
-	res[20] = "MaxQueryLogSize: " + reform.Inspect(s.MaxQueryLogSize, true)
-	res[21] = "MetricsURL: " + reform.Inspect(s.MetricsURL, true)
->>>>>>> 7f1e001c
+	res[17] = "AWSAccessKey: " + reform.Inspect(s.AWSAccessKey, true)
+	res[18] = "AWSSecretKey: " + reform.Inspect(s.AWSSecretKey, true)
+	res[19] = "TableCount: " + reform.Inspect(s.TableCount, true)
+	res[20] = "TableCountTablestatsGroupLimit: " + reform.Inspect(s.TableCountTablestatsGroupLimit, true)
+	res[21] = "QueryExamplesDisabled: " + reform.Inspect(s.QueryExamplesDisabled, true)
+	res[22] = "MaxQueryLogSize: " + reform.Inspect(s.MaxQueryLogSize, true)
+	res[23] = "MetricsURL: " + reform.Inspect(s.MetricsURL, true)
 	return strings.Join(res, ", ")
 }
 
@@ -132,13 +102,13 @@
 		s.Password,
 		s.TLS,
 		s.TLSSkipVerify,
+		s.AWSAccessKey,
+		s.AWSSecretKey,
 		s.TableCount,
 		s.TableCountTablestatsGroupLimit,
 		s.QueryExamplesDisabled,
 		s.MaxQueryLogSize,
 		s.MetricsURL,
-		s.AWSAccessKey,
-		s.AWSSecretKey,
 	}
 }
 
@@ -163,13 +133,13 @@
 		&s.Password,
 		&s.TLS,
 		&s.TLSSkipVerify,
+		&s.AWSAccessKey,
+		&s.AWSSecretKey,
 		&s.TableCount,
 		&s.TableCountTablestatsGroupLimit,
 		&s.QueryExamplesDisabled,
 		&s.MaxQueryLogSize,
 		&s.MetricsURL,
-		&s.AWSAccessKey,
-		&s.AWSSecretKey,
 	}
 }
 
