// pmm-managed
// Copyright (C) 2017 Percona LLC
//
// This program is free software: you can redistribute it and/or modify
// it under the terms of the GNU Affero General Public License as published by
// the Free Software Foundation, either version 3 of the License, or
// (at your option) any later version.
//
// This program is distributed in the hope that it will be useful,
// but WITHOUT ANY WARRANTY; without even the implied warranty of
// MERCHANTABILITY or FITNESS FOR A PARTICULAR PURPOSE. See the
// GNU Affero General Public License for more details.
//
// You should have received a copy of the GNU Affero General Public License
// along with this program. If not, see <https://www.gnu.org/licenses/>.

package models

import (
	"fmt"
	"strings"

	"github.com/google/uuid"
	"github.com/pkg/errors"
	"google.golang.org/grpc/codes"
	"google.golang.org/grpc/status"
	"gopkg.in/reform.v1"
)

var (
	// ErrNotFound returned when entity is not found.
	ErrNotFound = errors.New("not found")
	// ErrInvalidArgument returned when some passed argument is invalid.
	ErrInvalidArgument = errors.New("invalid argument")
)

// ArtifactFilters represents filters for artifacts list.
type ArtifactFilters struct {
	// Return only artifacts that provide insights for that Service.
	ServiceID string
	// Return only artifacts that belong to specified location.
	LocationID string
	// Return only artifacts that was created by specified scheduled task.
	ScheduleID string
}

// FindArtifacts returns artifacts list.
func FindArtifacts(q *reform.Querier, filters *ArtifactFilters) ([]*Artifact, error) {
	var conditions []string
	var args []interface{}
	idx := 1
	if filters != nil {
		if filters.ServiceID != "" {
			conditions = append(conditions, fmt.Sprintf("service_id = %s", q.Placeholder(idx)))
			args = append(args, filters.ServiceID)
			idx++
		}

		if filters.LocationID != "" {
			if _, err := FindBackupLocationByID(q, filters.LocationID); err != nil {
				return nil, err
			}
			conditions = append(conditions, fmt.Sprintf("location_id = %s", q.Placeholder(idx)))
			args = append(args, filters.LocationID)
			idx++
		}

		if filters.ScheduleID != "" {
			conditions = append(conditions, fmt.Sprintf("schedule_id = %s", q.Placeholder(idx)))
			args = append(args, filters.ScheduleID)
		}
	}

	var whereClause string
	if len(conditions) != 0 {
		whereClause = fmt.Sprintf("WHERE %s", strings.Join(conditions, " AND "))
	}
	rows, err := q.SelectAllFrom(ArtifactTable, fmt.Sprintf("%s ORDER BY created_at DESC", whereClause), args...)
	if err != nil {
		return nil, errors.Wrap(err, "failed to select artifacts")
	}

	artifacts := make([]*Artifact, 0, len(rows))
	for _, r := range rows {
		artifacts = append(artifacts, r.(*Artifact))
	}

	return artifacts, nil
}

// FindArtifactsByIDs finds artifacts by IDs.
func FindArtifactsByIDs(q *reform.Querier, ids []string) (map[string]*Artifact, error) {
	if len(ids) == 0 {
		return map[string]*Artifact{}, nil
	}

	p := strings.Join(q.Placeholders(1, len(ids)), ", ")
	tail := fmt.Sprintf("WHERE id IN (%s)", p)
	args := make([]interface{}, 0, len(ids))
	for _, id := range ids {
		args = append(args, id)
	}

	all, err := q.SelectAllFrom(ArtifactTable, tail, args...)
	if err != nil {
		return nil, errors.WithStack(err)
	}

	artifacts := make(map[string]*Artifact, len(all))
	for _, l := range all {
		artifact := l.(*Artifact)
		artifacts[artifact.ID] = artifact
	}
	return artifacts, nil
}

// FindArtifactByID returns artifact by given ID if found, ErrNotFound if not.
func FindArtifactByID(q *reform.Querier, id string) (*Artifact, error) {
	if id == "" {
		return nil, errors.New("provided artifact id is empty")
	}

	artifact := &Artifact{ID: id}
	switch err := q.Reload(artifact); err {
	case nil:
		return artifact, nil
	case reform.ErrNoRows:
		return nil, errors.Wrapf(ErrNotFound, "artifact by id '%s'", id)
	default:
		return nil, errors.WithStack(err)
	}
}

func checkUniqueArtifactName(q *reform.Querier, name string) error {
	if name == "" {
		panic("empty Location Name")
	}

	var artifact Artifact
	switch err := q.FindOneTo(&artifact, "name", name); err {
	case nil:
		return status.Errorf(codes.AlreadyExists, "Artifact with name %q already exists.", name)
	case reform.ErrNoRows:
		return nil
	default:
		return errors.WithStack(err)
	}
}

// CreateArtifactParams are params for creating a new artifact.
type CreateArtifactParams struct {
	Name       string
	Vendor     string
	LocationID string
	ServiceID  string
	DataModel  DataModel
	Status     BackupStatus
	ScheduleID string
}

// Validate validates params used for creating an artifact entry.
func (p *CreateArtifactParams) Validate() error {
	if p.Name == "" {
		return errors.Wrap(ErrInvalidArgument, "name shouldn't be empty")
	}
	if p.Vendor == "" {
		return errors.Wrap(ErrInvalidArgument, "vendor shouldn't be empty")
	}
	if p.LocationID == "" {
		return errors.Wrap(ErrInvalidArgument, "location_id shouldn't be empty")
	}
	if p.ServiceID == "" {
		return errors.Wrap(ErrInvalidArgument, "service_id shouldn't be empty")
	}

	if err := p.DataModel.Validate(); err != nil {
		return err
	}

	return p.Status.Validate()
}

// CreateArtifact creates artifact entry in DB.
func CreateArtifact(q *reform.Querier, params CreateArtifactParams) (*Artifact, error) {
	if err := params.Validate(); err != nil {
		return nil, err
	}

	id := "/artifact_id/" + uuid.New().String()
	_, err := FindArtifactByID(q, id)
	switch {
	case err == nil:
		return nil, errors.Errorf("artifact with id '%s' already exists", id)
	case errors.Is(err, ErrNotFound):
	default:
		return nil, errors.WithStack(err)
	}

	if err := checkUniqueArtifactName(q, params.Name); err != nil {
		return nil, err
	}

	row := &Artifact{
		ID:         id,
		Name:       params.Name,
		Vendor:     params.Vendor,
		LocationID: params.LocationID,
		ServiceID:  params.ServiceID,
		DataModel:  params.DataModel,
		Status:     params.Status,
		Type:       OnDemandArtifactType,
		ScheduleID: params.ScheduleID,
	}

	if params.ScheduleID != "" {
		row.Type = ScheduledArtifactType
	}

	if err := q.Insert(row); err != nil {
		return nil, errors.Wrap(err, "failed to insert artifact")
	}

	return row, nil
}

<<<<<<< HEAD
// UpdateArtifactParams are params for changing existing artifact.
type UpdateArtifactParams struct {
	ServiceID *string
	Status    *BackupStatus
=======
// ChangeArtifactParams are params for changing existing artifact.
type ChangeArtifactParams struct {
	ServiceID  *string
	Status     *BackupStatus
	ScheduleID *string
>>>>>>> 834c972e
}

// UpdateArtifact updates existing artifact.
func UpdateArtifact(q *reform.Querier, artifactID string, params UpdateArtifactParams) (*Artifact, error) {
	row, err := FindArtifactByID(q, artifactID)
	if err != nil {
		return nil, err
	}
	if params.ServiceID != nil {
		row.ServiceID = *params.ServiceID
	}
	if params.Status != nil {
		row.Status = *params.Status
	}
	if params.ScheduleID != nil {
		row.ScheduleID = *params.ScheduleID
	}

	if err := q.Update(row); err != nil {
		return nil, errors.Wrap(err, "failed to update backup artifact")
	}

	return row, nil
}

// DeleteArtifact removes artifact by ID.
func DeleteArtifact(q *reform.Querier, id string) error {
	if _, err := FindArtifactByID(q, id); err != nil {
		return err
	}

	if err := q.Delete(&Artifact{ID: id}); err != nil {
		return errors.Wrapf(err, "failed to delete artifact by id '%s'", id)
	}
	return nil
}<|MERGE_RESOLUTION|>--- conflicted
+++ resolved
@@ -223,18 +223,11 @@
 	return row, nil
 }
 
-<<<<<<< HEAD
 // UpdateArtifactParams are params for changing existing artifact.
 type UpdateArtifactParams struct {
-	ServiceID *string
-	Status    *BackupStatus
-=======
-// ChangeArtifactParams are params for changing existing artifact.
-type ChangeArtifactParams struct {
 	ServiceID  *string
 	Status     *BackupStatus
 	ScheduleID *string
->>>>>>> 834c972e
 }
 
 // UpdateArtifact updates existing artifact.
