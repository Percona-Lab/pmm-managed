// pmm-managed
// Copyright (C) 2017 Percona LLC
//
// This program is free software: you can redistribute it and/or modify
// it under the terms of the GNU Affero General Public License as published by
// the Free Software Foundation, either version 3 of the License, or
// (at your option) any later version.
//
// This program is distributed in the hope that it will be useful,
// but WITHOUT ANY WARRANTY; without even the implied warranty of
// MERCHANTABILITY or FITNESS FOR A PARTICULAR PURPOSE. See the
// GNU Affero General Public License for more details.
//
// You should have received a copy of the GNU Affero General Public License
// along with this program. If not, see <https://www.gnu.org/licenses/>.

package models

import (
	"fmt"
	"strings"

	"github.com/AlekSi/pointer"
	"github.com/google/uuid"
	"github.com/percona/pmm/version"
	"github.com/pkg/errors"
	"github.com/sirupsen/logrus"
	"google.golang.org/grpc/codes"
	"google.golang.org/grpc/status"
	"gopkg.in/reform.v1"
)

// MongoDBOptionsParams contains methods to create MongoDBOptions object.
type MongoDBOptionsParams interface {
	GetTlsCertificateKey() string
	GetTlsCertificateKeyFilePassword() string
	GetTlsCa() string
}

// MongoDBOptionsFromRequest creates MongoDBOptionsParams object from request.
func MongoDBOptionsFromRequest(params MongoDBOptionsParams) *MongoDBOptions {
	if params.GetTlsCertificateKey() != "" || params.GetTlsCertificateKeyFilePassword() != "" || params.GetTlsCa() != "" {
		return &MongoDBOptions{
			TLSCertificateKey:             params.GetTlsCertificateKey(),
			TLSCertificateKeyFilePassword: params.GetTlsCertificateKeyFilePassword(),
			TLSCa:                         params.GetTlsCa(),
		}
	}
	return nil
}

func checkUniqueAgentID(q *reform.Querier, id string) error {
	if id == "" {
		panic("empty Agent ID")
	}

	agent := &Agent{AgentID: id}
	switch err := q.Reload(agent); err {
	case nil:
		return status.Errorf(codes.AlreadyExists, "Agent with ID %q already exists.", id)
	case reform.ErrNoRows:
		return nil
	default:
		return errors.WithStack(err)
	}
}

// AgentFilters represents filters for agents list.
type AgentFilters struct {
	// Return only Agents started by this pmm-agent.
	PMMAgentID string
	// Return only Agents that provide insights for that Node.
	NodeID string
	// Return only Agents that provide insights for that Service.
	ServiceID string
	// Return Agents with provided type.
	AgentType *AgentType
}

// FindAgents returns Agents by filters.
func FindAgents(q *reform.Querier, filters AgentFilters) ([]*Agent, error) {
	var conditions []string
	var args []interface{}
	idx := 1
	if filters.PMMAgentID != "" {
		if _, err := FindAgentByID(q, filters.PMMAgentID); err != nil {
			return nil, err
		}
		conditions = append(conditions, fmt.Sprintf("pmm_agent_id = %s", q.Placeholder(idx)))
		args = append(args, filters.PMMAgentID)
		idx++
	}
	if filters.NodeID != "" {
		if _, err := FindNodeByID(q, filters.NodeID); err != nil {
			return nil, err
		}
		conditions = append(conditions, fmt.Sprintf("node_id = %s", q.Placeholder(idx)))
		args = append(args, filters.NodeID)
		idx++
	}
	if filters.ServiceID != "" {
		if _, err := FindServiceByID(q, filters.ServiceID); err != nil {
			return nil, err
		}
		conditions = append(conditions, fmt.Sprintf("service_id = %s", q.Placeholder(idx)))
		args = append(args, filters.ServiceID)
		idx++
	}
	if filters.AgentType != nil {
		conditions = append(conditions, fmt.Sprintf("agent_type = %s", q.Placeholder(idx)))
		args = append(args, *filters.AgentType)
	}

	var whereClause string
	if len(conditions) != 0 {
		whereClause = fmt.Sprintf("WHERE %s", strings.Join(conditions, " AND "))
	}
	structs, err := q.SelectAllFrom(AgentTable, fmt.Sprintf("%s ORDER BY agent_id", whereClause), args...)
	if err != nil {
		return nil, errors.WithStack(err)
	}

	agents := make([]*Agent, len(structs))
	for i, s := range structs {
		agents[i] = s.(*Agent)
	}

	return agents, nil
}

// FindAgentByID finds Agent by ID.
func FindAgentByID(q *reform.Querier, id string) (*Agent, error) {
	if id == "" {
		return nil, status.Error(codes.InvalidArgument, "Empty Agent ID.")
	}

	agent := &Agent{AgentID: id}
	switch err := q.Reload(agent); err {
	case nil:
		return agent, nil
	case reform.ErrNoRows:
		return nil, status.Errorf(codes.NotFound, "Agent with ID %q not found.", id)
	default:
		return nil, errors.WithStack(err)
	}
}

// FindAgentsByIDs finds Agents by IDs.
func FindAgentsByIDs(q *reform.Querier, ids []string) ([]*Agent, error) {
	if len(ids) == 0 {
		return []*Agent{}, nil
	}

	p := strings.Join(q.Placeholders(1, len(ids)), ", ")
	tail := fmt.Sprintf("WHERE agent_id IN (%s) ORDER BY agent_id", p) //nolint:gosec
	args := make([]interface{}, len(ids))
	for i, id := range ids {
		args[i] = id
	}
	structs, err := q.SelectAllFrom(AgentTable, tail, args...)
	if err != nil {
		return nil, errors.WithStack(err)
	}

	res := make([]*Agent, len(structs))
	for i, s := range structs {
		res[i] = s.(*Agent)
	}
	return res, nil
}

// FindPMMAgentsRunningOnNode gets pmm-agents for node where it runs.
func FindPMMAgentsRunningOnNode(q *reform.Querier, nodeID string) ([]*Agent, error) {
	structs, err := q.SelectAllFrom(AgentTable, "WHERE runs_on_node_id = $1 AND agent_type = $2", nodeID, PMMAgentType)
	if err != nil {
		return nil, status.Errorf(codes.FailedPrecondition, "Couldn't get agents by runs_on_node_id, %s", nodeID)
	}

	res := make([]*Agent, 0, len(structs))
	for _, str := range structs {
		row := str.(*Agent)
		res = append(res, row)
	}

	return res, nil
}

// FindPMMAgentsForService gets pmm-agents for service.
func FindPMMAgentsForService(q *reform.Querier, serviceID string) ([]*Agent, error) {
	_, err := q.SelectOneFrom(ServiceTable, "WHERE service_id = $1", serviceID)
	if err != nil {
		return nil, status.Errorf(codes.FailedPrecondition, "Couldn't get services by service_id, %s", serviceID)
	}

	// First, find agents with serviceID.
	allAgents, err := q.SelectAllFrom(AgentTable, "WHERE service_id = $1", serviceID)
	if err != nil {
		return nil, status.Errorf(codes.FailedPrecondition, "Couldn't get all agents for service %s", serviceID)
	}
	pmmAgentIDs := make([]interface{}, len(allAgents))
	for _, str := range allAgents {
		row := str.(*Agent)
		if row.PMMAgentID != nil {
			for _, a := range pmmAgentIDs {
				if a == *row.PMMAgentID {
					break
				}
				pmmAgentIDs = append(pmmAgentIDs, *row.PMMAgentID)
			}
		}
	}

	if len(pmmAgentIDs) == 0 {
		return []*Agent{}, nil
	}

	// Last, find all pmm-agents.
	ph := strings.Join(q.Placeholders(1, len(pmmAgentIDs)), ", ")
	atail := fmt.Sprintf("WHERE agent_id IN (%s) AND agent_type = '%s' ORDER BY agent_id", ph, PMMAgentType) //nolint:gosec
	pmmAgentRecords, err := q.SelectAllFrom(AgentTable, atail, pmmAgentIDs...)
	if err != nil {
		return nil, status.Errorf(codes.FailedPrecondition, "Couldn't get pmm-agents for service %s", serviceID)
	}
	res := make([]*Agent, 0, len(pmmAgentRecords))
	for _, str := range pmmAgentRecords {
		row := str.(*Agent)
		res = append(res, row)
	}

	return res, nil
}

// FindPMMAgentsForServicesOnNode gets pmm-agents for Services running on Node.
func FindPMMAgentsForServicesOnNode(q *reform.Querier, nodeID string) ([]*Agent, error) {
	structs, err := q.FindAllFrom(ServiceTable, "node_id", nodeID)
	if err != nil {
		return nil, errors.Wrap(err, "failed to select Service IDs")
	}

	allAgents := make([]*Agent, 0, len(structs))
	for _, str := range structs {
		serviceID := str.(*Service).ServiceID
		agents, err := FindPMMAgentsForService(q, serviceID)
		if err != nil {
			return nil, errors.WithStack(err)
		}

		allAgents = append(allAgents, agents...)
	}

	return allAgents, nil
}

// FindPMMAgentsForVersion selects pmm-agents with version >= minPMMAgentVersion.
func FindPMMAgentsForVersion(logger *logrus.Entry, agents []*Agent, minPMMAgentVersion *version.Parsed) []*Agent {
	if len(agents) == 0 {
		return nil
	}

	if minPMMAgentVersion == nil {
		return agents
	}
	result := make([]*Agent, 0)

	for _, a := range agents {
		v, err := version.Parse(pointer.GetString(a.Version))
		if err != nil {
			logger.Warnf("Failed to parse pmm-agent version: %s.", err)
			continue
		}

		if v.Less(minPMMAgentVersion) {
			continue
		}

		result = append(result, a)
	}

	return result
}

// FindAgentsForScrapeConfig returns Agents for scrape config generation by pmm_agent_id and push_metrics value.
func FindAgentsForScrapeConfig(q *reform.Querier, pmmAgentID *string, pushMetrics bool) ([]*Agent, error) {
	var (
		args       []interface{}
		conditions []string
	)
	if pmmAgentID != nil {
		conditions = append(conditions, fmt.Sprintf("pmm_agent_id = %s", q.Placeholder(1)))
		args = append(args, pointer.GetString(pmmAgentID))
	}

	if pushMetrics {
		conditions = append(conditions, "push_metrics")
	} else {
		conditions = append(conditions, "NOT push_metrics")
	}

	conditions = append(conditions, "NOT disabled", "listen_port IS NOT NULL")
	whereClause := fmt.Sprintf("WHERE %s ORDER BY agent_type, agent_id ", strings.Join(conditions, " AND "))
	allAgents, err := q.SelectAllFrom(AgentTable, whereClause, args...)
	if err != nil {
		return nil, errors.WithStack(err)
	}

	res := make([]*Agent, len(allAgents))
	for i, s := range allAgents {
		res[i] = s.(*Agent)
	}
	return res, nil
}

// FindPMMAgentsIDsWithPushMetrics returns pmm-agents-ids with agent, that use push_metrics mode.
func FindPMMAgentsIDsWithPushMetrics(q *reform.Querier) ([]string, error) {
	structs, err := q.SelectAllFrom(AgentTable, "WHERE NOT disabled AND pmm_agent_id IS NOT NULL AND push_metrics  ORDER BY agent_id")
	if err != nil {
		return nil, status.Error(codes.FailedPrecondition, "Couldn't get agents")
	}

	uniqAgents := make(map[string]struct{})
	res := make([]string, 0, len(structs))
	for _, str := range structs {
		row := pointer.GetString(str.(*Agent).PMMAgentID)
		if _, ok := uniqAgents[row]; ok {
			continue
		}
		res = append(res, row)
		uniqAgents[row] = struct{}{}
	}

	return res, nil
}

// createPMMAgentWithID creates PMMAgent with given ID.
func createPMMAgentWithID(q *reform.Querier, id, runsOnNodeID string, customLabels map[string]string) (*Agent, error) {
	if err := checkUniqueAgentID(q, id); err != nil {
		return nil, err
	}

	if _, err := FindNodeByID(q, runsOnNodeID); err != nil {
		return nil, err
	}

	// TODO https://jira.percona.com/browse/PMM-4496
	// Check that Node is not remote.

	agent := &Agent{
		AgentID:      id,
		AgentType:    PMMAgentType,
		RunsOnNodeID: &runsOnNodeID,
	}
	if err := agent.SetCustomLabels(customLabels); err != nil {
		return nil, err
	}

	if err := q.Insert(agent); err != nil {
		return nil, errors.WithStack(err)
	}

	return agent, nil
}

// CreatePMMAgent creates PMMAgent.
func CreatePMMAgent(q *reform.Querier, runsOnNodeID string, customLabels map[string]string) (*Agent, error) {
	id := "/agent_id/" + uuid.New().String()
	return createPMMAgentWithID(q, id, runsOnNodeID, customLabels)
}

// CreateNodeExporter creates NodeExporter.
func CreateNodeExporter(q *reform.Querier, pmmAgentID string, customLabels map[string]string, pushMetrics bool, disableCollectors []string) (*Agent, error) {
	// TODO merge into CreateAgent

	id := "/agent_id/" + uuid.New().String()
	if err := checkUniqueAgentID(q, id); err != nil {
		return nil, err
	}

	pmmAgent, err := FindAgentByID(q, pmmAgentID)
	if err != nil {
		return nil, err
	}
	if !IsPushMetricsSupported(pmmAgent.Version) {
		return nil, status.Errorf(codes.FailedPrecondition, "cannot use push_metrics_enabled with pmm_agent version=%q,"+
			" it doesn't support it, minimum supported version=%q", pointer.GetString(pmmAgent.Version), PMMAgentWithPushMetricsSupport.String())
	}
	row := &Agent{
		AgentID:            id,
		AgentType:          NodeExporterType,
		PMMAgentID:         &pmmAgentID,
		NodeID:             pmmAgent.RunsOnNodeID,
		PushMetrics:        pushMetrics,
		DisabledCollectors: disableCollectors,
	}
	if err := row.SetCustomLabels(customLabels); err != nil {
		return nil, err
	}
	if err := q.Insert(row); err != nil {
		return nil, errors.WithStack(err)
	}

	return row, nil
}

// CreateExternalExporterParams params for add external exporter.
type CreateExternalExporterParams struct {
	RunsOnNodeID string
	ServiceID    string
	Username     string
	Password     string
	Scheme       string
	MetricsPath  string
	ListenPort   uint32
	CustomLabels map[string]string
	PushMetrics  bool
}

// CreateExternalExporter creates ExternalExporter.
func CreateExternalExporter(q *reform.Querier, params *CreateExternalExporterParams) (*Agent, error) {
	if !(params.ListenPort > 0 && params.ListenPort < 65536) {
		return nil, status.Errorf(codes.InvalidArgument, "Listen port should be between 1 and 65535.")
	}
	var pmmAgentID *string
	runsOnNodeID := pointer.ToString(params.RunsOnNodeID)
	id := "/agent_id/" + uuid.New().String()
	if err := checkUniqueAgentID(q, id); err != nil {
		return nil, err
	}
	// with push metrics we have to detect pmm_agent_id for external exporter.
	if params.PushMetrics {
		agentIDs, err := FindPMMAgentsRunningOnNode(q, params.RunsOnNodeID)
		if err != nil {
			return nil, errors.Wrapf(err, "cannot find pmm_agent for external exporter with push_metrics")
		}
		switch len(agentIDs) {
		case 0:
			return nil, status.Errorf(codes.NotFound, "cannot find any pmm-agent by NodeID")
		case 1:
		default:
			return nil, errors.Errorf("exactly one pmm_agent expected for external exporter, but "+
				"(%d) found at node: %s", len(agentIDs), params.RunsOnNodeID)
		}
		if !IsPushMetricsSupported(agentIDs[0].Version) {
			return nil, status.Errorf(codes.FailedPrecondition, "cannot use push_metrics_enabled with pmm_agent version=%q,"+
				" it doesn't support it, minimum supported version=%q", pointer.GetString(agentIDs[0].Version), PMMAgentWithPushMetricsSupport.String())
		}
		pmmAgentID = pointer.ToString(agentIDs[0].AgentID)
		runsOnNodeID = nil
	}

	if _, err := FindNodeByID(q, params.RunsOnNodeID); err != nil {
		return nil, err
	}
	if _, err := FindServiceByID(q, params.ServiceID); err != nil {
		return nil, err
	}

	scheme := params.Scheme
	if scheme == "" {
		scheme = "http"
	}
	metricsPath := params.MetricsPath
	if metricsPath == "" {
		metricsPath = "/metrics"
	}
	row := &Agent{
		PMMAgentID:    pmmAgentID,
		AgentID:       id,
		AgentType:     ExternalExporterType,
		RunsOnNodeID:  runsOnNodeID,
		ServiceID:     pointer.ToStringOrNil(params.ServiceID),
		Username:      pointer.ToStringOrNil(params.Username),
		Password:      pointer.ToStringOrNil(params.Password),
		MetricsScheme: &scheme,
		MetricsPath:   &metricsPath,
		ListenPort:    pointer.ToUint16(uint16(params.ListenPort)),
		PushMetrics:   params.PushMetrics,
	}
	if err := row.SetCustomLabels(params.CustomLabels); err != nil {
		return nil, err
	}
	if err := q.Insert(row); err != nil {
		return nil, errors.WithStack(err)
	}

	return row, nil
}

// CreateAgentParams params for add common exporter.
type CreateAgentParams struct {
	PMMAgentID                     string
	NodeID                         string
	ServiceID                      string
	Username                       string
	Password                       string
	CustomLabels                   map[string]string
	TLS                            bool
	TLSSkipVerify                  bool
	MongoDBOptions                 *MongoDBOptions
	TableCountTablestatsGroupLimit int32
	QueryExamplesDisabled          bool
	MaxQueryLogSize                int64
	AWSAccessKey                   string
	AWSSecretKey                   string
	RDSBasicMetricsDisabled        bool
	RDSEnhancedMetricsDisabled     bool
<<<<<<< HEAD
	AzureCredentials               string
=======
	AzureDatabaseClientID          string
	AzureDatabaseClientSecret      string
	AzureDatabaseTenantID          string
	AzureDatabaseSubscriptionID    string
	AzureDatabaseResourceType      string
>>>>>>> 50756965
	PushMetrics                    bool
	DisableCollectors              []string
}

// CreateAgent creates Agent with given type.
func CreateAgent(q *reform.Querier, agentType AgentType, params *CreateAgentParams) (*Agent, error) {
	id := "/agent_id/" + uuid.New().String()
	if err := checkUniqueAgentID(q, id); err != nil {
		return nil, err
	}

	pmmAgent, err := FindAgentByID(q, params.PMMAgentID)
	if err != nil {
		return nil, err
	}
	// check version for agent, if it exists.
	if params.PushMetrics {
		// special case for vmAgent, it always support push metrics.
		if agentType != VMAgentType && !IsPushMetricsSupported(pmmAgent.Version) {
			return nil, status.Errorf(codes.FailedPrecondition, "cannot use push_metrics_enabled with pmm_agent version=%q,"+
				" it doesn't support it, minimum supported version=%q", pointer.GetString(pmmAgent.Version), PMMAgentWithPushMetricsSupport.String())
		}
	}

	if params.NodeID != "" {
		if _, err := FindNodeByID(q, params.NodeID); err != nil {
			return nil, err
		}
	}
	if params.ServiceID != "" {
		if _, err := FindServiceByID(q, params.ServiceID); err != nil {
			return nil, err
		}
	}

	row := &Agent{
		AgentID:                        id,
		AgentType:                      agentType,
		PMMAgentID:                     &params.PMMAgentID,
		ServiceID:                      pointer.ToStringOrNil(params.ServiceID),
		NodeID:                         pointer.ToStringOrNil(params.NodeID),
		Username:                       pointer.ToStringOrNil(params.Username),
		Password:                       pointer.ToStringOrNil(params.Password),
		TLS:                            params.TLS,
		TLSSkipVerify:                  params.TLSSkipVerify,
		MongoDBOptions:                 params.MongoDBOptions,
		TableCountTablestatsGroupLimit: params.TableCountTablestatsGroupLimit,
		QueryExamplesDisabled:          params.QueryExamplesDisabled,
		MaxQueryLogSize:                params.MaxQueryLogSize,
		AWSAccessKey:                   pointer.ToStringOrNil(params.AWSAccessKey),
		AWSSecretKey:                   pointer.ToStringOrNil(params.AWSSecretKey),
		RDSBasicMetricsDisabled:        params.RDSBasicMetricsDisabled,
		RDSEnhancedMetricsDisabled:     params.RDSEnhancedMetricsDisabled,
		AzureDatabaseClientID:          pointer.ToStringOrNil(params.AzureDatabaseClientID),
		AzureDatabaseClientSecret:      pointer.ToStringOrNil(params.AzureDatabaseClientSecret),
		AzureDatabaseTenantID:          pointer.ToStringOrNil(params.AzureDatabaseTenantID),
		AzureDatabaseSubscriptionID:    pointer.ToStringOrNil(params.AzureDatabaseSubscriptionID),
		AzureDatabaseResourceType:      pointer.ToStringOrNil(params.AzureDatabaseResourceType),
		PushMetrics:                    params.PushMetrics,
		DisabledCollectors:             params.DisableCollectors,
	}

	if err := row.SetCustomLabels(params.CustomLabels); err != nil {
		return nil, err
	}
	if err := q.Insert(row); err != nil {
		return nil, errors.WithStack(err)
	}

	return row, nil
}

// ChangeCommonAgentParams contains parameters that can be changed for all Agents.
type ChangeCommonAgentParams struct {
	Disabled           *bool // true - disable, false - enable, nil - do not change
	CustomLabels       map[string]string
	RemoveCustomLabels bool
	DisablePushMetrics *bool
}

// ChangeAgent changes common parameters for given Agent.
func ChangeAgent(q *reform.Querier, agentID string, params *ChangeCommonAgentParams) (*Agent, error) {
	row, err := FindAgentByID(q, agentID)
	if err != nil {
		return nil, err
	}

	if params.Disabled != nil {
		if *params.Disabled {
			row.Disabled = true
		} else {
			row.Disabled = false
		}
	}
	if params.DisablePushMetrics != nil {
		row.PushMetrics = !(*params.DisablePushMetrics)
		if row.AgentType == ExternalExporterType {
			if err := updateExternalExporterParams(q, row); err != nil {
				return nil, errors.Wrap(err, "failed to update External exporterParams for PushMetrics")
			}
		}
	}

	if params.RemoveCustomLabels {
		if err = row.SetCustomLabels(nil); err != nil {
			return nil, err
		}
	}
	if len(params.CustomLabels) != 0 {
		if err = row.SetCustomLabels(params.CustomLabels); err != nil {
			return nil, err
		}
	}

	if err = q.Update(row); err != nil {
		return nil, errors.WithStack(err)
	}

	return row, nil
}

// RemoveAgent removes Agent by ID.
func RemoveAgent(q *reform.Querier, id string, mode RemoveMode) (*Agent, error) {
	a, err := FindAgentByID(q, id)
	if err != nil {
		return nil, err
	}

	if id == PMMServerAgentID {
		return nil, status.Error(codes.PermissionDenied, "pmm-agent on PMM Server can't be removed.")
	}

	structs, err := q.SelectAllFrom(AgentTable, "WHERE pmm_agent_id = $1", id)
	if err != nil {
		return nil, errors.Wrap(err, "failed to select Agents")
	}
	if len(structs) != 0 {
		switch mode {
		case RemoveRestrict:
			return nil, status.Errorf(codes.FailedPrecondition, "pmm-agent with ID %q has agents.", id)
		case RemoveCascade:
			for _, str := range structs {
				agentID := str.(*Agent).AgentID
				if _, err = RemoveAgent(q, agentID, RemoveRestrict); err != nil {
					return nil, err
				}
			}
		default:
			panic(fmt.Errorf("unhandled RemoveMode %v", mode))
		}
	}

	if err = q.Delete(a); err != nil {
		return nil, errors.Wrap(err, "failed to delete Agent")
	}

	return a, nil
}

// updateExternalExporterParams updates RunsOnNodeID and PMMAgentID params
// for external exporter, is needed for push_metrics mode.
func updateExternalExporterParams(q *reform.Querier, row *Agent) error {
	// with push metrics, external exporter must have PMMAgent id without RunsOnNodeID
	if row.PushMetrics && row.PMMAgentID == nil {
		pmmAgent, err := FindPMMAgentsRunningOnNode(q, pointer.GetString(row.RunsOnNodeID))
		if err != nil {
			return err
		}
		switch len(pmmAgent) {
		case 0:
			return status.Errorf(codes.NotFound, "cannot find any pmm-agent by NodeID")
		case 1:
		default:
			return errors.Errorf("exactly one pmm agent expected, but (%d) found", len(pmmAgent))
		}

		row.RunsOnNodeID = nil
		row.PMMAgentID = pointer.ToString(pmmAgent[0].AgentID)
	}
	// without push metrics, external exporter must have RunsOnNodeID without PMMAgentID
	if !row.PushMetrics && row.RunsOnNodeID == nil {
		pmmAgent, err := FindAgentByID(q, pointer.GetString(row.PMMAgentID))
		if err != nil {
			return err
		}
		row.RunsOnNodeID = pmmAgent.RunsOnNodeID
		row.PMMAgentID = nil
	}
	return nil
}

// IsPushMetricsSupported return if PUSH mode is supported for pmm agent version.
func IsPushMetricsSupported(pmmAgentVersion *string) bool {
	if agentVersion, err := version.Parse(pointer.GetString(pmmAgentVersion)); err == nil {
		if agentVersion.Less(PMMAgentWithPushMetricsSupport) {
			return false
		}
	}
	return true
}<|MERGE_RESOLUTION|>--- conflicted
+++ resolved
@@ -483,6 +483,14 @@
 	}
 
 	return row, nil
+}
+
+// AzureCredentials params to compact store Azure Credentials.
+type AzureCredentials struct {
+	SubscriptionID string `json:"subscription_id"`
+	ClientID       string `json:"client_id"`
+	ClientSecret   string `json:"client_secret"`
+	TenantID       string `json:"tenant_id"`
 }
 
 // CreateAgentParams params for add common exporter.
@@ -503,15 +511,8 @@
 	AWSSecretKey                   string
 	RDSBasicMetricsDisabled        bool
 	RDSEnhancedMetricsDisabled     bool
-<<<<<<< HEAD
 	AzureCredentials               string
-=======
-	AzureDatabaseClientID          string
-	AzureDatabaseClientSecret      string
-	AzureDatabaseTenantID          string
-	AzureDatabaseSubscriptionID    string
 	AzureDatabaseResourceType      string
->>>>>>> 50756965
 	PushMetrics                    bool
 	DisableCollectors              []string
 }
@@ -565,11 +566,7 @@
 		AWSSecretKey:                   pointer.ToStringOrNil(params.AWSSecretKey),
 		RDSBasicMetricsDisabled:        params.RDSBasicMetricsDisabled,
 		RDSEnhancedMetricsDisabled:     params.RDSEnhancedMetricsDisabled,
-		AzureDatabaseClientID:          pointer.ToStringOrNil(params.AzureDatabaseClientID),
-		AzureDatabaseClientSecret:      pointer.ToStringOrNil(params.AzureDatabaseClientSecret),
-		AzureDatabaseTenantID:          pointer.ToStringOrNil(params.AzureDatabaseTenantID),
-		AzureDatabaseSubscriptionID:    pointer.ToStringOrNil(params.AzureDatabaseSubscriptionID),
-		AzureDatabaseResourceType:      pointer.ToStringOrNil(params.AzureDatabaseResourceType),
+		AzureCredentials:               pointer.ToStringOrNil(params.AzureCredentials),
 		PushMetrics:                    params.PushMetrics,
 		DisabledCollectors:             params.DisableCollectors,
 	}
