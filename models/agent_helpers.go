--- conflicted
+++ resolved
@@ -315,11 +315,8 @@
 		TLSSkipVerify:         params.TLSSkipVerify,
 		QueryExamplesDisabled: params.QueryExamplesDisabled,
 		MaxQueryLogSize:       params.MaxQueryLogSize,
-<<<<<<< HEAD
-		MaxTableNumber:        params.MaxTableNumber,
-=======
-		ServiceID:             pointer.ToStringOrNil(params.ServiceID),
->>>>>>> ae4605e8
+		// TableCountTablestatsLimit: pointer.ToInt32(int32(params.MaxTableNumber)),
+		ServiceID: pointer.ToStringOrNil(params.ServiceID),
 	}
 	if err := row.SetCustomLabels(params.CustomLabels); err != nil {
 		return nil, err
