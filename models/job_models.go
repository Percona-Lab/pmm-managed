// pmm-managed
// Copyright (C) 2017 Percona LLC
//
// This program is free software: you can redistribute it and/or modify
// it under the terms of the GNU Affero General Public License as published by
// the Free Software Foundation, either version 3 of the License, or
// (at your option) any later version.
//
// This program is distributed in the hope that it will be useful,
// but WITHOUT ANY WARRANTY; without even the implied warranty of
// MERCHANTABILITY or FITNESS FOR A PARTICULAR PURPOSE. See the
// GNU Affero General Public License for more details.
//
// You should have received a copy of the GNU Affero General Public License
// along with this program. If not, see <https://www.gnu.org/licenses/>.

package models

import (
	"database/sql/driver"
	"time"

	"gopkg.in/reform.v1"
)

//go:generate reform

// EchoJobResult stores echo job specific result data.
type EchoJobResult struct {
	Message string `json:"message"`
}

<<<<<<< HEAD
// MySQLBackupRestoreJobResult stores MySQL backup restore job specific result data.
type MySQLBackupRestoreJobResult struct {
	RestoreID string `json:"restore_id,omitempty"`
=======
// MySQLBackupJobResult stores MySQL job specific result data.
type MySQLBackupJobResult struct {
	ArtifactID string `json:"artifact_id"`
>>>>>>> 79a9b931
}

// JobType represents job type.
type JobType string

// Supported job types.
const (
<<<<<<< HEAD
	Echo                  = JobType("echo")
	MySQLBackupRestoreJob = JobType("mysql_backup_restore")
=======
	Echo           = JobType("echo")
	MySQLBackupJob = JobType("mysql_backup")
>>>>>>> 79a9b931
)

// JobResultData holds result data for different job types.
type JobResultData struct {
<<<<<<< HEAD
	Echo               *EchoJobResult               `json:"echo,omitempty"`
	MySQLBackupRestore *MySQLBackupRestoreJobResult `json:"mysql_backup_restore,omitempty"`
=======
	Echo        *EchoJobResult        `json:"echo,omitempty"`
	MySQLBackup *MySQLBackupJobResult `json:"mysql_backup,omitempty"`
>>>>>>> 79a9b931
}

// Value implements database/sql/driver.Valuer interface. Should be defined on the value.
func (c JobResultData) Value() (driver.Value, error) { return jsonValue(c) }

// Scan implements database/sql.Scanner interface. Should be defined on the pointer.
func (c *JobResultData) Scan(src interface{}) error { return jsonScan(c, src) }

// JobResult describes a job result which is storing in persistent storage.
//reform:job_results
type JobResult struct {
	ID         string         `reform:"id,pk"`
	PMMAgentID string         `reform:"pmm_agent_id"`
	Type       JobType        `reform:"type"`
	Done       bool           `reform:"done"`
	Error      string         `reform:"error"`
	Result     *JobResultData `reform:"result"`
	CreatedAt  time.Time      `reform:"created_at"`
	UpdatedAt  time.Time      `reform:"updated_at"`
}

// BeforeInsert implements reform.BeforeInserter interface.
func (r *JobResult) BeforeInsert() error {
	now := Now()
	r.CreatedAt = now
	r.UpdatedAt = now

	return nil
}

// BeforeUpdate implements reform.BeforeUpdater interface.
func (r *JobResult) BeforeUpdate() error {
	r.UpdatedAt = Now()

	return nil
}

// AfterFind implements reform.AfterFinder interface.
func (r *JobResult) AfterFind() error {
	r.CreatedAt = r.CreatedAt.UTC()
	r.UpdatedAt = r.UpdatedAt.UTC()

	return nil
}

// check interfaces.
var (
	_ reform.BeforeInserter = (*JobResult)(nil)
	_ reform.BeforeUpdater  = (*JobResult)(nil)
	_ reform.AfterFinder    = (*JobResult)(nil)
)<|MERGE_RESOLUTION|>--- conflicted
+++ resolved
@@ -25,45 +25,36 @@
 
 //go:generate reform
 
+// JobType represents job type.
+type JobType string
+
+// Supported job types.
+const (
+	Echo           = JobType("echo")
+	MySQLBackupJob = JobType("mysql_backup")
+	MySQLBackupRestoreJob = JobType("mysql_backup_restore")
+)
+
 // EchoJobResult stores echo job specific result data.
 type EchoJobResult struct {
 	Message string `json:"message"`
 }
 
-<<<<<<< HEAD
+// MySQLBackupJobResult stores MySQL job specific result data.
+type MySQLBackupJobResult struct {
+	ArtifactID string `json:"artifact_id"`
+}
+
 // MySQLBackupRestoreJobResult stores MySQL backup restore job specific result data.
 type MySQLBackupRestoreJobResult struct {
 	RestoreID string `json:"restore_id,omitempty"`
-=======
-// MySQLBackupJobResult stores MySQL job specific result data.
-type MySQLBackupJobResult struct {
-	ArtifactID string `json:"artifact_id"`
->>>>>>> 79a9b931
 }
-
-// JobType represents job type.
-type JobType string
-
-// Supported job types.
-const (
-<<<<<<< HEAD
-	Echo                  = JobType("echo")
-	MySQLBackupRestoreJob = JobType("mysql_backup_restore")
-=======
-	Echo           = JobType("echo")
-	MySQLBackupJob = JobType("mysql_backup")
->>>>>>> 79a9b931
-)
 
 // JobResultData holds result data for different job types.
 type JobResultData struct {
-<<<<<<< HEAD
-	Echo               *EchoJobResult               `json:"echo,omitempty"`
-	MySQLBackupRestore *MySQLBackupRestoreJobResult `json:"mysql_backup_restore,omitempty"`
-=======
 	Echo        *EchoJobResult        `json:"echo,omitempty"`
 	MySQLBackup *MySQLBackupJobResult `json:"mysql_backup,omitempty"`
->>>>>>> 79a9b931
+	MySQLBackupRestore *MySQLBackupRestoreJobResult `json:"mysql_backup_restore,omitempty"`
 }
 
 // Value implements database/sql/driver.Valuer interface. Should be defined on the value.
