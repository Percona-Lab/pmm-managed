// pmm-managed
// Copyright (C) 2017 Percona LLC
//
// This program is free software: you can redistribute it and/or modify
// it under the terms of the GNU Affero General Public License as published by
// the Free Software Foundation, either version 3 of the License, or
// (at your option) any later version.
//
// This program is distributed in the hope that it will be useful,
// but WITHOUT ANY WARRANTY; without even the implied warranty of
// MERCHANTABILITY or FITNESS FOR A PARTICULAR PURPOSE. See the
// GNU Affero General Public License for more details.
//
// You should have received a copy of the GNU Affero General Public License
// along with this program. If not, see <https://www.gnu.org/licenses/>.

package models

import (
	"database/sql/driver"
	"time"

	"gopkg.in/reform.v1"
)

//go:generate reform

// JobType represents job type.
type JobType string

// Supported job types.
const (
	Echo                  = JobType("echo")
	MySQLBackupJob        = JobType("mysql_backup")
	MySQLRestoreBackupJob = JobType("mysql_restore_backup")
)

// EchoJobResult stores echo job specific result data.
type EchoJobResult struct {
	Message string `json:"message"`
}

// MySQLBackupJobResult stores MySQL job specific result data.
type MySQLBackupJobResult struct {
	ArtifactID string `json:"artifact_id"`
}

<<<<<<< HEAD
// MongoDBBackupJobResult stores MongoDB job specific result data.
type MongoDBBackupJobResult struct {
	ArtifactID string `json:"artifact_id"`
}

// JobType represents job type.
type JobType string

// Supported job types.
const (
	Echo             = JobType("echo")
	MySQLBackupJob   = JobType("mysql_backup")
	MongoDBBackupJob = JobType("mongodb_backup")
)

// JobResultData holds result data for different job types.
type JobResultData struct {
	Echo          *EchoJobResult          `json:"echo,omitempty"`
	MySQLBackup   *MySQLBackupJobResult   `json:"mysql_backup,omitempty"`
	MongoDBBackup *MongoDBBackupJobResult `json:"mongo_db_backup,omitempty"`
=======
// MySQLRestoreBackupJobResult stores MySQL restore backup job specific result data.
type MySQLRestoreBackupJobResult struct {
	RestoreID string `json:"restore_id,omitempty"`
}

// JobResultData holds result data for different job types.
type JobResultData struct {
	Echo               *EchoJobResult               `json:"echo,omitempty"`
	MySQLBackup        *MySQLBackupJobResult        `json:"mysql_backup,omitempty"`
	MySQLRestoreBackup *MySQLRestoreBackupJobResult `json:"mysql_restore_backup,omitempty"`
>>>>>>> ceca4f39
}

// Value implements database/sql/driver.Valuer interface. Should be defined on the value.
func (c JobResultData) Value() (driver.Value, error) { return jsonValue(c) }

// Scan implements database/sql.Scanner interface. Should be defined on the pointer.
func (c *JobResultData) Scan(src interface{}) error { return jsonScan(c, src) }

// JobResult describes a job result which is storing in persistent storage.
//reform:job_results
type JobResult struct {
	ID         string         `reform:"id,pk"`
	PMMAgentID string         `reform:"pmm_agent_id"`
	Type       JobType        `reform:"type"`
	Done       bool           `reform:"done"`
	Error      string         `reform:"error"`
	Result     *JobResultData `reform:"result"`
	CreatedAt  time.Time      `reform:"created_at"`
	UpdatedAt  time.Time      `reform:"updated_at"`
}

// BeforeInsert implements reform.BeforeInserter interface.
func (r *JobResult) BeforeInsert() error {
	now := Now()
	r.CreatedAt = now
	r.UpdatedAt = now

	return nil
}

// BeforeUpdate implements reform.BeforeUpdater interface.
func (r *JobResult) BeforeUpdate() error {
	r.UpdatedAt = Now()

	return nil
}

// AfterFind implements reform.AfterFinder interface.
func (r *JobResult) AfterFind() error {
	r.CreatedAt = r.CreatedAt.UTC()
	r.UpdatedAt = r.UpdatedAt.UTC()

	return nil
}

// check interfaces.
var (
	_ reform.BeforeInserter = (*JobResult)(nil)
	_ reform.BeforeUpdater  = (*JobResult)(nil)
	_ reform.AfterFinder    = (*JobResult)(nil)
)<|MERGE_RESOLUTION|>--- conflicted
+++ resolved
@@ -32,6 +32,7 @@
 const (
 	Echo                  = JobType("echo")
 	MySQLBackupJob        = JobType("mysql_backup")
+	MongoDBBackupJob      = JobType("mongodb_backup")
 	MySQLRestoreBackupJob = JobType("mysql_restore_backup")
 )
 
@@ -45,31 +46,14 @@
 	ArtifactID string `json:"artifact_id"`
 }
 
-<<<<<<< HEAD
+// MySQLRestoreBackupJobResult stores MySQL restore backup job specific result data.
+type MySQLRestoreBackupJobResult struct {
+	RestoreID string `json:"restore_id,omitempty"`
+}
+
 // MongoDBBackupJobResult stores MongoDB job specific result data.
 type MongoDBBackupJobResult struct {
 	ArtifactID string `json:"artifact_id"`
-}
-
-// JobType represents job type.
-type JobType string
-
-// Supported job types.
-const (
-	Echo             = JobType("echo")
-	MySQLBackupJob   = JobType("mysql_backup")
-	MongoDBBackupJob = JobType("mongodb_backup")
-)
-
-// JobResultData holds result data for different job types.
-type JobResultData struct {
-	Echo          *EchoJobResult          `json:"echo,omitempty"`
-	MySQLBackup   *MySQLBackupJobResult   `json:"mysql_backup,omitempty"`
-	MongoDBBackup *MongoDBBackupJobResult `json:"mongo_db_backup,omitempty"`
-=======
-// MySQLRestoreBackupJobResult stores MySQL restore backup job specific result data.
-type MySQLRestoreBackupJobResult struct {
-	RestoreID string `json:"restore_id,omitempty"`
 }
 
 // JobResultData holds result data for different job types.
@@ -77,7 +61,7 @@
 	Echo               *EchoJobResult               `json:"echo,omitempty"`
 	MySQLBackup        *MySQLBackupJobResult        `json:"mysql_backup,omitempty"`
 	MySQLRestoreBackup *MySQLRestoreBackupJobResult `json:"mysql_restore_backup,omitempty"`
->>>>>>> ceca4f39
+	MongoDBBackup      *MongoDBBackupJobResult      `json:"mongo_db_backup,omitempty"`
 }
 
 // Value implements database/sql/driver.Valuer interface. Should be defined on the value.
