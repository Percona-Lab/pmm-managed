--- conflicted
+++ resolved
@@ -102,15 +102,6 @@
 		services, err := models.ServicesForAgent(q, "A2")
 		require.NoError(t, err)
 		expected := []*models.Service{{
-<<<<<<< HEAD
-			ServiceID:    "S2",
-			ServiceType:  models.MySQLServiceType,
-			ServiceName:  "Service with Agents",
-			NodeID:       "N1",
-			CreatedAt:    now,
-			UpdatedAt:    now,
-			SizeSlowLogs: 0,
-=======
 			ServiceID:             "S2",
 			ServiceType:           models.MySQLServiceType,
 			ServiceName:           "Service with Agents",
@@ -118,7 +109,6 @@
 			CreatedAt:             now,
 			UpdatedAt:             now,
 			QueryexamplesDisabled: false,
->>>>>>> eca42907
 		}}
 		assert.Equal(t, expected, services)
 	})
