--- conflicted
+++ resolved
@@ -263,19 +263,15 @@
 
 	13: {
 		`ALTER TABLE services
-<<<<<<< HEAD
-			DROP CONSTRAINT port_check;`,
-
-		`ALTER TABLE services
-			ADD CONSTRAINT port_check CHECK (
-				port IS NULL OR (port > 0 AND port < 65536)
-=======
-			DROP CONSTRAINT address_socket_check`,
-
+			ADD CONSTRAINT address_socket_check CHECK (
+				(address IS NOT NULL AND socket IS NULL) OR (address IS NULL AND socket IS NOT NULL) OR (address IS NULL AND socket IS NULL)
+			);`,
+	},
+
+	14: {
 		`ALTER TABLE services
 			ADD CONSTRAINT address_socket_check CHECK (
 				(address IS NOT NULL AND socket IS NULL) OR (address IS NULL AND socket IS NOT NULL) OR (address IS NULL AND socket IS NULL)
->>>>>>> 41a9e8e9
 			);`,
 	},
 }
