// pmm-managed
// Copyright (C) 2017 Percona LLC
//
// This program is free software: you can redistribute it and/or modify
// it under the terms of the GNU Affero General Public License as published by
// the Free Software Foundation, either version 3 of the License, or
// (at your option) any later version.
//
// This program is distributed in the hope that it will be useful,
// but WITHOUT ANY WARRANTY; without even the implied warranty of
// MERCHANTABILITY or FITNESS FOR A PARTICULAR PURPOSE. See the
// GNU Affero General Public License for more details.
//
// You should have received a copy of the GNU Affero General Public License
// along with this program. If not, see <https://www.gnu.org/licenses/>.

package models

import (
	"database/sql"
	"fmt"
	"net/url"
	"strings"
	"time"

	"github.com/AlekSi/pointer"
	"github.com/lib/pq"
	"github.com/pkg/errors"
	"google.golang.org/grpc/codes"
	"google.golang.org/grpc/status"
	"gopkg.in/reform.v1"
	"gopkg.in/reform.v1/dialects/postgresql"
)

var initialCurrentTime = Now().Format(time.RFC3339)

// databaseSchema maps schema version from schema_migrations table (id column) to a slice of DDL queries.
var databaseSchema = [][]string{
	1: {
		`CREATE TABLE schema_migrations (
			id INTEGER NOT NULL,
			PRIMARY KEY (id)
		)`,

		`CREATE TABLE nodes (
			-- common
			node_id VARCHAR NOT NULL,
			node_type VARCHAR NOT NULL CHECK (node_type <> ''),
			node_name VARCHAR NOT NULL CHECK (node_name <> ''),
			machine_id VARCHAR CHECK (machine_id <> ''),
			distro VARCHAR NOT NULL,
			node_model VARCHAR NOT NULL,
			az VARCHAR NOT NULL,
			custom_labels TEXT,
			address VARCHAR NOT NULL,
			created_at TIMESTAMP NOT NULL,
			updated_at TIMESTAMP NOT NULL,

			-- Container
			container_id VARCHAR CHECK (container_id <> ''),
			container_name VARCHAR CHECK (container_name <> ''),

			-- RemoteAmazonRDS
			-- RDS instance is stored in address
			region VARCHAR CHECK (region <> ''),

			PRIMARY KEY (node_id),
			UNIQUE (node_name),
			UNIQUE (container_id),
			UNIQUE (address, region)
		)`,

		`CREATE TABLE services (
			-- common
			service_id VARCHAR NOT NULL,
			service_type VARCHAR NOT NULL CHECK (service_type <> ''),
			service_name VARCHAR NOT NULL CHECK (service_name <> ''),
			node_id VARCHAR NOT NULL CHECK (node_id <> ''),
			environment VARCHAR NOT NULL,
			cluster VARCHAR NOT NULL,
			replication_set VARCHAR NOT NULL,
			custom_labels TEXT,
			created_at TIMESTAMP NOT NULL,
			updated_at TIMESTAMP NOT NULL,

			address VARCHAR(255) CHECK (address <> ''),
			port INTEGER,

			PRIMARY KEY (service_id),
			UNIQUE (service_name),
			FOREIGN KEY (node_id) REFERENCES nodes (node_id)
		)`,

		`CREATE TABLE agents (
			-- common
			agent_id VARCHAR NOT NULL,
			agent_type VARCHAR NOT NULL CHECK (agent_type <> ''),
			runs_on_node_id VARCHAR CHECK (runs_on_node_id <> ''),
			pmm_agent_id VARCHAR CHECK (pmm_agent_id <> ''),
			custom_labels TEXT,
			created_at TIMESTAMP NOT NULL,
			updated_at TIMESTAMP NOT NULL,

			-- state
			disabled BOOLEAN NOT NULL,
			status VARCHAR NOT NULL,
			listen_port INTEGER,
			version VARCHAR CHECK (version <> ''),

			-- Credentials to access service
			username VARCHAR CHECK (username <> ''),
			password VARCHAR CHECK (password <> ''),
			metrics_url VARCHAR CHECK (metrics_url <> ''),

			PRIMARY KEY (agent_id),
			FOREIGN KEY (runs_on_node_id) REFERENCES nodes (node_id),
			FOREIGN KEY (pmm_agent_id) REFERENCES agents (agent_id),
			CONSTRAINT runs_on_node_id_xor_pmm_agent_id CHECK ((runs_on_node_id IS NULL) <> (pmm_agent_id IS NULL)),
			CONSTRAINT runs_on_node_id_only_for_pmm_agent CHECK ((runs_on_node_id IS NULL) <> (agent_type='` + string(PMMAgentType) + `'))
		)`,

		`CREATE TABLE agent_nodes (
			agent_id VARCHAR NOT NULL,
			node_id VARCHAR NOT NULL,
			created_at TIMESTAMP NOT NULL,

			FOREIGN KEY (agent_id) REFERENCES agents (agent_id),
			FOREIGN KEY (node_id) REFERENCES nodes (node_id),
			UNIQUE (agent_id, node_id)
		)`,

		`CREATE TABLE agent_services (
			agent_id VARCHAR NOT NULL,
			service_id VARCHAR NOT NULL,
			created_at TIMESTAMP NOT NULL,

			FOREIGN KEY (agent_id) REFERENCES agents (agent_id),
			FOREIGN KEY (service_id) REFERENCES services (service_id),
			UNIQUE (agent_id, service_id)
		)`,

		`CREATE TABLE action_results (
			id VARCHAR NOT NULL,
			pmm_agent_id VARCHAR CHECK (pmm_agent_id <> ''),
			done BOOLEAN NOT NULL,
			error VARCHAR NOT NULL,
			output TEXT NOT NULL,

			created_at TIMESTAMP NOT NULL,
			updated_at TIMESTAMP NOT NULL,

			PRIMARY KEY (id)
		)`,
	},

	2: {
		`CREATE TABLE settings (
			settings JSONB
		)`,
		`INSERT INTO settings (settings) VALUES ('{}')`,
	},

	3: {
		`ALTER TABLE agents
			ADD COLUMN tls BOOLEAN NOT NULL DEFAULT false,
			ADD COLUMN tls_skip_verify BOOLEAN NOT NULL DEFAULT false`,

		`ALTER TABLE agents
			ALTER COLUMN tls DROP DEFAULT,
			ALTER COLUMN tls_skip_verify DROP DEFAULT`,
	},

	4: {
		`ALTER TABLE agents
			ADD COLUMN query_examples_disabled BOOLEAN NOT NULL DEFAULT FALSE,
			ADD COLUMN max_query_log_size INTEGER NOT NULL DEFAULT 0`,

		`ALTER TABLE agents
			ALTER COLUMN query_examples_disabled DROP DEFAULT,
			ALTER COLUMN max_query_log_size DROP DEFAULT`,
	},

	5: {
		// e'\n' to treat \n as a newline, not as two characters
		`UPDATE nodes SET machine_id = trim(e'\n' from machine_id) WHERE machine_id IS NOT NULL`,
	},

	6: {
		`ALTER TABLE agents
			ADD COLUMN table_count INTEGER`,
	},

	7: {
		`ALTER TABLE agents
			ADD COLUMN node_id VARCHAR CHECK (node_id <> ''),
			ADD COLUMN service_id VARCHAR CHECK (service_id <> '')`,
		`UPDATE agents SET node_id=agent_nodes.node_id
			FROM agent_nodes
			WHERE agent_nodes.agent_id = agents.agent_id`,
		`UPDATE agents SET service_id=agent_services.service_id
			FROM agent_services
			WHERE agent_services.agent_id = agents.agent_id`,

		`DROP TABLE agent_nodes, agent_services`,

		`ALTER TABLE agents
			ADD CONSTRAINT node_id_or_service_id_or_pmm_agent_id CHECK (
				(CASE WHEN node_id IS NULL THEN 0 ELSE 1 END) +
  				(CASE WHEN service_id IS NULL THEN 0 ELSE 1 END) +
  				(CASE WHEN pmm_agent_id IS NOT NULL THEN 0 ELSE 1 END) = 1),
			ADD FOREIGN KEY (service_id) REFERENCES services(service_id),
			ADD FOREIGN KEY (node_id) REFERENCES nodes(node_id)`,
	},

	8: {
		// default to 1000 for soft migration from 2.1
		`ALTER TABLE agents
			ADD COLUMN table_count_tablestats_group_limit INTEGER NOT NULL DEFAULT 1000`,

		`ALTER TABLE agents
			ALTER COLUMN table_count_tablestats_group_limit DROP DEFAULT`,
	},

	9: {
		`ALTER TABLE agents
			ADD COLUMN aws_access_key VARCHAR,
			ADD COLUMN aws_secret_key VARCHAR`,
	},

	10: {
		// update 5/5/60 to 5/10/60 for 2.4 only if defaults were not changed
		`UPDATE settings SET
			settings = settings || '{"metrics_resolutions":{"hr": 5000000000, "mr": 10000000000, "lr": 60000000000}}'
			WHERE settings->'metrics_resolutions'->>'hr' = '5000000000'
			AND settings->'metrics_resolutions'->>'mr' = '5000000000'
			AND settings->'metrics_resolutions'->>'lr' = '60000000000';`,
	},

	11: {
		`ALTER TABLE services
			ADD COLUMN socket VARCHAR CONSTRAINT address_socket_check CHECK (
				(address IS NOT NULL AND socket IS NULL) OR (address IS NULL AND socket IS NOT NULL)
			);`,

		`ALTER TABLE services
			ADD CONSTRAINT address_port_check CHECK (
				(address IS NULL AND port IS NULL) OR (address IS NOT NULL AND port IS NOT NULL)
			),
			ADD CONSTRAINT port_check CHECK (
				port IS NULL OR (port > 0 AND port < 65535)
			);`,
	},

	12: {
		`ALTER TABLE agents
			ADD COLUMN rds_basic_metrics_disabled BOOLEAN NOT NULL DEFAULT FALSE,
			ADD COLUMN rds_enhanced_metrics_disabled BOOLEAN NOT NULL DEFAULT FALSE`,

		`ALTER TABLE agents
			ALTER COLUMN rds_basic_metrics_disabled DROP DEFAULT,
			ALTER COLUMN rds_enhanced_metrics_disabled DROP DEFAULT`,
	},

	13: {
		`ALTER TABLE services
			DROP CONSTRAINT address_socket_check`,

		`ALTER TABLE services
			ADD CONSTRAINT address_socket_check CHECK (
				(address IS NOT NULL AND socket IS NULL) OR (address IS NULL AND socket IS NOT NULL) OR (address IS NULL AND socket IS NULL)
			);`,
	},

	14: {
<<<<<<< HEAD
		// query action results are binary data
		`ALTER TABLE action_results
			DROP COLUMN output,
			ADD COLUMN output bytea`,
=======
		`ALTER TABLE agents
			DROP CONSTRAINT node_id_or_service_id_or_pmm_agent_id,
			DROP CONSTRAINT runs_on_node_id_only_for_pmm_agent,
			DROP CONSTRAINT agents_metrics_url_check`,
		`ALTER TABLE agents
			ADD CONSTRAINT node_id_or_service_id_for_non_pmm_agent CHECK (
				(node_id IS NULL) <> (service_id IS NULL) OR (agent_type = '` + string(PMMAgentType) + `')),
			ADD CONSTRAINT runs_on_node_id_only_for_pmm_agent_and_external 
				CHECK ((runs_on_node_id IS NULL) <> (agent_type='` + string(PMMAgentType) + `' OR agent_type='` + string(ExternalExporterType) + `' ))`,
		`ALTER TABLE agents RENAME COLUMN metrics_url TO metrics_path`,
		`ALTER TABLE agents 
			ADD CONSTRAINT agents_metrics_path_check CHECK (metrics_path <> '')`,
		`ALTER TABLE agents ADD COLUMN metrics_scheme VARCHAR`,
>>>>>>> 8272f317
	},
}

// ^^^ Avoid default values in schema definition. ^^^
// aleksi: Go's zero values and non-zero default values in database do play nicely together in INSERTs and UPDATEs.

// OpenDB returns configured connection pool for PostgreSQL.
func OpenDB(address, name, username, password string) (*sql.DB, error) {
	q := make(url.Values)
	q.Set("sslmode", "disable")

	uri := url.URL{
		Scheme:   "postgres",
		User:     url.UserPassword(username, password),
		Host:     address,
		Path:     name,
		RawQuery: q.Encode(),
	}
	if uri.Path == "" {
		uri.Path = "postgres"
	}
	dsn := uri.String()

	db, err := sql.Open("postgres", dsn)
	if err != nil {
		return nil, errors.Wrap(err, "failed to create a connection pool to PostgreSQL")
	}

	db.SetConnMaxLifetime(0)
	db.SetMaxIdleConns(5)
	db.SetMaxOpenConns(10)

	return db, nil
}

// SetupFixturesMode defines if SetupDB adds initial data to the database or not.
type SetupFixturesMode int

const (
	// SetupFixtures adds initial data to the database.
	SetupFixtures SetupFixturesMode = iota
	// SkipFixtures skips adding initial data to the database. Useful for tests.
	SkipFixtures
)

// SetupDBParams represents SetupDB parameters.
type SetupDBParams struct {
	Logf             reform.Printf
	Username         string
	Password         string
	SetupFixtures    SetupFixturesMode
	MigrationVersion *int
}

// SetupDB runs PostgreSQL database migrations and optionally adds initial data.
func SetupDB(sqlDB *sql.DB, params *SetupDBParams) (*reform.DB, error) {
	var logger reform.Logger
	if params.Logf != nil {
		logger = reform.NewPrintfLogger(params.Logf)
	}
	db := reform.NewDB(sqlDB, postgresql.Dialect, logger)

	latestVersion := len(databaseSchema) - 1 // skip item 0
	if params.MigrationVersion != nil {
		latestVersion = *params.MigrationVersion
	}
	var currentVersion int
	err := db.QueryRow("SELECT id FROM schema_migrations ORDER BY id DESC LIMIT 1").Scan(&currentVersion)
	if pErr, ok := err.(*pq.Error); ok && pErr.Code == "42P01" { // undefined_table (see https://www.postgresql.org/docs/current/errcodes-appendix.html)
		err = nil
	}
	if err != nil {
		return nil, errors.WithStack(err)
	}
	if params.Logf != nil {
		params.Logf("Current database schema version: %d. Latest version: %d.", currentVersion, latestVersion)
	}

	// rollback all migrations if one of them fails; PostgreSQL supports DDL transactions
	err = db.InTransaction(func(tx *reform.TX) error {
		for version := currentVersion + 1; version <= latestVersion; version++ {
			if params.Logf != nil {
				params.Logf("Migrating database to schema version %d ...", version)
			}

			queries := databaseSchema[version]
			queries = append(queries, fmt.Sprintf(`INSERT INTO schema_migrations (id) VALUES (%d)`, version))
			for _, q := range queries {
				q = strings.TrimSpace(q)
				if _, err = tx.Exec(q); err != nil {
					return errors.Wrapf(err, "failed to execute statement:\n%s", q)
				}
			}
		}

		if params.SetupFixtures == SkipFixtures {
			return nil
		}

		// fill settings with defaults
		s, err := GetSettings(tx)
		if err != nil {
			return err
		}
		if err = SaveSettings(tx, s); err != nil {
			return err
		}

		if err = setupFixture1(tx.Querier, params.Username, params.Password); err != nil {
			return err
		}
		if err = setupFixture2(tx.Querier, params.Username, params.Password); err != nil {
			return err
		}
		return nil
	})
	if err != nil {
		return nil, err
	}
	return db, nil
}

func setupFixture1(q *reform.Querier, username, password string) error {
	// create PMM Server Node and associated Agents
	node, err := createNodeWithID(q, PMMServerNodeID, GenericNodeType, &CreateNodeParams{
		NodeName: "pmm-server",
		Address:  "127.0.0.1",
	})
	if err != nil {
		if status.Code(err) == codes.AlreadyExists {
			// this fixture was already added previously
			return nil
		}
		return err
	}
	if _, err = createPMMAgentWithID(q, PMMServerAgentID, node.NodeID, nil); err != nil {
		return err
	}
	if _, err = CreateNodeExporter(q, PMMServerAgentID, nil); err != nil {
		return err
	}

	// create PostgreSQL Service and associated Agents
	service, err := AddNewService(q, PostgreSQLServiceType, &AddDBMSServiceParams{
		ServiceName: "pmm-server-postgresql",
		NodeID:      node.NodeID,
		Address:     pointer.ToString("127.0.0.1"),
		Port:        pointer.ToUint16(5432),
	})
	if err != nil {
		return err
	}
	_, err = CreateAgent(q, PostgresExporterType, &CreateAgentParams{
		PMMAgentID: PMMServerAgentID,
		ServiceID:  service.ServiceID,
		Username:   username,
		Password:   password,
	})
	if err != nil {
		return err
	}
	_, err = CreateAgent(q, QANPostgreSQLPgStatementsAgentType, &CreateAgentParams{
		PMMAgentID: PMMServerAgentID,
		ServiceID:  service.ServiceID,
		Username:   username,
		Password:   password,
	})
	if err != nil {
		return err
	}

	return nil
}

func setupFixture2(q *reform.Querier, username, password string) error {
	// TODO add clickhouse_exporter

	return nil
}<|MERGE_RESOLUTION|>--- conflicted
+++ resolved
@@ -272,12 +272,6 @@
 	},
 
 	14: {
-<<<<<<< HEAD
-		// query action results are binary data
-		`ALTER TABLE action_results
-			DROP COLUMN output,
-			ADD COLUMN output bytea`,
-=======
 		`ALTER TABLE agents
 			DROP CONSTRAINT node_id_or_service_id_or_pmm_agent_id,
 			DROP CONSTRAINT runs_on_node_id_only_for_pmm_agent,
@@ -291,7 +285,13 @@
 		`ALTER TABLE agents 
 			ADD CONSTRAINT agents_metrics_path_check CHECK (metrics_path <> '')`,
 		`ALTER TABLE agents ADD COLUMN metrics_scheme VARCHAR`,
->>>>>>> 8272f317
+	},
+
+	15: {
+		// query action results are binary data
+		`ALTER TABLE action_results
+			DROP COLUMN output,
+			ADD COLUMN output bytea`,
 	},
 }
 
