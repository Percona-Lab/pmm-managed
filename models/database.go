--- conflicted
+++ resolved
@@ -31,14 +31,9 @@
 	"gopkg.in/reform.v1/dialects/postgresql"
 )
 
-<<<<<<< HEAD
 // PMMServerPostgreSQLServiceName is a special Service Name representing PMM Server's PostgreSQL Service.
 const PMMServerPostgreSQLServiceName = "pmm-server-postgresql"
 
-var initialCurrentTime = Now().Format(time.RFC3339)
-
-=======
->>>>>>> 114248e1
 // databaseSchema maps schema version from schema_migrations table (id column) to a slice of DDL queries.
 var databaseSchema = [][]string{
 	1: {
