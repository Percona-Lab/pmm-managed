--- conflicted
+++ resolved
@@ -421,7 +421,22 @@
 		`ALTER TABLE ia_rules ALTER COLUMN channel_ids DROP NOT NULL`,
 	},
 	27: {
-<<<<<<< HEAD
+		`CREATE TABLE backup_locations (
+			id VARCHAR NOT NULL,
+			name VARCHAR NOT NULL CHECK (name <> ''),
+			description VARCHAR NOT NULL,
+			type VARCHAR NOT NULL CHECK (type <> ''),
+			s3_config JSONB,
+			fs_config JSONB,
+
+			created_at TIMESTAMP NOT NULL,
+			updated_at TIMESTAMP NOT NULL,
+
+			PRIMARY KEY (id),
+			UNIQUE (name)
+		)`,
+	},
+	28: {
 		`ALTER TABLE services
 			DROP CONSTRAINT services_external_group_check`,
 
@@ -434,22 +449,6 @@
 				OR
 				(service_type = '` + string(HAProxyServiceType) + `' AND external_group <> '')
 			)`,
-=======
-		`CREATE TABLE backup_locations (
-			id VARCHAR NOT NULL,
-			name VARCHAR NOT NULL CHECK (name <> ''),
-			description VARCHAR NOT NULL,
-			type VARCHAR NOT NULL CHECK (type <> ''),
-			s3_config JSONB,
-			fs_config JSONB,
-
-			created_at TIMESTAMP NOT NULL,
-			updated_at TIMESTAMP NOT NULL,
-
-			PRIMARY KEY (id),
-			UNIQUE (name)
-		)`,
->>>>>>> bc84370b
 	},
 }
 
