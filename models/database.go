// pmm-managed
// Copyright (C) 2017 Percona LLC
//
// This program is free software: you can redistribute it and/or modify
// it under the terms of the GNU Affero General Public License as published by
// the Free Software Foundation, either version 3 of the License, or
// (at your option) any later version.
//
// This program is distributed in the hope that it will be useful,
// but WITHOUT ANY WARRANTY; without even the implied warranty of
// MERCHANTABILITY or FITNESS FOR A PARTICULAR PURPOSE. See the
// GNU Affero General Public License for more details.
//
// You should have received a copy of the GNU Affero General Public License
// along with this program. If not, see <https://www.gnu.org/licenses/>.

package models

import (
	"database/sql"
	"fmt"
	"net/url"
	"strings"

	"github.com/AlekSi/pointer"
	"github.com/lib/pq"
	"github.com/pkg/errors"
	"google.golang.org/grpc/codes"
	"google.golang.org/grpc/status"
	"gopkg.in/reform.v1"
	"gopkg.in/reform.v1/dialects/postgresql"
)

// PMMServerPostgreSQLServiceName is a special Service Name representing PMM Server's PostgreSQL Service.
const PMMServerPostgreSQLServiceName = "pmm-server-postgresql"

// databaseSchema maps schema version from schema_migrations table (id column) to a slice of DDL queries.
var databaseSchema = [][]string{
	1: {
		`CREATE TABLE schema_migrations (
			id INTEGER NOT NULL,
			PRIMARY KEY (id)
		)`,

		`CREATE TABLE nodes (
			-- common
			node_id VARCHAR NOT NULL,
			node_type VARCHAR NOT NULL CHECK (node_type <> ''),
			node_name VARCHAR NOT NULL CHECK (node_name <> ''),
			machine_id VARCHAR CHECK (machine_id <> ''),
			distro VARCHAR NOT NULL,
			node_model VARCHAR NOT NULL,
			az VARCHAR NOT NULL,
			custom_labels TEXT,
			address VARCHAR NOT NULL,
			created_at TIMESTAMP NOT NULL,
			updated_at TIMESTAMP NOT NULL,

			-- Container
			container_id VARCHAR CHECK (container_id <> ''),
			container_name VARCHAR CHECK (container_name <> ''),

			-- RemoteAmazonRDS
			-- RDS instance is stored in address
			region VARCHAR CHECK (region <> ''),

			PRIMARY KEY (node_id),
			UNIQUE (node_name),
			UNIQUE (container_id),
			UNIQUE (address, region)
		)`,

		`CREATE TABLE services (
			-- common
			service_id VARCHAR NOT NULL,
			service_type VARCHAR NOT NULL CHECK (service_type <> ''),
			service_name VARCHAR NOT NULL CHECK (service_name <> ''),
			node_id VARCHAR NOT NULL CHECK (node_id <> ''),
			environment VARCHAR NOT NULL,
			cluster VARCHAR NOT NULL,
			replication_set VARCHAR NOT NULL,
			custom_labels TEXT,
			created_at TIMESTAMP NOT NULL,
			updated_at TIMESTAMP NOT NULL,

			address VARCHAR(255) CHECK (address <> ''),
			port INTEGER,

			PRIMARY KEY (service_id),
			UNIQUE (service_name),
			FOREIGN KEY (node_id) REFERENCES nodes (node_id)
		)`,

		`CREATE TABLE agents (
			-- common
			agent_id VARCHAR NOT NULL,
			agent_type VARCHAR NOT NULL CHECK (agent_type <> ''),
			runs_on_node_id VARCHAR CHECK (runs_on_node_id <> ''),
			pmm_agent_id VARCHAR CHECK (pmm_agent_id <> ''),
			custom_labels TEXT,
			created_at TIMESTAMP NOT NULL,
			updated_at TIMESTAMP NOT NULL,

			-- state
			disabled BOOLEAN NOT NULL,
			status VARCHAR NOT NULL,
			listen_port INTEGER,
			version VARCHAR CHECK (version <> ''),

			-- Credentials to access service
			username VARCHAR CHECK (username <> ''),
			password VARCHAR CHECK (password <> ''),
			metrics_url VARCHAR CHECK (metrics_url <> ''),

			PRIMARY KEY (agent_id),
			FOREIGN KEY (runs_on_node_id) REFERENCES nodes (node_id),
			FOREIGN KEY (pmm_agent_id) REFERENCES agents (agent_id),
			CONSTRAINT runs_on_node_id_xor_pmm_agent_id CHECK ((runs_on_node_id IS NULL) <> (pmm_agent_id IS NULL)),
			CONSTRAINT runs_on_node_id_only_for_pmm_agent CHECK ((runs_on_node_id IS NULL) <> (agent_type='` + string(PMMAgentType) + `'))
		)`,

		`CREATE TABLE agent_nodes (
			agent_id VARCHAR NOT NULL,
			node_id VARCHAR NOT NULL,
			created_at TIMESTAMP NOT NULL,

			FOREIGN KEY (agent_id) REFERENCES agents (agent_id),
			FOREIGN KEY (node_id) REFERENCES nodes (node_id),
			UNIQUE (agent_id, node_id)
		)`,

		`CREATE TABLE agent_services (
			agent_id VARCHAR NOT NULL,
			service_id VARCHAR NOT NULL,
			created_at TIMESTAMP NOT NULL,

			FOREIGN KEY (agent_id) REFERENCES agents (agent_id),
			FOREIGN KEY (service_id) REFERENCES services (service_id),
			UNIQUE (agent_id, service_id)
		)`,

		`CREATE TABLE action_results (
			id VARCHAR NOT NULL,
			pmm_agent_id VARCHAR CHECK (pmm_agent_id <> ''),
			done BOOLEAN NOT NULL,
			error VARCHAR NOT NULL,
			output TEXT NOT NULL,

			created_at TIMESTAMP NOT NULL,
			updated_at TIMESTAMP NOT NULL,

			PRIMARY KEY (id)
		)`,
	},

	2: {
		`CREATE TABLE settings (
			settings JSONB
		)`,
		`INSERT INTO settings (settings) VALUES ('{}')`,
	},

	3: {
		`ALTER TABLE agents
			ADD COLUMN tls BOOLEAN NOT NULL DEFAULT false,
			ADD COLUMN tls_skip_verify BOOLEAN NOT NULL DEFAULT false`,

		`ALTER TABLE agents
			ALTER COLUMN tls DROP DEFAULT,
			ALTER COLUMN tls_skip_verify DROP DEFAULT`,
	},

	4: {
		`ALTER TABLE agents
			ADD COLUMN query_examples_disabled BOOLEAN NOT NULL DEFAULT FALSE,
			ADD COLUMN max_query_log_size INTEGER NOT NULL DEFAULT 0`,

		`ALTER TABLE agents
			ALTER COLUMN query_examples_disabled DROP DEFAULT,
			ALTER COLUMN max_query_log_size DROP DEFAULT`,
	},

	5: {
		// e'\n' to treat \n as a newline, not as two characters
		`UPDATE nodes SET machine_id = trim(e'\n' from machine_id) WHERE machine_id IS NOT NULL`,
	},

	6: {
		`ALTER TABLE agents
			ADD COLUMN table_count INTEGER`,
	},

	7: {
		`ALTER TABLE agents
			ADD COLUMN node_id VARCHAR CHECK (node_id <> ''),
			ADD COLUMN service_id VARCHAR CHECK (service_id <> '')`,
		`UPDATE agents SET node_id=agent_nodes.node_id
			FROM agent_nodes
			WHERE agent_nodes.agent_id = agents.agent_id`,
		`UPDATE agents SET service_id=agent_services.service_id
			FROM agent_services
			WHERE agent_services.agent_id = agents.agent_id`,

		`DROP TABLE agent_nodes, agent_services`,

		`ALTER TABLE agents
			ADD CONSTRAINT node_id_or_service_id_or_pmm_agent_id CHECK (
				(CASE WHEN node_id IS NULL THEN 0 ELSE 1 END) +
  				(CASE WHEN service_id IS NULL THEN 0 ELSE 1 END) +
  				(CASE WHEN pmm_agent_id IS NOT NULL THEN 0 ELSE 1 END) = 1),
			ADD FOREIGN KEY (service_id) REFERENCES services(service_id),
			ADD FOREIGN KEY (node_id) REFERENCES nodes(node_id)`,
	},

	8: {
		// default to 1000 for soft migration from 2.1
		`ALTER TABLE agents
			ADD COLUMN table_count_tablestats_group_limit INTEGER NOT NULL DEFAULT 1000`,

		`ALTER TABLE agents
			ALTER COLUMN table_count_tablestats_group_limit DROP DEFAULT`,
	},

	9: {
		`ALTER TABLE agents
			ADD COLUMN aws_access_key VARCHAR,
			ADD COLUMN aws_secret_key VARCHAR`,
	},

	10: {
		// update 5/5/60 to 5/10/60 for 2.4 only if defaults were not changed
		`UPDATE settings SET
			settings = settings || '{"metrics_resolutions":{"hr": 5000000000, "mr": 10000000000, "lr": 60000000000}}'
			WHERE settings->'metrics_resolutions'->>'hr' = '5000000000'
			AND settings->'metrics_resolutions'->>'mr' = '5000000000'
			AND settings->'metrics_resolutions'->>'lr' = '60000000000'`,
	},

	11: {
		`ALTER TABLE services
			ADD COLUMN socket VARCHAR CONSTRAINT address_socket_check CHECK (
				(address IS NOT NULL AND socket IS NULL) OR (address IS NULL AND socket IS NOT NULL)
			)`,

		`ALTER TABLE services
			ADD CONSTRAINT address_port_check CHECK (
				(address IS NULL AND port IS NULL) OR (address IS NOT NULL AND port IS NOT NULL)
			),
			ADD CONSTRAINT port_check CHECK (
				port IS NULL OR (port > 0 AND port < 65535)
			)`,
	},

	12: {
		`ALTER TABLE agents
			ADD COLUMN rds_basic_metrics_disabled BOOLEAN NOT NULL DEFAULT FALSE,
			ADD COLUMN rds_enhanced_metrics_disabled BOOLEAN NOT NULL DEFAULT FALSE`,

		`ALTER TABLE agents
			ALTER COLUMN rds_basic_metrics_disabled DROP DEFAULT,
			ALTER COLUMN rds_enhanced_metrics_disabled DROP DEFAULT`,
	},

	13: {
		`ALTER TABLE services
			DROP CONSTRAINT address_socket_check`,

		`ALTER TABLE services
			ADD CONSTRAINT address_socket_check CHECK (
				(address IS NOT NULL AND socket IS NULL) OR (address IS NULL AND socket IS NOT NULL) OR (address IS NULL AND socket IS NULL)
			)`,
	},

	14: {
		`ALTER TABLE agents
			DROP CONSTRAINT node_id_or_service_id_or_pmm_agent_id,
			DROP CONSTRAINT runs_on_node_id_only_for_pmm_agent,
			DROP CONSTRAINT agents_metrics_url_check`,
		`ALTER TABLE agents
			ADD CONSTRAINT node_id_or_service_id_for_non_pmm_agent CHECK (
				(node_id IS NULL) <> (service_id IS NULL) OR (agent_type = '` + string(PMMAgentType) + `')),
			ADD CONSTRAINT runs_on_node_id_only_for_pmm_agent_and_external
				CHECK ((runs_on_node_id IS NULL) <> (agent_type='` + string(PMMAgentType) + `' OR agent_type='` + string(ExternalExporterType) + `' ))`,
		`ALTER TABLE agents RENAME COLUMN metrics_url TO metrics_path`,
		`ALTER TABLE agents
			ADD CONSTRAINT agents_metrics_path_check CHECK (metrics_path <> '')`,
		`ALTER TABLE agents ADD COLUMN metrics_scheme VARCHAR`,
	},

	15: {
		// query action results are binary data
		`ALTER TABLE action_results
			DROP COLUMN output,
			ADD COLUMN output bytea`,
	},

	16: {
		`ALTER TABLE services
			DROP CONSTRAINT port_check`,

		`ALTER TABLE services
			ADD CONSTRAINT port_check CHECK (
				port IS NULL OR (port > 0 AND port < 65536)
			)`,
	},

	17: {
		`CREATE TABLE kubernetes_clusters (
			id VARCHAR NOT NULL,
			kubernetes_cluster_name VARCHAR NOT NULL CHECK (kubernetes_cluster_name <> ''),
			kube_config TEXT NOT NULL CHECK (kube_config <> ''),
			created_at TIMESTAMP NOT NULL,
			updated_at TIMESTAMP NOT NULL,

			PRIMARY KEY (id),
			UNIQUE (kubernetes_cluster_name)
		)`,
	},

	18: {
		`ALTER TABLE services
			ADD COLUMN external_group VARCHAR NOT NULL DEFAULT ''`,

		`UPDATE services SET external_group = 'external' WHERE service_type = '` + string(ExternalServiceType) + `'`,

		`ALTER TABLE services
			ALTER COLUMN external_group DROP DEFAULT`,

		// Only service with type external can have non empty value of group.
		`ALTER TABLE services
			ADD CONSTRAINT services_external_group_check CHECK (
				(service_type <> '` + string(ExternalServiceType) + `' AND external_group = '')
				OR
				(service_type = '` + string(ExternalServiceType) + `' AND external_group <> '')
			)`,
	},

	19: {
		`ALTER TABLE agents
			ADD COLUMN push_metrics BOOLEAN NOT NULL DEFAULT FALSE`,
		`ALTER TABLE agents
			ALTER COLUMN push_metrics DROP DEFAULT`,
	},

	20: {
		`ALTER TABLE agents DROP CONSTRAINT runs_on_node_id_only_for_pmm_agent_and_external`,
	},

	21: {
		`ALTER TABLE agents
			ADD CONSTRAINT runs_on_node_id_only_for_pmm_agent
            CHECK (((runs_on_node_id IS NULL) <> (agent_type='` + string(PMMAgentType) + `'))  OR (agent_type='` + string(ExternalExporterType) + `'))`,
	},

	22: {
		`CREATE TABLE ia_channels (
			id VARCHAR NOT NULL,
			summary VARCHAR NOT NULL,
			type VARCHAR NOT NULL,

			email_config JSONB,
			pagerduty_config JSONB,
			slack_config JSONB,
			webhook_config JSONB,

			disabled BOOLEAN NOT NULL,

			created_at TIMESTAMP NOT NULL,
			updated_at TIMESTAMP NOT NULL,

			PRIMARY KEY (id)
		)`,
	},

	23: {
		`CREATE TABLE ia_templates (
			name VARCHAR NOT NULL,
			version INTEGER NOT NULL,
			summary VARCHAR NOT NULL,
			tiers JSONB NOT NULL,
			expr VARCHAR NOT NULL,
			params JSONB,
			"for" BIGINT,
			severity VARCHAR NOT NULL,
			labels TEXT,
			annotations TEXT,
			source VARCHAR NOT NULL,
			yaml TEXT NOT NULL,

			created_at TIMESTAMP NOT NULL,
			updated_at TIMESTAMP NOT NULL,

			PRIMARY KEY (name)
		)`,
	},

	24: {
		`CREATE TABLE ia_rules (
			id VARCHAR NOT NULL,
			template_name VARCHAR NOT NULL,
			summary VARCHAR NOT NULL,
			disabled BOOLEAN NOT NULL,
			params JSONB,
			"for" BIGINT,
			severity VARCHAR NOT NULL,
			custom_labels TEXT,
			filters JSONB,
			channel_ids JSONB NOT NULL,

			created_at TIMESTAMP NOT NULL,
			updated_at TIMESTAMP NOT NULL,

			PRIMARY KEY (id)
		)`,
	},
	25: {
		`ALTER TABLE agents ADD COLUMN mongo_db_tls_options JSONB`,
	},
	26: {
		`ALTER TABLE ia_rules ALTER COLUMN channel_ids DROP NOT NULL`,
	},
	27: {
		`CREATE TABLE backup_locations (
			id VARCHAR NOT NULL,
			name VARCHAR NOT NULL CHECK (name <> ''),
			description VARCHAR NOT NULL,
			type VARCHAR NOT NULL CHECK (type <> ''),
			s3_config JSONB,
			pmm_server_config JSONB,
			pmm_client_config JSONB,

			created_at TIMESTAMP NOT NULL,
			updated_at TIMESTAMP NOT NULL,

			PRIMARY KEY (id),
			UNIQUE (name)
		)`,
	},
	28: {
		`ALTER TABLE agents ADD COLUMN disabled_collectors VARCHAR[]`,
	},
	29: {
		`CREATE TABLE artifacts (
			id VARCHAR NOT NULL,
			name VARCHAR NOT NULL CHECK (name <> ''),
			vendor VARCHAR NOT NULL CHECK (vendor <> ''),
			location_id VARCHAR NOT NULL CHECK (location_id <> ''),
			service_id VARCHAR NOT NULL CHECK (service_id <> ''),
			data_model VARCHAR NOT NULL CHECK (data_model <> ''),
			status VARCHAR NOT NULL CHECK (status <> ''),
			created_at TIMESTAMP NOT NULL,

			PRIMARY KEY (id)
		)`,
	},
	30: {
		`CREATE TABLE job_results (
			id VARCHAR NOT NULL,
			pmm_agent_id VARCHAR CHECK (pmm_agent_id <> ''),
			type VARCHAR NOT NULL,
			done BOOLEAN NOT NULL,
			error VARCHAR NOT NULL,
			result JSONB,

			created_at TIMESTAMP NOT NULL,
			updated_at TIMESTAMP NOT NULL,

			PRIMARY KEY (id)
		)`,
	},
	31: {
		`ALTER TABLE agents
			ADD COLUMN azure_options VARCHAR`,
	},
	32: {
		`CREATE TABLE check_settings (
			name VARCHAR NOT NULL,
			interval VARCHAR NOT NULL,
			PRIMARY KEY (name)
		)`,
	},
	33: {
		`ALTER TABLE kubernetes_clusters ADD COLUMN pxc JSONB`,
		`ALTER TABLE kubernetes_clusters ADD COLUMN proxysql JSONB`,
		`ALTER TABLE kubernetes_clusters ADD COLUMN mongod JSONB`,
	},
	34: {
<<<<<<< HEAD
		`CREATE TABLE restore_history (
			id VARCHAR NOT NULL,
			artifact_id VARCHAR NOT NULL CHECK (artifact_id <> ''),
			service_id VARCHAR NOT NULL CHECK (service_id <> ''),
			status VARCHAR NOT NULL CHECK (status <> ''),
			started_at TIMESTAMP NOT NULL,
			finished_at TIMESTAMP,

			PRIMARY KEY (id)
		)`,
=======
		`ALTER TABLE kubernetes_clusters ADD COLUMN haproxy JSONB`,
>>>>>>> d6e98469
	},
}

// ^^^ Avoid default values in schema definition. ^^^
// aleksi: Go's zero values and non-zero default values in database do play nicely together in INSERTs and UPDATEs.

// OpenDB returns configured connection pool for PostgreSQL.
func OpenDB(address, name, username, password string) (*sql.DB, error) {
	q := make(url.Values)
	q.Set("sslmode", "disable")

	uri := url.URL{
		Scheme:   "postgres",
		User:     url.UserPassword(username, password),
		Host:     address,
		Path:     name,
		RawQuery: q.Encode(),
	}
	if uri.Path == "" {
		uri.Path = "postgres"
	}
	dsn := uri.String()

	db, err := sql.Open("postgres", dsn)
	if err != nil {
		return nil, errors.Wrap(err, "failed to create a connection pool to PostgreSQL")
	}

	db.SetConnMaxLifetime(0)
	db.SetMaxIdleConns(5)
	db.SetMaxOpenConns(10)

	return db, nil
}

// SetupFixturesMode defines if SetupDB adds initial data to the database or not.
type SetupFixturesMode int

const (
	// SetupFixtures adds initial data to the database.
	SetupFixtures SetupFixturesMode = iota
	// SkipFixtures skips adding initial data to the database. Useful for tests.
	SkipFixtures
)

// SetupDBParams represents SetupDB parameters.
type SetupDBParams struct {
	Logf             reform.Printf
	Username         string
	Password         string
	SetupFixtures    SetupFixturesMode
	MigrationVersion *int
}

// SetupDB runs PostgreSQL database migrations and optionally adds initial data.
func SetupDB(sqlDB *sql.DB, params *SetupDBParams) (*reform.DB, error) {
	var logger reform.Logger
	if params.Logf != nil {
		logger = reform.NewPrintfLogger(params.Logf)
	}
	db := reform.NewDB(sqlDB, postgresql.Dialect, logger)

	latestVersion := len(databaseSchema) - 1 // skip item 0
	if params.MigrationVersion != nil {
		latestVersion = *params.MigrationVersion
	}
	var currentVersion int
	err := db.QueryRow("SELECT id FROM schema_migrations ORDER BY id DESC LIMIT 1").Scan(&currentVersion)
	if pErr, ok := err.(*pq.Error); ok && pErr.Code == "42P01" { // undefined_table (see https://www.postgresql.org/docs/current/errcodes-appendix.html)
		err = nil
	}
	if err != nil {
		return nil, errors.WithStack(err)
	}
	if params.Logf != nil {
		params.Logf("Current database schema version: %d. Latest version: %d.", currentVersion, latestVersion)
	}

	// rollback all migrations if one of them fails; PostgreSQL supports DDL transactions
	err = db.InTransaction(func(tx *reform.TX) error {
		for version := currentVersion + 1; version <= latestVersion; version++ {
			if params.Logf != nil {
				params.Logf("Migrating database to schema version %d ...", version)
			}

			queries := databaseSchema[version]
			queries = append(queries, fmt.Sprintf(`INSERT INTO schema_migrations (id) VALUES (%d)`, version))
			for _, q := range queries {
				q = strings.TrimSpace(q)
				if _, err = tx.Exec(q); err != nil {
					return errors.Wrapf(err, "failed to execute statement:\n%s", q)
				}
			}
		}

		if params.SetupFixtures == SkipFixtures {
			return nil
		}

		// fill settings with defaults
		s, err := GetSettings(tx)
		if err != nil {
			return err
		}
		if err = SaveSettings(tx, s); err != nil {
			return err
		}

		if err = setupFixture1(tx.Querier, params.Username, params.Password); err != nil {
			return err
		}
		if err = setupFixture2(tx.Querier, params.Username, params.Password); err != nil {
			return err
		}
		return nil
	})
	if err != nil {
		return nil, err
	}
	return db, nil
}

func setupFixture1(q *reform.Querier, username, password string) error {
	// create PMM Server Node and associated Agents
	node, err := createNodeWithID(q, PMMServerNodeID, GenericNodeType, &CreateNodeParams{
		NodeName: "pmm-server",
		Address:  "127.0.0.1",
	})
	if err != nil {
		if status.Code(err) == codes.AlreadyExists {
			// this fixture was already added previously
			return nil
		}
		return err
	}
	if _, err = createPMMAgentWithID(q, PMMServerAgentID, node.NodeID, nil); err != nil {
		return err
	}
	if _, err = CreateNodeExporter(q, PMMServerAgentID, nil, false, []string{}); err != nil {
		return err
	}

	// create PostgreSQL Service and associated Agents
	service, err := AddNewService(q, PostgreSQLServiceType, &AddDBMSServiceParams{
		ServiceName: PMMServerPostgreSQLServiceName,
		NodeID:      node.NodeID,
		Address:     pointer.ToString("127.0.0.1"),
		Port:        pointer.ToUint16(5432),
	})
	if err != nil {
		return err
	}
	_, err = CreateAgent(q, PostgresExporterType, &CreateAgentParams{
		PMMAgentID: PMMServerAgentID,
		ServiceID:  service.ServiceID,
		Username:   username,
		Password:   password,
	})
	if err != nil {
		return err
	}
	_, err = CreateAgent(q, QANPostgreSQLPgStatementsAgentType, &CreateAgentParams{
		PMMAgentID: PMMServerAgentID,
		ServiceID:  service.ServiceID,
		Username:   username,
		Password:   password,
	})
	if err != nil {
		return err
	}

	return nil
}

func setupFixture2(q *reform.Querier, username, password string) error {
	// TODO add clickhouse_exporter

	return nil
}<|MERGE_RESOLUTION|>--- conflicted
+++ resolved
@@ -485,7 +485,9 @@
 		`ALTER TABLE kubernetes_clusters ADD COLUMN mongod JSONB`,
 	},
 	34: {
-<<<<<<< HEAD
+		`ALTER TABLE kubernetes_clusters ADD COLUMN haproxy JSONB`,
+	},
+	35: {
 		`CREATE TABLE restore_history (
 			id VARCHAR NOT NULL,
 			artifact_id VARCHAR NOT NULL CHECK (artifact_id <> ''),
@@ -494,11 +496,10 @@
 			started_at TIMESTAMP NOT NULL,
 			finished_at TIMESTAMP,
 
-			PRIMARY KEY (id)
-		)`,
-=======
-		`ALTER TABLE kubernetes_clusters ADD COLUMN haproxy JSONB`,
->>>>>>> d6e98469
+			PRIMARY KEY (id),
+			FOREIGN KEY (artifact_id) REFERENCES artifacts (artifact_id),
+			FOREIGN KEY (service_id) REFERENCES services (service_id)
+		)`,
 	},
 }
 
