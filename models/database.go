--- conflicted
+++ resolved
@@ -228,16 +228,16 @@
 	},
 
 	10: {
-<<<<<<< HEAD
-		`ALTER TABLE agents
-			ADD COLUMN rds_basic_metrics_disabled BOOLEAN NOT NULL DEFAULT FALSE,
-			ADD COLUMN rds_enhanced_metrics_disabled BOOLEAN NOT NULL DEFAULT FALSE`,
-=======
 		// update 5/5/60 to 5/10/60 for 2.4 only if defaults were not changed
 		`UPDATE settings SET
 			settings = settings || '{"metrics_resolutions": {"hr": 5000000000, "mr": 10000000000, "lr": 60000000000}}'
 			WHERE settings->>'metrics_resolutions' =       '{"hr": 5000000000, "mr": 5000000000,  "lr": 60000000000}'`,
->>>>>>> afa0bd72
+	},
+
+	11: {
+		`ALTER TABLE agents
+			ADD COLUMN rds_basic_metrics_disabled BOOLEAN NOT NULL DEFAULT FALSE,
+			ADD COLUMN rds_enhanced_metrics_disabled BOOLEAN NOT NULL DEFAULT FALSE`,
 	},
 }
 
