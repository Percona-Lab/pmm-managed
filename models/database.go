--- conflicted
+++ resolved
@@ -518,9 +518,6 @@
 		`ALTER TABLE artifacts DROP CONSTRAINT artifacts_service_id_check`,
 	},
 	39: {
-<<<<<<< HEAD
-		`ALTER TABLE agents ADD COLUMN postgresql_options JSONB`,
-=======
 		`CREATE TABLE scheduled_tasks (
 			id VARCHAR NOT NULL,
 			cron_expression VARCHAR NOT NULL CHECK (cron_expression <> ''),
@@ -538,7 +535,9 @@
 
 			PRIMARY KEY (id)
 		)`,
->>>>>>> f3accfc3
+	},
+	40: {
+		`ALTER TABLE agents ADD COLUMN postgresql_options JSONB`,
 	},
 }
 
