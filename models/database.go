// pmm-managed
// Copyright (C) 2017 Percona LLC
//
// This program is free software: you can redistribute it and/or modify
// it under the terms of the GNU Affero General Public License as published by
// the Free Software Foundation, either version 3 of the License, or
// (at your option) any later version.
//
// This program is distributed in the hope that it will be useful,
// but WITHOUT ANY WARRANTY; without even the implied warranty of
// MERCHANTABILITY or FITNESS FOR A PARTICULAR PURPOSE. See the
// GNU Affero General Public License for more details.
//
// You should have received a copy of the GNU Affero General Public License
// along with this program. If not, see <https://www.gnu.org/licenses/>.

package models

import (
	"database/sql"
	"fmt"
	"net/url"
	"strings"
	"time"

	"github.com/AlekSi/pointer"
	"github.com/lib/pq"
	"github.com/pkg/errors"
	"google.golang.org/grpc/codes"
	"google.golang.org/grpc/status"
	"gopkg.in/reform.v1"
	"gopkg.in/reform.v1/dialects/postgresql"
)

var initialCurrentTime = Now().Format(time.RFC3339)

// databaseSchema maps schema version from schema_migrations table (id column) to a slice of DDL queries.
var databaseSchema = [][]string{
	1: {
		`CREATE TABLE schema_migrations (
			id INTEGER NOT NULL,
			PRIMARY KEY (id)
		)`,

		`CREATE TABLE nodes (
			-- common
			node_id VARCHAR NOT NULL,
			node_type VARCHAR NOT NULL CHECK (node_type <> ''),
			node_name VARCHAR NOT NULL CHECK (node_name <> ''),
			machine_id VARCHAR CHECK (machine_id <> ''),
			distro VARCHAR NOT NULL,
			node_model VARCHAR NOT NULL,
			az VARCHAR NOT NULL,
			custom_labels TEXT,
			address VARCHAR NOT NULL,
			created_at TIMESTAMP NOT NULL,
			updated_at TIMESTAMP NOT NULL,

			-- Container
			container_id VARCHAR CHECK (container_id <> ''),
			container_name VARCHAR CHECK (container_name <> ''),

			-- RemoteAmazonRDS
			-- RDS instance is stored in address
			region VARCHAR CHECK (region <> ''),

			PRIMARY KEY (node_id),
			UNIQUE (node_name),
			UNIQUE (container_id),
			UNIQUE (address, region)
		)`,

		`CREATE TABLE services (
			-- common
			service_id VARCHAR NOT NULL,
			service_type VARCHAR NOT NULL CHECK (service_type <> ''),
			service_name VARCHAR NOT NULL CHECK (service_name <> ''),
			node_id VARCHAR NOT NULL CHECK (node_id <> ''),
			environment VARCHAR NOT NULL,
			cluster VARCHAR NOT NULL,
			replication_set VARCHAR NOT NULL,
			custom_labels TEXT,
			created_at TIMESTAMP NOT NULL,
			updated_at TIMESTAMP NOT NULL,

			address VARCHAR(255) CHECK (address <> ''),
			port INTEGER,

			PRIMARY KEY (service_id),
			UNIQUE (service_name),
			FOREIGN KEY (node_id) REFERENCES nodes (node_id)
		)`,

		`CREATE TABLE agents (
			-- common
			agent_id VARCHAR NOT NULL,
			agent_type VARCHAR NOT NULL CHECK (agent_type <> ''),
			runs_on_node_id VARCHAR CHECK (runs_on_node_id <> ''),
			pmm_agent_id VARCHAR CHECK (pmm_agent_id <> ''),
			custom_labels TEXT,
			created_at TIMESTAMP NOT NULL,
			updated_at TIMESTAMP NOT NULL,

			-- state
			disabled BOOLEAN NOT NULL,
			status VARCHAR NOT NULL,
			listen_port INTEGER,
			version VARCHAR CHECK (version <> ''),

			-- Credentials to access service
			username VARCHAR CHECK (username <> ''),
			password VARCHAR CHECK (password <> ''),
			metrics_url VARCHAR CHECK (metrics_url <> ''),

			PRIMARY KEY (agent_id),
			FOREIGN KEY (runs_on_node_id) REFERENCES nodes (node_id),
			FOREIGN KEY (pmm_agent_id) REFERENCES agents (agent_id),
			CONSTRAINT runs_on_node_id_xor_pmm_agent_id CHECK ((runs_on_node_id IS NULL) <> (pmm_agent_id IS NULL)),
			CONSTRAINT runs_on_node_id_only_for_pmm_agent CHECK ((runs_on_node_id IS NULL) <> (agent_type='` + string(PMMAgentType) + `'))
		)`,

		`CREATE TABLE agent_nodes (
			agent_id VARCHAR NOT NULL,
			node_id VARCHAR NOT NULL,
			created_at TIMESTAMP NOT NULL,

			FOREIGN KEY (agent_id) REFERENCES agents (agent_id),
			FOREIGN KEY (node_id) REFERENCES nodes (node_id),
			UNIQUE (agent_id, node_id)
		)`,

		`CREATE TABLE agent_services (
			agent_id VARCHAR NOT NULL,
			service_id VARCHAR NOT NULL,
			created_at TIMESTAMP NOT NULL,

			FOREIGN KEY (agent_id) REFERENCES agents (agent_id),
			FOREIGN KEY (service_id) REFERENCES services (service_id),
			UNIQUE (agent_id, service_id)
		)`,

		`CREATE TABLE action_results (
			id VARCHAR NOT NULL,
			pmm_agent_id VARCHAR CHECK (pmm_agent_id <> ''),
			done BOOLEAN NOT NULL,
			error VARCHAR NOT NULL,
			output TEXT NOT NULL,

			created_at TIMESTAMP NOT NULL,
			updated_at TIMESTAMP NOT NULL,

			PRIMARY KEY (id)
		)`,
	},

	2: {
		`CREATE TABLE settings (
			settings JSONB
		)`,
		`INSERT INTO settings (settings) VALUES ('{}')`,
	},

	3: {
		`ALTER TABLE agents
			ADD COLUMN tls BOOLEAN NOT NULL DEFAULT false,
			ADD COLUMN tls_skip_verify BOOLEAN NOT NULL DEFAULT false`,

		`ALTER TABLE agents
			ALTER COLUMN tls DROP DEFAULT,
			ALTER COLUMN tls_skip_verify DROP DEFAULT`,
	},

	4: {
		`ALTER TABLE agents
			ADD COLUMN query_examples_disabled BOOLEAN NOT NULL DEFAULT FALSE,
			ADD COLUMN max_query_log_size INTEGER NOT NULL DEFAULT 0`,

		`ALTER TABLE agents
			ALTER COLUMN query_examples_disabled DROP DEFAULT,
			ALTER COLUMN max_query_log_size DROP DEFAULT`,
	},

	5: {
		// e'\n' to treat \n as a newline, not as two characters
		`UPDATE nodes SET machine_id = trim(e'\n' from machine_id) WHERE machine_id IS NOT NULL`,
	},

	6: {
<<<<<<< HEAD
		// add max allowed number of tables for mysql_exporter's heavy options.
		`ALTER TABLE agents
			ADD COLUMN max_number_of_tables INTEGER NOT NULL DEFAULT 1000`,
=======
		`ALTER TABLE agents
			ADD COLUMN table_count INTEGER`,
>>>>>>> 30053413
	},
}

// OpenDB returns configured connection pool for PostgreSQL.
func OpenDB(address, name, username, password string) (*sql.DB, error) {
	q := make(url.Values)
	q.Set("sslmode", "disable")

	uri := url.URL{
		Scheme:   "postgres",
		User:     url.UserPassword(username, password),
		Host:     address,
		Path:     name,
		RawQuery: q.Encode(),
	}
	if uri.Path == "" {
		uri.Path = "postgres"
	}
	dsn := uri.String()

	db, err := sql.Open("postgres", dsn)
	if err != nil {
		return nil, errors.Wrap(err, "failed to create a connection pool to PostgreSQL")
	}

	db.SetMaxIdleConns(10)
	db.SetMaxOpenConns(10)
	db.SetConnMaxLifetime(0)
	return db, nil
}

// SetupFixturesMode defines if SetupDB adds initial data to the database or not.
type SetupFixturesMode int

const (
	// SetupFixtures adds initial data to the database.
	SetupFixtures SetupFixturesMode = iota
	// SkipFixtures skips adding initial data to the database. Useful for tests.
	SkipFixtures
)

// SetupDBParams represents SetupDB parameters.
type SetupDBParams struct {
	Logf          reform.Printf
	Username      string
	Password      string
	SetupFixtures SetupFixturesMode
}

// SetupDB runs PostgreSQL database migrations and optionally adds initial data.
func SetupDB(sqlDB *sql.DB, params *SetupDBParams) (*reform.DB, error) {
	var logger reform.Logger
	if params.Logf != nil {
		logger = reform.NewPrintfLogger(params.Logf)
	}
	db := reform.NewDB(sqlDB, postgresql.Dialect, logger)

	latestVersion := len(databaseSchema) - 1 // skip item 0
	var currentVersion int
	err := db.QueryRow("SELECT id FROM schema_migrations ORDER BY id DESC LIMIT 1").Scan(&currentVersion)
	if pErr, ok := err.(*pq.Error); ok && pErr.Code == "42P01" { // undefined_table (see https://www.postgresql.org/docs/current/errcodes-appendix.html)
		err = nil
	}
	if err != nil {
		return nil, errors.WithStack(err)
	}
	if params.Logf != nil {
		params.Logf("Current database schema version: %d. Latest version: %d.", currentVersion, latestVersion)
	}

	// rollback all migrations if one of them fails; PostgreSQL supports DDL transactions
	err = db.InTransaction(func(tx *reform.TX) error {
		for version := currentVersion + 1; version <= latestVersion; version++ {
			if params.Logf != nil {
				params.Logf("Migrating database to schema version %d ...", version)
			}

			queries := databaseSchema[version]
			queries = append(queries, fmt.Sprintf(`INSERT INTO schema_migrations (id) VALUES (%d)`, version))
			for _, q := range queries {
				q = strings.TrimSpace(q)
				if _, err = tx.Exec(q); err != nil {
					return errors.Wrapf(err, "failed to execute statement:\n%s", q)
				}
			}
		}

		if params.SetupFixtures == SkipFixtures {
			return nil
		}

		// fill settings with defaults
		s, err := GetSettings(tx)
		if err != nil {
			return err
		}
		if err = SaveSettings(tx, s); err != nil {
			return err
		}

		if err = setupFixture1(tx.Querier, params.Username, params.Password); err != nil {
			return err
		}
		if err = setupFixture2(tx.Querier, params.Username, params.Password); err != nil {
			return err
		}
		return nil
	})
	if err != nil {
		return nil, err
	}
	return db, nil
}

func setupFixture1(q *reform.Querier, username, password string) error {
	// create PMM Server Node and associated Agents
	node, err := createNodeWithID(q, PMMServerNodeID, GenericNodeType, &CreateNodeParams{
		NodeName: "pmm-server",
		Address:  "127.0.0.1",
	})
	if err != nil {
		if status.Code(err) == codes.AlreadyExists {
			// this fixture was already added previously
			return nil
		}
		return err
	}
	if _, err = createPMMAgentWithID(q, PMMServerAgentID, node.NodeID, nil); err != nil {
		return err
	}
	if _, err = CreateNodeExporter(q, PMMServerAgentID, nil); err != nil {
		return err
	}

	// create PostgreSQL Service and associated Agents
	service, err := AddNewService(q, PostgreSQLServiceType, &AddDBMSServiceParams{
		ServiceName: "pmm-server-postgresql",
		NodeID:      node.NodeID,
		Address:     pointer.ToString("127.0.0.1"),
		Port:        pointer.ToUint16(5432),
	})
	if err != nil {
		return err
	}
	_, err = CreateAgent(q, PostgresExporterType, &CreateAgentParams{
		PMMAgentID: PMMServerAgentID,
		ServiceID:  service.ServiceID,
		Username:   username,
		Password:   password,
	})
	if err != nil {
		return err
	}
	_, err = CreateAgent(q, QANPostgreSQLPgStatementsAgentType, &CreateAgentParams{
		PMMAgentID: PMMServerAgentID,
		ServiceID:  service.ServiceID,
		Username:   username,
		Password:   password,
	})
	if err != nil {
		return err
	}

	return nil
}

func setupFixture2(q *reform.Querier, username, password string) error {
	// TODO add clickhouse_exporter

	return nil
}<|MERGE_RESOLUTION|>--- conflicted
+++ resolved
@@ -186,14 +186,14 @@
 	},
 
 	6: {
-<<<<<<< HEAD
+		`ALTER TABLE agents
+			ADD COLUMN table_count INTEGER`,
+	},
+
+	7: {
 		// add max allowed number of tables for mysql_exporter's heavy options.
 		`ALTER TABLE agents
 			ADD COLUMN max_number_of_tables INTEGER NOT NULL DEFAULT 1000`,
-=======
-		`ALTER TABLE agents
-			ADD COLUMN table_count INTEGER`,
->>>>>>> 30053413
 	},
 }
 
