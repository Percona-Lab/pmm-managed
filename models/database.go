--- conflicted
+++ resolved
@@ -454,10 +454,6 @@
 		)`,
 	},
 	30: {
-<<<<<<< HEAD
-		`ALTER TABLE agents
-			ADD COLUMN azure_credentials VARCHAR`,
-=======
 		`CREATE TABLE job_results (
 			id VARCHAR NOT NULL,
 			pmm_agent_id VARCHAR CHECK (pmm_agent_id <> ''),
@@ -471,7 +467,10 @@
 
 			PRIMARY KEY (id)
 		)`,
->>>>>>> 8657ad2c
+	},
+	31: {
+		`ALTER TABLE agents
+			ADD COLUMN azure_credentials VARCHAR`,
 	},
 }
 
