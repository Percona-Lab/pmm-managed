// pmm-managed
// Copyright (C) 2017 Percona LLC
//
// This program is free software: you can redistribute it and/or modify
// it under the terms of the GNU Affero General Public License as published by
// the Free Software Foundation, either version 3 of the License, or
// (at your option) any later version.
//
// This program is distributed in the hope that it will be useful,
// but WITHOUT ANY WARRANTY; without even the implied warranty of
// MERCHANTABILITY or FITNESS FOR A PARTICULAR PURPOSE. See the
// GNU Affero General Public License for more details.
//
// You should have received a copy of the GNU Affero General Public License
// along with this program. If not, see <https://www.gnu.org/licenses/>.

package models

import (
	"database/sql"
	"fmt"
	"net/url"
	"strings"

	"github.com/AlekSi/pointer"
	"github.com/lib/pq"
	"github.com/pkg/errors"
	"google.golang.org/grpc/codes"
	"google.golang.org/grpc/status"
	"gopkg.in/reform.v1"
	"gopkg.in/reform.v1/dialects/postgresql"
)

// PMMServerPostgreSQLServiceName is a special Service Name representing PMM Server's PostgreSQL Service.
const PMMServerPostgreSQLServiceName = "pmm-server-postgresql"

// databaseSchema maps schema version from schema_migrations table (id column) to a slice of DDL queries.
var databaseSchema = [][]string{
	1: {
		`CREATE TABLE schema_migrations (
			id INTEGER NOT NULL,
			PRIMARY KEY (id)
		)`,

		`CREATE TABLE nodes (
			-- common
			node_id VARCHAR NOT NULL,
			node_type VARCHAR NOT NULL CHECK (node_type <> ''),
			node_name VARCHAR NOT NULL CHECK (node_name <> ''),
			machine_id VARCHAR CHECK (machine_id <> ''),
			distro VARCHAR NOT NULL,
			node_model VARCHAR NOT NULL,
			az VARCHAR NOT NULL,
			custom_labels TEXT,
			address VARCHAR NOT NULL,
			created_at TIMESTAMP NOT NULL,
			updated_at TIMESTAMP NOT NULL,

			-- Container
			container_id VARCHAR CHECK (container_id <> ''),
			container_name VARCHAR CHECK (container_name <> ''),

			-- RemoteAmazonRDS
			-- RDS instance is stored in address
			region VARCHAR CHECK (region <> ''),

			PRIMARY KEY (node_id),
			UNIQUE (node_name),
			UNIQUE (container_id),
			UNIQUE (address, region)
		)`,

		`CREATE TABLE services (
			-- common
			service_id VARCHAR NOT NULL,
			service_type VARCHAR NOT NULL CHECK (service_type <> ''),
			service_name VARCHAR NOT NULL CHECK (service_name <> ''),
			node_id VARCHAR NOT NULL CHECK (node_id <> ''),
			environment VARCHAR NOT NULL,
			cluster VARCHAR NOT NULL,
			replication_set VARCHAR NOT NULL,
			custom_labels TEXT,
			created_at TIMESTAMP NOT NULL,
			updated_at TIMESTAMP NOT NULL,

			address VARCHAR(255) CHECK (address <> ''),
			port INTEGER,

			PRIMARY KEY (service_id),
			UNIQUE (service_name),
			FOREIGN KEY (node_id) REFERENCES nodes (node_id)
		)`,

		`CREATE TABLE agents (
			-- common
			agent_id VARCHAR NOT NULL,
			agent_type VARCHAR NOT NULL CHECK (agent_type <> ''),
			runs_on_node_id VARCHAR CHECK (runs_on_node_id <> ''),
			pmm_agent_id VARCHAR CHECK (pmm_agent_id <> ''),
			custom_labels TEXT,
			created_at TIMESTAMP NOT NULL,
			updated_at TIMESTAMP NOT NULL,

			-- state
			disabled BOOLEAN NOT NULL,
			status VARCHAR NOT NULL,
			listen_port INTEGER,
			version VARCHAR CHECK (version <> ''),

			-- Credentials to access service
			username VARCHAR CHECK (username <> ''),
			password VARCHAR CHECK (password <> ''),
			metrics_url VARCHAR CHECK (metrics_url <> ''),

			PRIMARY KEY (agent_id),
			FOREIGN KEY (runs_on_node_id) REFERENCES nodes (node_id),
			FOREIGN KEY (pmm_agent_id) REFERENCES agents (agent_id),
			CONSTRAINT runs_on_node_id_xor_pmm_agent_id CHECK ((runs_on_node_id IS NULL) <> (pmm_agent_id IS NULL)),
			CONSTRAINT runs_on_node_id_only_for_pmm_agent CHECK ((runs_on_node_id IS NULL) <> (agent_type='` + string(PMMAgentType) + `'))
		)`,

		`CREATE TABLE agent_nodes (
			agent_id VARCHAR NOT NULL,
			node_id VARCHAR NOT NULL,
			created_at TIMESTAMP NOT NULL,

			FOREIGN KEY (agent_id) REFERENCES agents (agent_id),
			FOREIGN KEY (node_id) REFERENCES nodes (node_id),
			UNIQUE (agent_id, node_id)
		)`,

		`CREATE TABLE agent_services (
			agent_id VARCHAR NOT NULL,
			service_id VARCHAR NOT NULL,
			created_at TIMESTAMP NOT NULL,

			FOREIGN KEY (agent_id) REFERENCES agents (agent_id),
			FOREIGN KEY (service_id) REFERENCES services (service_id),
			UNIQUE (agent_id, service_id)
		)`,

		`CREATE TABLE action_results (
			id VARCHAR NOT NULL,
			pmm_agent_id VARCHAR CHECK (pmm_agent_id <> ''),
			done BOOLEAN NOT NULL,
			error VARCHAR NOT NULL,
			output TEXT NOT NULL,

			created_at TIMESTAMP NOT NULL,
			updated_at TIMESTAMP NOT NULL,

			PRIMARY KEY (id)
		)`,
	},

	2: {
		`CREATE TABLE settings (
			settings JSONB
		)`,
		`INSERT INTO settings (settings) VALUES ('{}')`,
	},

	3: {
		`ALTER TABLE agents
			ADD COLUMN tls BOOLEAN NOT NULL DEFAULT false,
			ADD COLUMN tls_skip_verify BOOLEAN NOT NULL DEFAULT false`,

		`ALTER TABLE agents
			ALTER COLUMN tls DROP DEFAULT,
			ALTER COLUMN tls_skip_verify DROP DEFAULT`,
	},

	4: {
		`ALTER TABLE agents
			ADD COLUMN query_examples_disabled BOOLEAN NOT NULL DEFAULT FALSE,
			ADD COLUMN max_query_log_size INTEGER NOT NULL DEFAULT 0`,

		`ALTER TABLE agents
			ALTER COLUMN query_examples_disabled DROP DEFAULT,
			ALTER COLUMN max_query_log_size DROP DEFAULT`,
	},

	5: {
		// e'\n' to treat \n as a newline, not as two characters
		`UPDATE nodes SET machine_id = trim(e'\n' from machine_id) WHERE machine_id IS NOT NULL`,
	},

	6: {
		`ALTER TABLE agents
			ADD COLUMN table_count INTEGER`,
	},

	7: {
		`ALTER TABLE agents
			ADD COLUMN node_id VARCHAR CHECK (node_id <> ''),
			ADD COLUMN service_id VARCHAR CHECK (service_id <> '')`,
		`UPDATE agents SET node_id=agent_nodes.node_id
			FROM agent_nodes
			WHERE agent_nodes.agent_id = agents.agent_id`,
		`UPDATE agents SET service_id=agent_services.service_id
			FROM agent_services
			WHERE agent_services.agent_id = agents.agent_id`,

		`DROP TABLE agent_nodes, agent_services`,

		`ALTER TABLE agents
			ADD CONSTRAINT node_id_or_service_id_or_pmm_agent_id CHECK (
				(CASE WHEN node_id IS NULL THEN 0 ELSE 1 END) +
  				(CASE WHEN service_id IS NULL THEN 0 ELSE 1 END) +
  				(CASE WHEN pmm_agent_id IS NOT NULL THEN 0 ELSE 1 END) = 1),
			ADD FOREIGN KEY (service_id) REFERENCES services(service_id),
			ADD FOREIGN KEY (node_id) REFERENCES nodes(node_id)`,
	},

	8: {
		// default to 1000 for soft migration from 2.1
		`ALTER TABLE agents
			ADD COLUMN table_count_tablestats_group_limit INTEGER NOT NULL DEFAULT 1000`,

		`ALTER TABLE agents
			ALTER COLUMN table_count_tablestats_group_limit DROP DEFAULT`,
	},

	9: {
		`ALTER TABLE agents
			ADD COLUMN aws_access_key VARCHAR,
			ADD COLUMN aws_secret_key VARCHAR`,
	},

	10: {
		// update 5/5/60 to 5/10/60 for 2.4 only if defaults were not changed
		`UPDATE settings SET
			settings = settings || '{"metrics_resolutions":{"hr": 5000000000, "mr": 10000000000, "lr": 60000000000}}'
			WHERE settings->'metrics_resolutions'->>'hr' = '5000000000'
			AND settings->'metrics_resolutions'->>'mr' = '5000000000'
			AND settings->'metrics_resolutions'->>'lr' = '60000000000'`,
	},

	11: {
		`ALTER TABLE services
			ADD COLUMN socket VARCHAR CONSTRAINT address_socket_check CHECK (
				(address IS NOT NULL AND socket IS NULL) OR (address IS NULL AND socket IS NOT NULL)
			)`,

		`ALTER TABLE services
			ADD CONSTRAINT address_port_check CHECK (
				(address IS NULL AND port IS NULL) OR (address IS NOT NULL AND port IS NOT NULL)
			),
			ADD CONSTRAINT port_check CHECK (
				port IS NULL OR (port > 0 AND port < 65535)
			)`,
	},

	12: {
		`ALTER TABLE agents
			ADD COLUMN rds_basic_metrics_disabled BOOLEAN NOT NULL DEFAULT FALSE,
			ADD COLUMN rds_enhanced_metrics_disabled BOOLEAN NOT NULL DEFAULT FALSE`,

		`ALTER TABLE agents
			ALTER COLUMN rds_basic_metrics_disabled DROP DEFAULT,
			ALTER COLUMN rds_enhanced_metrics_disabled DROP DEFAULT`,
	},

	13: {
		`ALTER TABLE services
			DROP CONSTRAINT address_socket_check`,

		`ALTER TABLE services
			ADD CONSTRAINT address_socket_check CHECK (
				(address IS NOT NULL AND socket IS NULL) OR (address IS NULL AND socket IS NOT NULL) OR (address IS NULL AND socket IS NULL)
			)`,
	},

	14: {
		`ALTER TABLE agents
			DROP CONSTRAINT node_id_or_service_id_or_pmm_agent_id,
			DROP CONSTRAINT runs_on_node_id_only_for_pmm_agent,
			DROP CONSTRAINT agents_metrics_url_check`,
		`ALTER TABLE agents
			ADD CONSTRAINT node_id_or_service_id_for_non_pmm_agent CHECK (
				(node_id IS NULL) <> (service_id IS NULL) OR (agent_type = '` + string(PMMAgentType) + `')),
			ADD CONSTRAINT runs_on_node_id_only_for_pmm_agent_and_external
				CHECK ((runs_on_node_id IS NULL) <> (agent_type='` + string(PMMAgentType) + `' OR agent_type='` + string(ExternalExporterType) + `' ))`,
		`ALTER TABLE agents RENAME COLUMN metrics_url TO metrics_path`,
		`ALTER TABLE agents
			ADD CONSTRAINT agents_metrics_path_check CHECK (metrics_path <> '')`,
		`ALTER TABLE agents ADD COLUMN metrics_scheme VARCHAR`,
	},

	15: {
		// query action results are binary data
		`ALTER TABLE action_results
			DROP COLUMN output,
			ADD COLUMN output bytea`,
	},

	16: {
		`ALTER TABLE services
			DROP CONSTRAINT port_check`,

		`ALTER TABLE services
			ADD CONSTRAINT port_check CHECK (
				port IS NULL OR (port > 0 AND port < 65536)
			)`,
	},

	17: {
		`CREATE TABLE kubernetes_clusters (
			id VARCHAR NOT NULL,
			kubernetes_cluster_name VARCHAR NOT NULL CHECK (kubernetes_cluster_name <> ''),
			kube_config TEXT NOT NULL CHECK (kube_config <> ''),
			created_at TIMESTAMP NOT NULL,
			updated_at TIMESTAMP NOT NULL,

			PRIMARY KEY (id),
			UNIQUE (kubernetes_cluster_name)
		)`,
	},

	18: {
		`ALTER TABLE services
			ADD COLUMN external_group VARCHAR NOT NULL DEFAULT ''`,

		`UPDATE services SET external_group = 'external' WHERE service_type = '` + string(ExternalServiceType) + `'`,

		`ALTER TABLE services
			ALTER COLUMN external_group DROP DEFAULT`,

		// Only service with type external can have non empty value of group.
		`ALTER TABLE services
			ADD CONSTRAINT services_external_group_check CHECK (
				(service_type <> '` + string(ExternalServiceType) + `' AND external_group = '')
				OR
				(service_type = '` + string(ExternalServiceType) + `' AND external_group <> '')
			)`,
	},

	19: {
		`ALTER TABLE agents
			ADD COLUMN push_metrics BOOLEAN NOT NULL DEFAULT FALSE`,
		`ALTER TABLE agents
			ALTER COLUMN push_metrics DROP DEFAULT`,
	},

	20: {
		`ALTER TABLE agents DROP CONSTRAINT runs_on_node_id_only_for_pmm_agent_and_external`,
	},

	21: {
		`ALTER TABLE agents
			ADD CONSTRAINT runs_on_node_id_only_for_pmm_agent
            CHECK (((runs_on_node_id IS NULL) <> (agent_type='` + string(PMMAgentType) + `'))  OR (agent_type='` + string(ExternalExporterType) + `'))`,
	},
<<<<<<< HEAD
	22: {
		`ALTER TABLE agents ADD COLUMN services_tls_keys JSONB DEFAULT '{"QANMongoDBProfiler": {}, "MongoDBExporter": {}}'`,
=======

	22: {
		`CREATE TABLE ia_channels (
			id VARCHAR NOT NULL,
			summary VARCHAR NOT NULL,
			type VARCHAR NOT NULL,

			email_config JSONB,
			pagerduty_config JSONB,
			slack_config JSONB,
			webhook_config JSONB,

			disabled BOOLEAN NOT NULL,

			created_at TIMESTAMP NOT NULL,
			updated_at TIMESTAMP NOT NULL,

			PRIMARY KEY (id)
		)`,
>>>>>>> 85459abc
	},
}

// ^^^ Avoid default values in schema definition. ^^^
// aleksi: Go's zero values and non-zero default values in database do play nicely together in INSERTs and UPDATEs.

// OpenDB returns configured connection pool for PostgreSQL.
func OpenDB(address, name, username, password string) (*sql.DB, error) {
	q := make(url.Values)
	q.Set("sslmode", "disable")

	uri := url.URL{
		Scheme:   "postgres",
		User:     url.UserPassword(username, password),
		Host:     address,
		Path:     name,
		RawQuery: q.Encode(),
	}
	if uri.Path == "" {
		uri.Path = "postgres"
	}
	dsn := uri.String()

	db, err := sql.Open("postgres", dsn)
	if err != nil {
		return nil, errors.Wrap(err, "failed to create a connection pool to PostgreSQL")
	}

	db.SetConnMaxLifetime(0)
	db.SetMaxIdleConns(5)
	db.SetMaxOpenConns(10)

	return db, nil
}

// SetupFixturesMode defines if SetupDB adds initial data to the database or not.
type SetupFixturesMode int

const (
	// SetupFixtures adds initial data to the database.
	SetupFixtures SetupFixturesMode = iota
	// SkipFixtures skips adding initial data to the database. Useful for tests.
	SkipFixtures
)

// SetupDBParams represents SetupDB parameters.
type SetupDBParams struct {
	Logf             reform.Printf
	Username         string
	Password         string
	SetupFixtures    SetupFixturesMode
	MigrationVersion *int
}

// SetupDB runs PostgreSQL database migrations and optionally adds initial data.
func SetupDB(sqlDB *sql.DB, params *SetupDBParams) (*reform.DB, error) {
	var logger reform.Logger
	if params.Logf != nil {
		logger = reform.NewPrintfLogger(params.Logf)
	}
	db := reform.NewDB(sqlDB, postgresql.Dialect, logger)

	latestVersion := len(databaseSchema) - 1 // skip item 0
	if params.MigrationVersion != nil {
		latestVersion = *params.MigrationVersion
	}
	var currentVersion int
	err := db.QueryRow("SELECT id FROM schema_migrations ORDER BY id DESC LIMIT 1").Scan(&currentVersion)
	if pErr, ok := err.(*pq.Error); ok && pErr.Code == "42P01" { // undefined_table (see https://www.postgresql.org/docs/current/errcodes-appendix.html)
		err = nil
	}
	if err != nil {
		return nil, errors.WithStack(err)
	}
	if params.Logf != nil {
		params.Logf("Current database schema version: %d. Latest version: %d.", currentVersion, latestVersion)
	}

	// rollback all migrations if one of them fails; PostgreSQL supports DDL transactions
	err = db.InTransaction(func(tx *reform.TX) error {
		for version := currentVersion + 1; version <= latestVersion; version++ {
			if params.Logf != nil {
				params.Logf("Migrating database to schema version %d ...", version)
			}

			queries := databaseSchema[version]
			queries = append(queries, fmt.Sprintf(`INSERT INTO schema_migrations (id) VALUES (%d)`, version))
			for _, q := range queries {
				q = strings.TrimSpace(q)
				if _, err = tx.Exec(q); err != nil {
					return errors.Wrapf(err, "failed to execute statement:\n%s", q)
				}
			}
		}

		if params.SetupFixtures == SkipFixtures {
			return nil
		}

		// fill settings with defaults
		s, err := GetSettings(tx)
		if err != nil {
			return err
		}
		if err = SaveSettings(tx, s); err != nil {
			return err
		}

		if err = setupFixture1(tx.Querier, params.Username, params.Password); err != nil {
			return err
		}
		if err = setupFixture2(tx.Querier, params.Username, params.Password); err != nil {
			return err
		}
		return nil
	})
	if err != nil {
		return nil, err
	}
	return db, nil
}

func setupFixture1(q *reform.Querier, username, password string) error {
	// create PMM Server Node and associated Agents
	node, err := createNodeWithID(q, PMMServerNodeID, GenericNodeType, &CreateNodeParams{
		NodeName: "pmm-server",
		Address:  "127.0.0.1",
	})
	if err != nil {
		if status.Code(err) == codes.AlreadyExists {
			// this fixture was already added previously
			return nil
		}
		return err
	}
	if _, err = createPMMAgentWithID(q, PMMServerAgentID, node.NodeID, nil); err != nil {
		return err
	}
	if _, err = CreateNodeExporter(q, PMMServerAgentID, nil, false); err != nil {
		return err
	}

	// create PostgreSQL Service and associated Agents
	service, err := AddNewService(q, PostgreSQLServiceType, &AddDBMSServiceParams{
		ServiceName: PMMServerPostgreSQLServiceName,
		NodeID:      node.NodeID,
		Address:     pointer.ToString("127.0.0.1"),
		Port:        pointer.ToUint16(5432),
	})
	if err != nil {
		return err
	}
	_, err = CreateAgent(q, PostgresExporterType, &CreateAgentParams{
		PMMAgentID: PMMServerAgentID,
		ServiceID:  service.ServiceID,
		Username:   username,
		Password:   password,
	})
	if err != nil {
		return err
	}
	_, err = CreateAgent(q, QANPostgreSQLPgStatementsAgentType, &CreateAgentParams{
		PMMAgentID: PMMServerAgentID,
		ServiceID:  service.ServiceID,
		Username:   username,
		Password:   password,
	})
	if err != nil {
		return err
	}

	return nil
}

func setupFixture2(q *reform.Querier, username, password string) error {
	// TODO add clickhouse_exporter

	return nil
}<|MERGE_RESOLUTION|>--- conflicted
+++ resolved
@@ -351,10 +351,6 @@
 			ADD CONSTRAINT runs_on_node_id_only_for_pmm_agent
             CHECK (((runs_on_node_id IS NULL) <> (agent_type='` + string(PMMAgentType) + `'))  OR (agent_type='` + string(ExternalExporterType) + `'))`,
 	},
-<<<<<<< HEAD
-	22: {
-		`ALTER TABLE agents ADD COLUMN services_tls_keys JSONB DEFAULT '{"QANMongoDBProfiler": {}, "MongoDBExporter": {}}'`,
-=======
 
 	22: {
 		`CREATE TABLE ia_channels (
@@ -374,7 +370,18 @@
 
 			PRIMARY KEY (id)
 		)`,
->>>>>>> 85459abc
+	},
+	23: {
+		`ALTER TABLE agents ADD COLUMN services_tls_keys JSONB DEFAULT '
+		{"QANMongoDBProfiler": {
+			"TLSCertificateKey": "",
+			"TLSCertificateKeyFilePassword": "",
+			"TLSCa": "",
+		}, "MongoDBExporter": {
+			"TLSCertificateKey": "",
+			"TLSCertificateKeyFilePassword": "",
+			"TLSCa": "",
+		}}'`,
 	},
 }
 
