// pmm-managed
// Copyright (C) 2017 Percona LLC
//
// This program is free software: you can redistribute it and/or modify
// it under the terms of the GNU Affero General Public License as published by
// the Free Software Foundation, either version 3 of the License, or
// (at your option) any later version.
//
// This program is distributed in the hope that it will be useful,
// but WITHOUT ANY WARRANTY; without even the implied warranty of
// MERCHANTABILITY or FITNESS FOR A PARTICULAR PURPOSE. See the
// GNU Affero General Public License for more details.
//
// You should have received a copy of the GNU Affero General Public License
// along with this program. If not, see <https://www.gnu.org/licenses/>.

package models

import (
	"database/sql"
	"fmt"
	"net/url"
	"strings"

	"github.com/AlekSi/pointer"
	"github.com/lib/pq"
	"github.com/pkg/errors"
	"google.golang.org/grpc/codes"
	"google.golang.org/grpc/status"
	"gopkg.in/reform.v1"
	"gopkg.in/reform.v1/dialects/postgresql"
)

// PMMServerPostgreSQLServiceName is a special Service Name representing PMM Server's PostgreSQL Service.
const PMMServerPostgreSQLServiceName = "pmm-server-postgresql"

// databaseSchema maps schema version from schema_migrations table (id column) to a slice of DDL queries.
var databaseSchema = [][]string{
	1: {
		`CREATE TABLE schema_migrations (
			id INTEGER NOT NULL,
			PRIMARY KEY (id)
		)`,

		`CREATE TABLE nodes (
			-- common
			node_id VARCHAR NOT NULL,
			node_type VARCHAR NOT NULL CHECK (node_type <> ''),
			node_name VARCHAR NOT NULL CHECK (node_name <> ''),
			machine_id VARCHAR CHECK (machine_id <> ''),
			distro VARCHAR NOT NULL,
			node_model VARCHAR NOT NULL,
			az VARCHAR NOT NULL,
			custom_labels TEXT,
			address VARCHAR NOT NULL,
			created_at TIMESTAMP NOT NULL,
			updated_at TIMESTAMP NOT NULL,

			-- Container
			container_id VARCHAR CHECK (container_id <> ''),
			container_name VARCHAR CHECK (container_name <> ''),

			-- RemoteAmazonRDS
			-- RDS instance is stored in address
			region VARCHAR CHECK (region <> ''),

			PRIMARY KEY (node_id),
			UNIQUE (node_name),
			UNIQUE (container_id),
			UNIQUE (address, region)
		)`,

		`CREATE TABLE services (
			-- common
			service_id VARCHAR NOT NULL,
			service_type VARCHAR NOT NULL CHECK (service_type <> ''),
			service_name VARCHAR NOT NULL CHECK (service_name <> ''),
			node_id VARCHAR NOT NULL CHECK (node_id <> ''),
			environment VARCHAR NOT NULL,
			cluster VARCHAR NOT NULL,
			replication_set VARCHAR NOT NULL,
			custom_labels TEXT,
			created_at TIMESTAMP NOT NULL,
			updated_at TIMESTAMP NOT NULL,

			address VARCHAR(255) CHECK (address <> ''),
			port INTEGER,

			PRIMARY KEY (service_id),
			UNIQUE (service_name),
			FOREIGN KEY (node_id) REFERENCES nodes (node_id)
		)`,

		`CREATE TABLE agents (
			-- common
			agent_id VARCHAR NOT NULL,
			agent_type VARCHAR NOT NULL CHECK (agent_type <> ''),
			runs_on_node_id VARCHAR CHECK (runs_on_node_id <> ''),
			pmm_agent_id VARCHAR CHECK (pmm_agent_id <> ''),
			custom_labels TEXT,
			created_at TIMESTAMP NOT NULL,
			updated_at TIMESTAMP NOT NULL,

			-- state
			disabled BOOLEAN NOT NULL,
			status VARCHAR NOT NULL,
			listen_port INTEGER,
			version VARCHAR CHECK (version <> ''),

			-- Credentials to access service
			username VARCHAR CHECK (username <> ''),
			password VARCHAR CHECK (password <> ''),
			metrics_url VARCHAR CHECK (metrics_url <> ''),

			PRIMARY KEY (agent_id),
			FOREIGN KEY (runs_on_node_id) REFERENCES nodes (node_id),
			FOREIGN KEY (pmm_agent_id) REFERENCES agents (agent_id),
			CONSTRAINT runs_on_node_id_xor_pmm_agent_id CHECK ((runs_on_node_id IS NULL) <> (pmm_agent_id IS NULL)),
			CONSTRAINT runs_on_node_id_only_for_pmm_agent CHECK ((runs_on_node_id IS NULL) <> (agent_type='` + string(PMMAgentType) + `'))
		)`,

		`CREATE TABLE agent_nodes (
			agent_id VARCHAR NOT NULL,
			node_id VARCHAR NOT NULL,
			created_at TIMESTAMP NOT NULL,

			FOREIGN KEY (agent_id) REFERENCES agents (agent_id),
			FOREIGN KEY (node_id) REFERENCES nodes (node_id),
			UNIQUE (agent_id, node_id)
		)`,

		`CREATE TABLE agent_services (
			agent_id VARCHAR NOT NULL,
			service_id VARCHAR NOT NULL,
			created_at TIMESTAMP NOT NULL,

			FOREIGN KEY (agent_id) REFERENCES agents (agent_id),
			FOREIGN KEY (service_id) REFERENCES services (service_id),
			UNIQUE (agent_id, service_id)
		)`,

		`CREATE TABLE action_results (
			id VARCHAR NOT NULL,
			pmm_agent_id VARCHAR CHECK (pmm_agent_id <> ''),
			done BOOLEAN NOT NULL,
			error VARCHAR NOT NULL,
			output TEXT NOT NULL,

			created_at TIMESTAMP NOT NULL,
			updated_at TIMESTAMP NOT NULL,

			PRIMARY KEY (id)
		)`,
	},

	2: {
		`CREATE TABLE settings (
			settings JSONB
		)`,
		`INSERT INTO settings (settings) VALUES ('{}')`,
	},

	3: {
		`ALTER TABLE agents
			ADD COLUMN tls BOOLEAN NOT NULL DEFAULT false,
			ADD COLUMN tls_skip_verify BOOLEAN NOT NULL DEFAULT false`,

		`ALTER TABLE agents
			ALTER COLUMN tls DROP DEFAULT,
			ALTER COLUMN tls_skip_verify DROP DEFAULT`,
	},

	4: {
		`ALTER TABLE agents
			ADD COLUMN query_examples_disabled BOOLEAN NOT NULL DEFAULT FALSE,
			ADD COLUMN max_query_log_size INTEGER NOT NULL DEFAULT 0`,

		`ALTER TABLE agents
			ALTER COLUMN query_examples_disabled DROP DEFAULT,
			ALTER COLUMN max_query_log_size DROP DEFAULT`,
	},

	5: {
		// e'\n' to treat \n as a newline, not as two characters
		`UPDATE nodes SET machine_id = trim(e'\n' from machine_id) WHERE machine_id IS NOT NULL`,
	},

	6: {
		`ALTER TABLE agents
			ADD COLUMN table_count INTEGER`,
	},

	7: {
		`ALTER TABLE agents
			ADD COLUMN node_id VARCHAR CHECK (node_id <> ''),
			ADD COLUMN service_id VARCHAR CHECK (service_id <> '')`,
		`UPDATE agents SET node_id=agent_nodes.node_id
			FROM agent_nodes
			WHERE agent_nodes.agent_id = agents.agent_id`,
		`UPDATE agents SET service_id=agent_services.service_id
			FROM agent_services
			WHERE agent_services.agent_id = agents.agent_id`,

		`DROP TABLE agent_nodes, agent_services`,

		`ALTER TABLE agents
			ADD CONSTRAINT node_id_or_service_id_or_pmm_agent_id CHECK (
				(CASE WHEN node_id IS NULL THEN 0 ELSE 1 END) +
  				(CASE WHEN service_id IS NULL THEN 0 ELSE 1 END) +
  				(CASE WHEN pmm_agent_id IS NOT NULL THEN 0 ELSE 1 END) = 1),
			ADD FOREIGN KEY (service_id) REFERENCES services(service_id),
			ADD FOREIGN KEY (node_id) REFERENCES nodes(node_id)`,
	},

	8: {
		// default to 1000 for soft migration from 2.1
		`ALTER TABLE agents
			ADD COLUMN table_count_tablestats_group_limit INTEGER NOT NULL DEFAULT 1000`,

		`ALTER TABLE agents
			ALTER COLUMN table_count_tablestats_group_limit DROP DEFAULT`,
	},

	9: {
		`ALTER TABLE agents
			ADD COLUMN aws_access_key VARCHAR,
			ADD COLUMN aws_secret_key VARCHAR`,
	},

	10: {
		// update 5/5/60 to 5/10/60 for 2.4 only if defaults were not changed
		`UPDATE settings SET
			settings = settings || '{"metrics_resolutions":{"hr": 5000000000, "mr": 10000000000, "lr": 60000000000}}'
			WHERE settings->'metrics_resolutions'->>'hr' = '5000000000'
			AND settings->'metrics_resolutions'->>'mr' = '5000000000'
			AND settings->'metrics_resolutions'->>'lr' = '60000000000'`,
	},

	11: {
		`ALTER TABLE services
			ADD COLUMN socket VARCHAR CONSTRAINT address_socket_check CHECK (
				(address IS NOT NULL AND socket IS NULL) OR (address IS NULL AND socket IS NOT NULL)
			)`,

		`ALTER TABLE services
			ADD CONSTRAINT address_port_check CHECK (
				(address IS NULL AND port IS NULL) OR (address IS NOT NULL AND port IS NOT NULL)
			),
			ADD CONSTRAINT port_check CHECK (
				port IS NULL OR (port > 0 AND port < 65535)
			)`,
	},

	12: {
		`ALTER TABLE agents
			ADD COLUMN rds_basic_metrics_disabled BOOLEAN NOT NULL DEFAULT FALSE,
			ADD COLUMN rds_enhanced_metrics_disabled BOOLEAN NOT NULL DEFAULT FALSE`,

		`ALTER TABLE agents
			ALTER COLUMN rds_basic_metrics_disabled DROP DEFAULT,
			ALTER COLUMN rds_enhanced_metrics_disabled DROP DEFAULT`,
	},

	13: {
		`ALTER TABLE services
			DROP CONSTRAINT address_socket_check`,

		`ALTER TABLE services
			ADD CONSTRAINT address_socket_check CHECK (
				(address IS NOT NULL AND socket IS NULL) OR (address IS NULL AND socket IS NOT NULL) OR (address IS NULL AND socket IS NULL)
			)`,
	},

	14: {
		`ALTER TABLE agents
			DROP CONSTRAINT node_id_or_service_id_or_pmm_agent_id,
			DROP CONSTRAINT runs_on_node_id_only_for_pmm_agent,
			DROP CONSTRAINT agents_metrics_url_check`,
		`ALTER TABLE agents
			ADD CONSTRAINT node_id_or_service_id_for_non_pmm_agent CHECK (
				(node_id IS NULL) <> (service_id IS NULL) OR (agent_type = '` + string(PMMAgentType) + `')),
			ADD CONSTRAINT runs_on_node_id_only_for_pmm_agent_and_external
				CHECK ((runs_on_node_id IS NULL) <> (agent_type='` + string(PMMAgentType) + `' OR agent_type='` + string(ExternalExporterType) + `' ))`,
		`ALTER TABLE agents RENAME COLUMN metrics_url TO metrics_path`,
		`ALTER TABLE agents
			ADD CONSTRAINT agents_metrics_path_check CHECK (metrics_path <> '')`,
		`ALTER TABLE agents ADD COLUMN metrics_scheme VARCHAR`,
	},

	15: {
		// query action results are binary data
		`ALTER TABLE action_results
			DROP COLUMN output,
			ADD COLUMN output bytea`,
	},

	16: {
		`ALTER TABLE services
			DROP CONSTRAINT port_check`,

		`ALTER TABLE services
			ADD CONSTRAINT port_check CHECK (
				port IS NULL OR (port > 0 AND port < 65536)
			)`,
	},

	17: {
		`CREATE TABLE kubernetes_clusters (
			id VARCHAR NOT NULL,
			kubernetes_cluster_name VARCHAR NOT NULL CHECK (kubernetes_cluster_name <> ''),
			kube_config TEXT NOT NULL CHECK (kube_config <> ''),
			created_at TIMESTAMP NOT NULL,
			updated_at TIMESTAMP NOT NULL,

			PRIMARY KEY (id),
			UNIQUE (kubernetes_cluster_name)
		)`,
	},

	18: {
		`ALTER TABLE services
			ADD COLUMN external_group VARCHAR NOT NULL DEFAULT ''`,

		`UPDATE services SET external_group = 'external' WHERE service_type = '` + string(ExternalServiceType) + `'`,

		`ALTER TABLE services
			ALTER COLUMN external_group DROP DEFAULT`,

		// Only service with type external can have non empty value of group.
		`ALTER TABLE services
			ADD CONSTRAINT services_external_group_check CHECK (
				(service_type <> '` + string(ExternalServiceType) + `' AND external_group = '')
				OR
				(service_type = '` + string(ExternalServiceType) + `' AND external_group <> '')
			)`,
	},

	19: {
		`ALTER TABLE agents
			ADD COLUMN push_metrics BOOLEAN NOT NULL DEFAULT FALSE`,
		`ALTER TABLE agents
			ALTER COLUMN push_metrics DROP DEFAULT`,
	},

	20: {
		`ALTER TABLE agents DROP CONSTRAINT runs_on_node_id_only_for_pmm_agent_and_external`,
	},

	21: {
		`ALTER TABLE agents
			ADD CONSTRAINT runs_on_node_id_only_for_pmm_agent
            CHECK (((runs_on_node_id IS NULL) <> (agent_type='` + string(PMMAgentType) + `'))  OR (agent_type='` + string(ExternalExporterType) + `'))`,
	},

	22: {
		`CREATE TABLE ia_channels (
			id VARCHAR NOT NULL,
			summary VARCHAR NOT NULL,
			type VARCHAR NOT NULL,

			email_config JSONB,
			pagerduty_config JSONB,
			slack_config JSONB,
			webhook_config JSONB,

			disabled BOOLEAN NOT NULL,

			created_at TIMESTAMP NOT NULL,
			updated_at TIMESTAMP NOT NULL,

			PRIMARY KEY (id)
		)`,
	},

	23: {
		`CREATE TABLE ia_templates (
			name VARCHAR NOT NULL,
			version INTEGER NOT NULL,
			summary VARCHAR NOT NULL,
			tiers JSONB NOT NULL,
			expr VARCHAR NOT NULL,
			params JSONB,
			"for" BIGINT,
			severity VARCHAR NOT NULL,
			labels TEXT,
			annotations TEXT,
			source VARCHAR NOT NULL,
			yaml TEXT NOT NULL,

			created_at TIMESTAMP NOT NULL,
			updated_at TIMESTAMP NOT NULL,

			PRIMARY KEY (name)
		)`,
	},

	24: {
		`CREATE TABLE ia_rules (
			id VARCHAR NOT NULL,
			template_name VARCHAR NOT NULL,
			summary VARCHAR NOT NULL,
			disabled BOOLEAN NOT NULL,
			params JSONB,
			"for" BIGINT,
			severity VARCHAR NOT NULL,
			custom_labels TEXT,
			filters JSONB,
			channel_ids JSONB NOT NULL,

			created_at TIMESTAMP NOT NULL,
			updated_at TIMESTAMP NOT NULL,

			PRIMARY KEY (id)
		)`,
	},
	25: {
		`ALTER TABLE agents ADD COLUMN mongo_db_tls_options JSONB`,
	},
	26: {
		`ALTER TABLE ia_rules ALTER COLUMN channel_ids DROP NOT NULL`,
	},
	27: {
		`CREATE TABLE backup_locations (
			id VARCHAR NOT NULL,
			name VARCHAR NOT NULL CHECK (name <> ''),
			description VARCHAR NOT NULL,
			type VARCHAR NOT NULL CHECK (type <> ''),
			s3_config JSONB,
			pmm_server_config JSONB,
			pmm_client_config JSONB,

			created_at TIMESTAMP NOT NULL,
			updated_at TIMESTAMP NOT NULL,

			PRIMARY KEY (id),
			UNIQUE (name)
		)`,
	},
	28: {
		`ALTER TABLE agents ADD COLUMN disabled_collectors VARCHAR[]`,
	},
	29: {
		`CREATE TABLE artifacts (
			id VARCHAR NOT NULL,
			name VARCHAR NOT NULL CHECK (name <> ''),
			vendor VARCHAR NOT NULL CHECK (vendor <> ''),
			location_id VARCHAR NOT NULL CHECK (location_id <> ''),
			service_id VARCHAR NOT NULL CHECK (service_id <> ''),
			data_model VARCHAR NOT NULL CHECK (data_model <> ''),
			status VARCHAR NOT NULL CHECK (status <> ''),
			created_at TIMESTAMP NOT NULL,

			PRIMARY KEY (id)
		)`,
	},
	30: {
		`CREATE TABLE job_results (
			id VARCHAR NOT NULL,
			pmm_agent_id VARCHAR CHECK (pmm_agent_id <> ''),
			type VARCHAR NOT NULL,
			done BOOLEAN NOT NULL,
			error VARCHAR NOT NULL,
			result JSONB,

			created_at TIMESTAMP NOT NULL,
			updated_at TIMESTAMP NOT NULL,

			PRIMARY KEY (id)
		)`,
	},
	31: {
		`ALTER TABLE agents
			ADD COLUMN azure_options VARCHAR`,
	},
	32: {
		`CREATE TABLE check_settings (
			name VARCHAR NOT NULL,
			interval VARCHAR NOT NULL,
			PRIMARY KEY (name)
		)`,
	},
	33: {
		`ALTER TABLE kubernetes_clusters ADD COLUMN pxc JSONB`,
		`ALTER TABLE kubernetes_clusters ADD COLUMN proxysql JSONB`,
		`ALTER TABLE kubernetes_clusters ADD COLUMN mongod JSONB`,
	},
	34: {
		`ALTER TABLE kubernetes_clusters ADD COLUMN haproxy JSONB`,
	},
	35: {
<<<<<<< HEAD
		`ALTER TABLE agents
			ADD COLUMN mysql_options VARCHAR`,
=======
		`CREATE TABLE restore_history (
			id VARCHAR NOT NULL,
			artifact_id VARCHAR NOT NULL CHECK (artifact_id <> ''),
			service_id VARCHAR NOT NULL CHECK (service_id <> ''),
			status VARCHAR NOT NULL CHECK (status <> ''),
			started_at TIMESTAMP NOT NULL,
			finished_at TIMESTAMP,

			PRIMARY KEY (id),
			FOREIGN KEY (artifact_id) REFERENCES artifacts (id),
			FOREIGN KEY (service_id) REFERENCES services (service_id)
		)`,
>>>>>>> 79a9b931
	},
}

// ^^^ Avoid default values in schema definition. ^^^
// aleksi: Go's zero values and non-zero default values in database do play nicely together in INSERTs and UPDATEs.

// OpenDB returns configured connection pool for PostgreSQL.
func OpenDB(address, name, username, password string) (*sql.DB, error) {
	q := make(url.Values)
	q.Set("sslmode", "disable")

	uri := url.URL{
		Scheme:   "postgres",
		User:     url.UserPassword(username, password),
		Host:     address,
		Path:     name,
		RawQuery: q.Encode(),
	}
	if uri.Path == "" {
		uri.Path = "postgres"
	}
	dsn := uri.String()

	db, err := sql.Open("postgres", dsn)
	if err != nil {
		return nil, errors.Wrap(err, "failed to create a connection pool to PostgreSQL")
	}

	db.SetConnMaxLifetime(0)
	db.SetMaxIdleConns(5)
	db.SetMaxOpenConns(10)

	return db, nil
}

// SetupFixturesMode defines if SetupDB adds initial data to the database or not.
type SetupFixturesMode int

const (
	// SetupFixtures adds initial data to the database.
	SetupFixtures SetupFixturesMode = iota
	// SkipFixtures skips adding initial data to the database. Useful for tests.
	SkipFixtures
)

// SetupDBParams represents SetupDB parameters.
type SetupDBParams struct {
	Logf             reform.Printf
	Username         string
	Password         string
	SetupFixtures    SetupFixturesMode
	MigrationVersion *int
}

// SetupDB runs PostgreSQL database migrations and optionally adds initial data.
func SetupDB(sqlDB *sql.DB, params *SetupDBParams) (*reform.DB, error) {
	var logger reform.Logger
	if params.Logf != nil {
		logger = reform.NewPrintfLogger(params.Logf)
	}
	db := reform.NewDB(sqlDB, postgresql.Dialect, logger)

	latestVersion := len(databaseSchema) - 1 // skip item 0
	if params.MigrationVersion != nil {
		latestVersion = *params.MigrationVersion
	}
	var currentVersion int
	err := db.QueryRow("SELECT id FROM schema_migrations ORDER BY id DESC LIMIT 1").Scan(&currentVersion)
	if pErr, ok := err.(*pq.Error); ok && pErr.Code == "42P01" { // undefined_table (see https://www.postgresql.org/docs/current/errcodes-appendix.html)
		err = nil
	}
	if err != nil {
		return nil, errors.WithStack(err)
	}
	if params.Logf != nil {
		params.Logf("Current database schema version: %d. Latest version: %d.", currentVersion, latestVersion)
	}

	// rollback all migrations if one of them fails; PostgreSQL supports DDL transactions
	err = db.InTransaction(func(tx *reform.TX) error {
		for version := currentVersion + 1; version <= latestVersion; version++ {
			if params.Logf != nil {
				params.Logf("Migrating database to schema version %d ...", version)
			}

			queries := databaseSchema[version]
			queries = append(queries, fmt.Sprintf(`INSERT INTO schema_migrations (id) VALUES (%d)`, version))
			for _, q := range queries {
				q = strings.TrimSpace(q)
				if _, err = tx.Exec(q); err != nil {
					return errors.Wrapf(err, "failed to execute statement:\n%s", q)
				}
			}
		}

		if params.SetupFixtures == SkipFixtures {
			return nil
		}

		// fill settings with defaults
		s, err := GetSettings(tx)
		if err != nil {
			return err
		}
		if err = SaveSettings(tx, s); err != nil {
			return err
		}

		if err = setupFixture1(tx.Querier, params.Username, params.Password); err != nil {
			return err
		}
		if err = setupFixture2(tx.Querier, params.Username, params.Password); err != nil {
			return err
		}
		return nil
	})
	if err != nil {
		return nil, err
	}
	return db, nil
}

func setupFixture1(q *reform.Querier, username, password string) error {
	// create PMM Server Node and associated Agents
	node, err := createNodeWithID(q, PMMServerNodeID, GenericNodeType, &CreateNodeParams{
		NodeName: "pmm-server",
		Address:  "127.0.0.1",
	})
	if err != nil {
		if status.Code(err) == codes.AlreadyExists {
			// this fixture was already added previously
			return nil
		}
		return err
	}
	if _, err = createPMMAgentWithID(q, PMMServerAgentID, node.NodeID, nil); err != nil {
		return err
	}
	if _, err = CreateNodeExporter(q, PMMServerAgentID, nil, false, []string{}); err != nil {
		return err
	}

	// create PostgreSQL Service and associated Agents
	service, err := AddNewService(q, PostgreSQLServiceType, &AddDBMSServiceParams{
		ServiceName: PMMServerPostgreSQLServiceName,
		NodeID:      node.NodeID,
		Address:     pointer.ToString("127.0.0.1"),
		Port:        pointer.ToUint16(5432),
	})
	if err != nil {
		return err
	}
	_, err = CreateAgent(q, PostgresExporterType, &CreateAgentParams{
		PMMAgentID: PMMServerAgentID,
		ServiceID:  service.ServiceID,
		Username:   username,
		Password:   password,
	})
	if err != nil {
		return err
	}
	_, err = CreateAgent(q, QANPostgreSQLPgStatementsAgentType, &CreateAgentParams{
		PMMAgentID: PMMServerAgentID,
		ServiceID:  service.ServiceID,
		Username:   username,
		Password:   password,
	})
	if err != nil {
		return err
	}

	return nil
}

func setupFixture2(q *reform.Querier, username, password string) error {
	// TODO add clickhouse_exporter

	return nil
}<|MERGE_RESOLUTION|>--- conflicted
+++ resolved
@@ -488,10 +488,6 @@
 		`ALTER TABLE kubernetes_clusters ADD COLUMN haproxy JSONB`,
 	},
 	35: {
-<<<<<<< HEAD
-		`ALTER TABLE agents
-			ADD COLUMN mysql_options VARCHAR`,
-=======
 		`CREATE TABLE restore_history (
 			id VARCHAR NOT NULL,
 			artifact_id VARCHAR NOT NULL CHECK (artifact_id <> ''),
@@ -504,7 +500,10 @@
 			FOREIGN KEY (artifact_id) REFERENCES artifacts (id),
 			FOREIGN KEY (service_id) REFERENCES services (service_id)
 		)`,
->>>>>>> 79a9b931
+	},
+	36: {
+		`ALTER TABLE agents
+		ADD COLUMN mysql_options VARCHAR`,
 	},
 }
 
