--- conflicted
+++ resolved
@@ -7,29 +7,12 @@
 //go-sumtype:decl isAgentMessage_Payload
 //go-sumtype:decl isServerMessage_Payload
 
-<<<<<<< HEAD
-func (*Ping) request()                {}
-func (*QANCollectRequest) request()   {}
-func (*StateChangedRequest) request() {}
-func (*SetStateRequest) request()     {}
-func (*ActionRunRequest) request()    {}
-func (*ActionCancelRequest) request() {}
-
-func (*Pong) response()                 {}
-func (*QANCollectResponse) response()   {}
-func (*StateChangedResponse) response() {}
-func (*SetStateResponse) response()     {}
-func (*ActionRunResponse) response()    {}
-func (*ActionCancelResponse) response() {}
-func (*ActionResult) response()         {}
-=======
 // code below uses the same order as definitions in agent.proto
 
 //go-sumtype:decl AgentRequestPayload
 //go-sumtype:decl AgentResponsePayload
 //go-sumtype:decl ServerResponsePayload
 //go-sumtype:decl ServerRequestPayload
->>>>>>> 8c4219f5
 
 // AgentRequestPayload represents agent's request payload.
 type AgentRequestPayload interface {
