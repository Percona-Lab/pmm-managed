// pmm-managed
// Copyright (C) 2017 Percona LLC
//
// This program is free software: you can redistribute it and/or modify
// it under the terms of the GNU Affero General Public License as published by
// the Free Software Foundation, either version 3 of the License, or
// (at your option) any later version.
//
// This program is distributed in the hope that it will be useful,
// but WITHOUT ANY WARRANTY; without even the implied warranty of
// MERCHANTABILITY or FITNESS FOR A PARTICULAR PURPOSE. See the
// GNU Affero General Public License for more details.
//
// You should have received a copy of the GNU Affero General Public License
// along with this program. If not, see <https://www.gnu.org/licenses/>.

package agents

import (
	"fmt"
	"sort"
	"time"

	"github.com/AlekSi/pointer"
	"github.com/percona/pmm/api/agentpb"

	"github.com/percona/pmm-managed/models"
)

// mysqldExporterConfig returns desired configuration of mysqld_exporter process.
func mysqldExporterConfig(service *models.Service, exporter *models.Agent) *agentpb.SetStateRequest_AgentProcess {
	tdp := templateDelimsPair(
		pointer.GetString(service.Address),
		pointer.GetString(exporter.Username),
		pointer.GetString(exporter.Password),
		pointer.GetString(exporter.MetricsURL),
	)

	args := []string{
		// LR
		"--collect.binlog_size",
		"--collect.engine_tokudb_status",
		"--collect.global_variables",
		"--collect.heartbeat",
		"--collect.info_schema.clientstats",
		"--collect.info_schema.innodb_tablespaces",
		"--collect.info_schema.userstats",
		"--collect.perf_schema.eventsstatements",
		"--collect.perf_schema.file_instances",
		"--collect.custom_query.lr",

		// LR: disabled due to https://jira.percona.com/browse/PMM-4610
		// TODO https://jira.percona.com/browse/PMM-4535
		"--no-collect.auto_increment.columns",
		"--no-collect.info_schema.tables",
		"--no-collect.info_schema.tablestats",
		"--no-collect.perf_schema.indexiowaits",
		"--no-collect.perf_schema.tableiowaits",

		// MR
		"--collect.engine_innodb_status",
		"--collect.info_schema.innodb_cmp",
		"--collect.info_schema.innodb_cmpmem",
		"--collect.info_schema.processlist",
		"--collect.info_schema.query_response_time",
		"--collect.perf_schema.eventswaits",
		"--collect.perf_schema.file_events",
		"--collect.slave_status",
		"--collect.custom_query.mr",

		// MR: disabled due to https://jira.percona.com/browse/PMM-4610
		// TODO https://jira.percona.com/browse/PMM-4535
		"--no-collect.perf_schema.tablelocks",

		// HR
		"--collect.global_status",
		"--collect.info_schema.innodb_metrics",
		"--collect.custom_query.hr",
		"--collect.standard.go",
		"--collect.standard.process",

		"--collect.custom_query.lr.directory=/usr/local/percona/pmm2/collectors/custom-queries/mysql/low-resolution",
		"--collect.custom_query.mr.directory=/usr/local/percona/pmm2/collectors/custom-queries/mysql/medium-resolution",
		"--collect.custom_query.hr.directory=/usr/local/percona/pmm2/collectors/custom-queries/mysql/high-resolution",

		"--exporter.max-idle-conns=3",
		"--exporter.max-open-conns=3",
		"--exporter.conn-max-lifetime=55s",
		"--exporter.global-conn-pool",
		"--web.listen-address=:" + tdp.left + " .listen_port " + tdp.right,
	}

	if pointer.GetString(exporter.MetricsURL) != "" {
		args = append(args, "--web.telemetry-path="+*exporter.MetricsURL)
	}

	sort.Strings(args)

	return &agentpb.SetStateRequest_AgentProcess{
		Type:               agentpb.Type_MYSQLD_EXPORTER,
		TemplateLeftDelim:  tdp.left,
		TemplateRightDelim: tdp.right,
		Args:               args,
		Env: []string{
			fmt.Sprintf("DATA_SOURCE_NAME=%s", exporter.DSN(service, time.Second, "")),
			fmt.Sprintf("HTTP_AUTH=pmm:%s", exporter.AgentID),
		},
	}
}

// qanMySQLPerfSchemaAgentConfig returns desired configuration of qan-mysql-perfschema built-in agent.
func qanMySQLPerfSchemaAgentConfig(service *models.Service, agent *models.Agent) *agentpb.SetStateRequest_BuiltinAgent {
	return &agentpb.SetStateRequest_BuiltinAgent{
		Type: agentpb.Type_QAN_MYSQL_PERFSCHEMA_AGENT,
		Dsn:  agent.DSN(service, time.Second, ""),
	}
}

// qanMySQLSlowlogAgentConfig returns desired configuration of qan-mysql-slowlog built-in agent.
func qanMySQLSlowlogAgentConfig(service *models.Service, agent *models.Agent) *agentpb.SetStateRequest_BuiltinAgent {
	return &agentpb.SetStateRequest_BuiltinAgent{
<<<<<<< HEAD
		Type:         agentpb.Type_QAN_MYSQL_SLOWLOG_AGENT,
		Dsn:          agent.DSN(service, time.Second, ""),
		SizeSlowLogs: uint32(service.SizeSlowLogs),
=======
		Type: agentpb.Type_QAN_MYSQL_SLOWLOG_AGENT,
		Dsn:  agent.DSN(service, time.Second, ""),
		DisableQueryExamples: service.QueryexamplesDisabled,
>>>>>>> eca42907
	}
}<|MERGE_RESOLUTION|>--- conflicted
+++ resolved
@@ -119,14 +119,9 @@
 // qanMySQLSlowlogAgentConfig returns desired configuration of qan-mysql-slowlog built-in agent.
 func qanMySQLSlowlogAgentConfig(service *models.Service, agent *models.Agent) *agentpb.SetStateRequest_BuiltinAgent {
 	return &agentpb.SetStateRequest_BuiltinAgent{
-<<<<<<< HEAD
-		Type:         agentpb.Type_QAN_MYSQL_SLOWLOG_AGENT,
-		Dsn:          agent.DSN(service, time.Second, ""),
-		SizeSlowLogs: uint32(service.SizeSlowLogs),
-=======
-		Type: agentpb.Type_QAN_MYSQL_SLOWLOG_AGENT,
-		Dsn:  agent.DSN(service, time.Second, ""),
+		Type:                 agentpb.Type_QAN_MYSQL_SLOWLOG_AGENT,
+		Dsn:                  agent.DSN(service, time.Second, ""),
+		MaxSlowlogFileSize:   service.MaxSlowlogFileSize,
 		DisableQueryExamples: service.QueryexamplesDisabled,
->>>>>>> eca42907
 	}
 }