// pmm-managed
// Copyright (C) 2017 Percona LLC
//
// This program is free software: you can redistribute it and/or modify
// it under the terms of the GNU Affero General Public License as published by
// the Free Software Foundation, either version 3 of the License, or
// (at your option) any later version.
//
// This program is distributed in the hope that it will be useful,
// but WITHOUT ANY WARRANTY; without even the implied warranty of
// MERCHANTABILITY or FITNESS FOR A PARTICULAR PURPOSE. See the
// GNU Affero General Public License for more details.
//
// You should have received a copy of the GNU Affero General Public License
// along with this program. If not, see <https://www.gnu.org/licenses/>.

// Package agents contains business logic of working with pmm-agent.
package agents

import (
	"context"
	"fmt"
	"sync"
	"time"

	"github.com/AlekSi/pointer"
	"github.com/golang/protobuf/ptypes"
	"github.com/percona/pmm/api/agentpb"
	"github.com/percona/pmm/api/inventorypb"
	"github.com/percona/pmm/version"
	"github.com/pkg/errors"
	prom "github.com/prometheus/client_golang/prometheus"
	"google.golang.org/grpc/codes"
	"google.golang.org/grpc/status"
	"gopkg.in/reform.v1"

	"github.com/percona/pmm-managed/models"
	"github.com/percona/pmm-managed/services/agents/channel"
	"github.com/percona/pmm-managed/utils/logger"
)

const (
	prometheusNamespace = "pmm_managed"
	prometheusSubsystem = "agents"
)

type agentInfo struct {
	channel *channel.Channel
	id      string
	kick    chan struct{}
}

// Registry keeps track of all connected pmm-agents.
//
// TODO Split into several types https://jira.percona.com/browse/PMM-4932
type Registry struct {
	db         *reform.DB
	prometheus prometheusService
	qanClient  qanClient

	rw     sync.RWMutex
	agents map[string]*agentInfo // id -> info

	sharedMetrics *channel.SharedChannelMetrics
	mConnects     prom.Counter
	mDisconnects  *prom.CounterVec
	mRoundTrip    prom.Summary
	mClockDrift   prom.Summary
}

// NewRegistry creates a new registry with given database connection.
func NewRegistry(db *reform.DB, prometheus prometheusService, qanClient qanClient) *Registry {
	r := &Registry{
		db:         db,
		prometheus: prometheus,
		qanClient:  qanClient,

		agents: make(map[string]*agentInfo),

		sharedMetrics: channel.NewSharedMetrics(),
		mConnects: prom.NewCounter(prom.CounterOpts{
			Namespace: prometheusNamespace,
			Subsystem: prometheusSubsystem,
			Name:      "connects_total",
			Help:      "A total number of pmm-agent connects.",
		}),
		mDisconnects: prom.NewCounterVec(prom.CounterOpts{
			Namespace: prometheusNamespace,
			Subsystem: prometheusSubsystem,
			Name:      "disconnects_total",
			Help:      "A total number of pmm-agent disconnects.",
		}, []string{"reason"}),
		mRoundTrip: prom.NewSummary(prom.SummaryOpts{
			Namespace:  prometheusNamespace,
			Subsystem:  prometheusSubsystem,
			Name:       "round_trip_seconds",
			Help:       "Round-trip time.",
			Objectives: map[float64]float64{0.5: 0.05, 0.9: 0.01, 0.99: 0.001},
		}),
		mClockDrift: prom.NewSummary(prom.SummaryOpts{
			Namespace:  prometheusNamespace,
			Subsystem:  prometheusSubsystem,
			Name:       "clock_drift_seconds",
			Help:       "Clock drift.",
			Objectives: map[float64]float64{0.5: 0.05, 0.9: 0.01, 0.99: 0.001},
		}),
	}

	// initialize metrics with labels
	r.mDisconnects.WithLabelValues("unknown")

	return r
}

// IsConnected returns true if pmm-agent with given ID is currently connected, false otherwise.
func (r *Registry) IsConnected(pmmAgentID string) bool {
	_, err := r.get(pmmAgentID)
	return err == nil
}

// Run takes over pmm-agent gRPC stream and runs it until completion.
func (r *Registry) Run(stream agentpb.Agent_ConnectServer) error {
	r.mConnects.Inc()
	disconnectReason := "unknown"
	defer func() {
		r.mDisconnects.WithLabelValues(disconnectReason).Inc()
	}()

	ctx := stream.Context()
	l := logger.Get(ctx)
	agent, err := r.register(stream)
	if err != nil {
		disconnectReason = "auth"
		return err
	}
	defer func() {
		l.Infof("Disconnecting client: %s.", disconnectReason)
	}()

	// send first SetStateRequest concurrently with handling ping from agent
	go r.SendSetStateRequest(ctx, agent.id)

	ticker := time.NewTicker(10 * time.Second)
	defer ticker.Stop()
	for {
		select {
		case <-ticker.C:
			r.ping(ctx, agent)

		case <-agent.kick:
			l.Warn("Kicked.")
			disconnectReason = "kicked"
			err = status.Errorf(codes.Aborted, "Another pmm-agent with ID %q connected to the server.", agent.id)
			return err

		case req := <-agent.channel.Requests():
			if req == nil {
				disconnectReason = "done"
				return agent.channel.Wait()
			}

			switch p := req.Payload.(type) {
			case *agentpb.Ping:
				agent.channel.SendResponse(&channel.ServerResponse{
					ID: req.ID,
					Payload: &agentpb.Pong{
						CurrentTime: ptypes.TimestampNow(),
					},
				})

			case *agentpb.StateChangedRequest:
				if err := r.stateChanged(ctx, p); err != nil {
					l.Errorf("%+v", err)
				}

				agent.channel.SendResponse(&channel.ServerResponse{
					ID:      req.ID,
					Payload: new(agentpb.StateChangedResponse),
				})

			case *agentpb.QANCollectRequest:
				if err := r.qanClient.Collect(ctx, p.MetricsBucket); err != nil {
					l.Errorf("%+v", err)
				}

				agent.channel.SendResponse(&channel.ServerResponse{
					ID:      req.ID,
					Payload: new(agentpb.QANCollectResponse),
				})

			case *agentpb.ActionResultRequest:
				// TODO: PMM-3978: In the future we need to merge action parts before send it to storage.
				err := models.ChangeActionResult(r.db.Querier, p.ActionId, agent.id, p.Error, string(p.Output), p.Done)
				if err != nil {
					l.Warnf("Failed to change action: %+v", err)
				}

				if !p.Done && p.Error != "" {
					l.Warnf("Action was done with an error: %v.", p.Error)
				}

				agent.channel.SendResponse(&channel.ServerResponse{
					ID:      req.ID,
					Payload: new(agentpb.ActionResultResponse),
				})

			case nil:
				l.Warnf("Unexpected request: %v.", req)
				disconnectReason = "unimplemented"
				return status.Error(codes.Unimplemented, "Unexpected request payload.")
			}
		}
	}
}

func (r *Registry) register(stream agentpb.Agent_ConnectServer) (*agentInfo, error) {
	ctx := stream.Context()
	l := logger.Get(ctx)
	agentMD, err := agentpb.ReceiveAgentConnectMetadata(stream)
	if err != nil {
		return nil, err
	}
	runsOnNodeID, err := authenticate(agentMD, r.db.Querier)
	if err != nil {
		l.Warnf("Failed to authenticate connected pmm-agent %+v.", agentMD)
		return nil, err
	}
	l.Infof("Connected pmm-agent: %+v.", agentMD)

	serverMD := agentpb.ServerConnectMetadata{
		AgentRunsOnNodeID: runsOnNodeID,
		ServerVersion:     version.Version,
	}
	l.Debugf("Sending metadata: %+v.", serverMD)
	if err = agentpb.SendServerConnectMetadata(stream, &serverMD); err != nil {
		return nil, err
	}

	r.rw.Lock()
	defer r.rw.Unlock()

	// do not use r.get() - r.rw is already locked
	if agent := r.agents[agentMD.ID]; agent != nil {
		close(agent.kick)
	}

	agent := &agentInfo{
		channel: channel.New(stream, r.sharedMetrics),
		id:      agentMD.ID,
		kick:    make(chan struct{}),
	}
	r.agents[agentMD.ID] = agent
	return agent, nil
}

func authenticate(md *agentpb.AgentConnectMetadata, q *reform.Querier) (string, error) { //nolint:unused
	if md.ID == "" {
		return "", status.Error(codes.Unauthenticated, "Empty Agent ID.")
	}

	agent, err := models.FindAgentByID(q, md.ID)
	if err != nil {
		if status.Code(err) == codes.NotFound {
			return "", status.Errorf(codes.Unauthenticated, "No Agent with ID %q.", md.ID)
		}
		return "", errors.Wrap(err, "failed to find agent")
	}

	if agent.AgentType != models.PMMAgentType {
		return "", status.Errorf(codes.Unauthenticated, "No pmm-agent with ID %q.", md.ID)
	}

	if pointer.GetString(agent.RunsOnNodeID) == "" {
		return "", status.Errorf(codes.Unauthenticated, "Can't get 'runs_on_node_id' for pmm-agent with ID %q.", md.ID)
	}

	agent.Version = &md.Version
	if err := q.Update(agent); err != nil {
		return "", errors.Wrap(err, "failed to update agent")
	}

	return pointer.GetString(agent.RunsOnNodeID), nil
}

// Kick disconnects pmm-agent with given ID.
func (r *Registry) Kick(ctx context.Context, pmmAgentID string) {
	// We do not check that pmmAgentID is in fact ID of existing pmm-agent because
	// it may be already deleted from the database, that's why we disconnect it.

	r.rw.Lock()
	defer r.rw.Unlock()

	// do not use r.get() - r.rw is already locked
	l := logger.Get(ctx)
	agent := r.agents[pmmAgentID]
	if agent == nil {
		l.Infof("pmm-agent with ID %q is not connected.", pmmAgentID)
		return
	}
	l.Infof("pmm-agent with ID %q is connected, kicking.", pmmAgentID)
	delete(r.agents, pmmAgentID)
	close(agent.kick)
}

// ping sends Ping message to given Agent, waits for Pong and observes round-trip time and clock drift.
func (r *Registry) ping(ctx context.Context, agent *agentInfo) {
	l := logger.Get(ctx)
	start := time.Now()
	resp := agent.channel.SendRequest(new(agentpb.Ping))
	if resp == nil {
		return
	}
	roundtrip := time.Since(start)
	agentTime, err := ptypes.Timestamp(resp.(*agentpb.Pong).CurrentTime)
	if err != nil {
		l.Errorf("Failed to decode Pong.current_time: %s.", err)
		return
	}
	clockDrift := agentTime.Sub(start) - roundtrip/2
	if clockDrift < 0 {
		clockDrift = -clockDrift
	}
	l.Infof("Round-trip time: %s. Estimated clock drift: %s.", roundtrip, clockDrift)
	r.mRoundTrip.Observe(roundtrip.Seconds())
	r.mClockDrift.Observe(clockDrift.Seconds())
}

func (r *Registry) stateChanged(ctx context.Context, req *agentpb.StateChangedRequest) error {
	e := r.db.InTransaction(func(tx *reform.TX) error {
		agent := &models.Agent{AgentID: req.AgentId}
		err := tx.Reload(agent)

		// FIXME that requires more investigation
		if err == reform.ErrNoRows {
			logger.Get(ctx).Warnf("Failed to select Agent by ID for %+v.", req)

			switch req.Status {
			case inventorypb.AgentStatus_STOPPING, inventorypb.AgentStatus_DONE:
				return nil
			}
		}

		if err != nil {
			return errors.Wrap(err, "failed to select Agent by ID")
		}

		agent.Status = req.Status.String()
		agent.ListenPort = pointer.ToUint16(uint16(req.ListenPort))
		if err = tx.Update(agent); err != nil {
			return errors.Wrap(err, "failed to update Agent")
		}
		return nil
	})
	if e != nil {
		return e
	}

	r.prometheus.RequestConfigurationUpdate()
	return nil
}

// SendSetStateRequest sends SetStateRequest to pmm-agent with given ID.
func (r *Registry) SendSetStateRequest(ctx context.Context, pmmAgentID string) {
	l := logger.Get(ctx)
	start := time.Now()
	defer func() {
		if dur := time.Since(start); dur > time.Second {
			l.Warnf("SendSetStateRequest took %s.", dur)
		}
	}()

	agent, err := r.get(pmmAgentID)
	if err != nil {
		l.Infof("SendSetStateRequest: %s.", err)
		return
	}

	agents, err := models.FindAgentsRunningByPMMAgent(r.db.Querier, pmmAgentID)
	if err != nil {
		l.Errorf("Failed to collect agents: %s.", err)
		return
	}

	agentProcesses := make(map[string]*agentpb.SetStateRequest_AgentProcess)
	builtinAgents := make(map[string]*agentpb.SetStateRequest_BuiltinAgent)
	for _, row := range agents {
		if row.Disabled {
			continue
		}

		// in order of AgentType consts
		switch row.AgentType {
		case models.PMMAgentType:
			continue

		case models.NodeExporterType:
			node, err := models.FindNodeByID(r.db.Querier, pointer.GetString(row.NodeID))
			if err != nil {
				l.Error(err)
				return
			}
<<<<<<< HEAD
			if len(nodes) != 1 {
				l.Errorf("Expected exactly one Node, got %d.", len(nodes))
				return
			}
			switch row.AgentType {
			case models.NodeExporterType:
				agentProcesses[row.AgentID] = nodeExporterConfig(nodes[0], row)
			case models.RDSExporterType:
				agentConfigs := rdsExporterConfig(map[*models.Node]*models.Agent{nodes[0]: row})
				agentProcesses[row.AgentID] = agentConfigs[nodes[0]]
			}
=======
			agentProcesses[row.AgentID] = nodeExporterConfig(node, row)
>>>>>>> 7f1e001c

		// Agents with exactly one Service
		case models.MySQLdExporterType, models.MongoDBExporterType, models.PostgresExporterType, models.ProxySQLExporterType,
			models.QANMySQLPerfSchemaAgentType, models.QANMySQLSlowlogAgentType, models.QANMongoDBProfilerAgentType, models.QANPostgreSQLPgStatementsAgentType:

			service, err := models.FindServiceByID(r.db.Querier, pointer.GetString(row.ServiceID))
			if err != nil {
				l.Error(err)
				return
			}

			switch row.AgentType {
			case models.MySQLdExporterType:
				agentProcesses[row.AgentID] = mysqldExporterConfig(service, row)
			case models.MongoDBExporterType:
				agentProcesses[row.AgentID] = mongodbExporterConfig(service, row)
			case models.PostgresExporterType:
				agentProcesses[row.AgentID] = postgresExporterConfig(service, row)
			case models.ProxySQLExporterType:
				agentProcesses[row.AgentID] = proxysqlExporterConfig(service, row)
			case models.QANMySQLPerfSchemaAgentType:
				builtinAgents[row.AgentID] = qanMySQLPerfSchemaAgentConfig(service, row)
			case models.QANMySQLSlowlogAgentType:
				builtinAgents[row.AgentID] = qanMySQLSlowlogAgentConfig(service, row)
			case models.QANMongoDBProfilerAgentType:
				builtinAgents[row.AgentID] = qanMongoDBProfilerAgentConfig(service, row)
			case models.QANPostgreSQLPgStatementsAgentType:
				builtinAgents[row.AgentID] = qanPostgreSQLPgStatementsAgentConfig(service, row)
			}

		default:
			l.Panicf("unhandled Agent type %s", row.AgentType)
		}
	}

	state := &agentpb.SetStateRequest{
		AgentProcesses: agentProcesses,
		BuiltinAgents:  builtinAgents,
	}
	l.Infof("SendSetStateRequest: %+v.", state)
	resp := agent.channel.SendRequest(state)
	l.Infof("SetState response: %+v.", resp)
}

// CheckConnectionToService sends request to pmm-agent to check connection to service.
func (r *Registry) CheckConnectionToService(ctx context.Context, q *reform.Querier, service *models.Service, agent *models.Agent) error {
	// TODO: extract to a separate struct to keep Single Responsibility principles: https://jira.percona.com/browse/PMM-4932
	l := logger.Get(ctx)
	start := time.Now()
	defer func() {
		if dur := time.Since(start); dur > 4*time.Second {
			l.Warnf("CheckConnectionToService took %s.", dur)
		}
	}()

	pmmAgentID := pointer.GetString(agent.PMMAgentID)
	pmmAgent, err := r.get(pmmAgentID)
	if err != nil {
		return err
	}

	var request *agentpb.CheckConnectionRequest
	switch service.ServiceType {
	case models.MySQLServiceType:
		request = &agentpb.CheckConnectionRequest{
			Type:    inventorypb.ServiceType_MYSQL_SERVICE,
			Dsn:     agent.DSN(service, 2*time.Second, ""),
			Timeout: ptypes.DurationProto(3 * time.Second),
		}
	case models.PostgreSQLServiceType:
		request = &agentpb.CheckConnectionRequest{
			Type:    inventorypb.ServiceType_POSTGRESQL_SERVICE,
			Dsn:     agent.DSN(service, 2*time.Second, "postgres"),
			Timeout: ptypes.DurationProto(3 * time.Second),
		}
	case models.MongoDBServiceType:
		request = &agentpb.CheckConnectionRequest{
			Type:    inventorypb.ServiceType_MONGODB_SERVICE,
			Dsn:     agent.DSN(service, 2*time.Second, ""),
			Timeout: ptypes.DurationProto(3 * time.Second),
		}
	case models.ProxySQLServiceType:
		request = &agentpb.CheckConnectionRequest{
			Type:    inventorypb.ServiceType_PROXYSQL_SERVICE,
			Dsn:     agent.DSN(service, 2*time.Second, ""),
			Timeout: ptypes.DurationProto(3 * time.Second),
		}
	default:
		l.Panicf("unhandled Service type %s", service.ServiceType)
	}

	l.Infof("CheckConnectionRequest: %+v.", request)
	resp := pmmAgent.channel.SendRequest(request)
	l.Infof("CheckConnection response: %+v.", resp)

	switch service.ServiceType {
	case models.MySQLServiceType:
		tableCount := resp.(*agentpb.CheckConnectionResponse).GetStats().GetTableCount()
		agent.TableCount = &tableCount
		l.Debugf("Updating table count: %d.", tableCount)
		if err = q.Update(agent); err != nil {
			return errors.Wrap(err, "failed to update table count")
		}

	case models.PostgreSQLServiceType:
	case models.MongoDBServiceType:
	case models.ProxySQLServiceType:
		// nothing yet

	default:
		l.Panicf("unhandled Service type %s", service.ServiceType)
	}

	msg := resp.(*agentpb.CheckConnectionResponse).Error
	switch msg {
	case "":
		return nil
	case context.Canceled.Error(), context.DeadlineExceeded.Error():
		msg = fmt.Sprintf("timeout (%s)", msg)
	}
	return status.Error(codes.FailedPrecondition, fmt.Sprintf("Connection check failed: %s.", msg))
}

func (r *Registry) get(pmmAgentID string) (*agentInfo, error) {
	r.rw.RLock()
	pmmAgent := r.agents[pmmAgentID]
	r.rw.RUnlock()
	if pmmAgent == nil {
		return nil, status.Errorf(codes.FailedPrecondition, "pmm-agent with ID %q is not currently connected", pmmAgentID)
	}
	return pmmAgent, nil
}

// Describe implements prometheus.Collector.
func (r *Registry) Describe(ch chan<- *prom.Desc) {
	r.sharedMetrics.Describe(ch)
	r.mConnects.Describe(ch)
	r.mDisconnects.Describe(ch)
	r.mRoundTrip.Describe(ch)
	r.mClockDrift.Describe(ch)
}

// Collect implement prometheus.Collector.
func (r *Registry) Collect(ch chan<- prom.Metric) {
	r.sharedMetrics.Collect(ch)
	r.mConnects.Collect(ch)
	r.mDisconnects.Collect(ch)
	r.mRoundTrip.Collect(ch)
	r.mClockDrift.Collect(ch)
}

// StartMySQLExplainAction starts MySQL EXPLAIN Action on pmm-agent.
// TODO: Extract it from here: https://jira.percona.com/browse/PMM-4932
func (r *Registry) StartMySQLExplainAction(ctx context.Context, id, pmmAgentID, dsn, query string, format agentpb.MysqlExplainOutputFormat) error {
	aRequest := &agentpb.StartActionRequest{
		ActionId: id,
		Params: &agentpb.StartActionRequest_MysqlExplainParams{
			MysqlExplainParams: &agentpb.StartActionRequest_MySQLExplainParams{
				Dsn:          dsn,
				Query:        query,
				OutputFormat: format,
			},
		},
	}

	agent, err := r.get(pmmAgentID)
	if err != nil {
		return err
	}

	agent.channel.SendRequest(aRequest)
	return nil
}

// StartMySQLShowCreateTableAction starts mysql-show-create-table action on pmm-agent.
// TODO: Extract it from here: https://jira.percona.com/browse/PMM-4932
func (r *Registry) StartMySQLShowCreateTableAction(ctx context.Context, id, pmmAgentID, dsn, table string) error {
	aRequest := &agentpb.StartActionRequest{
		ActionId: id,
		Params: &agentpb.StartActionRequest_MysqlShowCreateTableParams{
			MysqlShowCreateTableParams: &agentpb.StartActionRequest_MySQLShowCreateTableParams{
				Dsn:   dsn,
				Table: table,
			},
		},
	}

	agent, err := r.get(pmmAgentID)
	if err != nil {
		return err
	}

	agent.channel.SendRequest(aRequest)
	return nil
}

// StartMySQLShowTableStatusAction starts mysql-show-table-status action on pmm-agent.
// TODO: Extract it from here: https://jira.percona.com/browse/PMM-4932
func (r *Registry) StartMySQLShowTableStatusAction(ctx context.Context, id, pmmAgentID, dsn, table string) error {
	aRequest := &agentpb.StartActionRequest{
		ActionId: id,
		Params: &agentpb.StartActionRequest_MysqlShowTableStatusParams{
			MysqlShowTableStatusParams: &agentpb.StartActionRequest_MySQLShowTableStatusParams{
				Dsn:   dsn,
				Table: table,
			},
		},
	}

	agent, err := r.get(pmmAgentID)
	if err != nil {
		return err
	}

	agent.channel.SendRequest(aRequest)
	return nil
}

// StartMySQLShowIndexAction starts mysql-show-index action on pmm-agent.
// TODO: Extract it from here: https://jira.percona.com/browse/PMM-4932
func (r *Registry) StartMySQLShowIndexAction(ctx context.Context, id, pmmAgentID, dsn, table string) error {
	aRequest := &agentpb.StartActionRequest{
		ActionId: id,
		Params: &agentpb.StartActionRequest_MysqlShowIndexParams{
			MysqlShowIndexParams: &agentpb.StartActionRequest_MySQLShowIndexParams{
				Dsn:   dsn,
				Table: table,
			},
		},
	}

	agent, err := r.get(pmmAgentID)
	if err != nil {
		return err
	}

	agent.channel.SendRequest(aRequest)
	return nil
}

// StartPostgreSQLShowCreateTableAction starts postgresql-show-create-table action on pmm-agent.
// TODO: Extract it from here: https://jira.percona.com/browse/PMM-4932
func (r *Registry) StartPostgreSQLShowCreateTableAction(ctx context.Context, id, pmmAgentID, dsn, table string) error {
	aRequest := &agentpb.StartActionRequest{
		ActionId: id,
		Params: &agentpb.StartActionRequest_PostgresqlShowCreateTableParams{
			PostgresqlShowCreateTableParams: &agentpb.StartActionRequest_PostgreSQLShowCreateTableParams{
				Dsn:   dsn,
				Table: table,
			},
		},
	}

	agent, err := r.get(pmmAgentID)
	if err != nil {
		return err
	}

	agent.channel.SendRequest(aRequest)
	return nil
}

// StartPostgreSQLShowIndexAction starts postgresql-show-index action on pmm-agent.
// TODO: Extract it from here: https://jira.percona.com/browse/PMM-4932
func (r *Registry) StartPostgreSQLShowIndexAction(ctx context.Context, id, pmmAgentID, dsn, table string) error {
	aRequest := &agentpb.StartActionRequest{
		ActionId: id,
		Params: &agentpb.StartActionRequest_PostgresqlShowIndexParams{
			PostgresqlShowIndexParams: &agentpb.StartActionRequest_PostgreSQLShowIndexParams{
				Dsn:   dsn,
				Table: table,
			},
		},
	}

	agent, err := r.get(pmmAgentID)
	if err != nil {
		return err
	}

	agent.channel.SendRequest(aRequest)
	return nil
}

// StopAction stops action with given given id.
// TODO: Extract it from here: https://jira.percona.com/browse/PMM-4932
func (r *Registry) StopAction(ctx context.Context, actionID string) error {
	agent, err := r.get(actionID)
	if err != nil {
		return err
	}

	agent.channel.SendRequest(&agentpb.StopActionRequest{ActionId: actionID})
	return nil
}

// check interfaces
var (
	_ prom.Collector = (*Registry)(nil)
)<|MERGE_RESOLUTION|>--- conflicted
+++ resolved
@@ -399,21 +399,13 @@
 				l.Error(err)
 				return
 			}
-<<<<<<< HEAD
-			if len(nodes) != 1 {
-				l.Errorf("Expected exactly one Node, got %d.", len(nodes))
-				return
-			}
 			switch row.AgentType {
 			case models.NodeExporterType:
-				agentProcesses[row.AgentID] = nodeExporterConfig(nodes[0], row)
+				agentProcesses[row.AgentID] = nodeExporterConfig(node, row)
 			case models.RDSExporterType:
-				agentConfigs := rdsExporterConfig(map[*models.Node]*models.Agent{nodes[0]: row})
-				agentProcesses[row.AgentID] = agentConfigs[nodes[0]]
+				agentConfigs := rdsExporterConfig(map[*models.Node]*models.Agent{node: row})
+				agentProcesses[row.AgentID] = agentConfigs[node]
 			}
-=======
-			agentProcesses[row.AgentID] = nodeExporterConfig(node, row)
->>>>>>> 7f1e001c
 
 		// Agents with exactly one Service
 		case models.MySQLdExporterType, models.MongoDBExporterType, models.PostgresExporterType, models.ProxySQLExporterType,
