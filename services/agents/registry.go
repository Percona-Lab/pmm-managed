// pmm-managed
// Copyright (C) 2017 Percona LLC
//
// This program is free software: you can redistribute it and/or modify
// it under the terms of the GNU Affero General Public License as published by
// the Free Software Foundation, either version 3 of the License, or
// (at your option) any later version.
//
// This program is distributed in the hope that it will be useful,
// but WITHOUT ANY WARRANTY; without even the implied warranty of
// MERCHANTABILITY or FITNESS FOR A PARTICULAR PURPOSE. See the
// GNU Affero General Public License for more details.
//
// You should have received a copy of the GNU Affero General Public License
// along with this program. If not, see <https://www.gnu.org/licenses/>.

// Package agents contains business logic of working with pmm-agent.
package agents

import (
	"context"
	"fmt"
	"runtime/pprof"
	"sort"
	"strings"
	"sync"
	"time"

	"github.com/AlekSi/pointer"
	"github.com/golang/protobuf/proto" //nolint:staticcheck
	"github.com/golang/protobuf/ptypes"
	"github.com/percona/pmm/api/agentpb"
	"github.com/percona/pmm/api/inventorypb"
	"github.com/percona/pmm/version"
	"github.com/pkg/errors"
	prom "github.com/prometheus/client_golang/prometheus"
	"github.com/prometheus/common/expfmt"
	"github.com/sirupsen/logrus"
	"google.golang.org/grpc/codes"
	"google.golang.org/grpc/status"
	"gopkg.in/reform.v1"

	"github.com/percona/pmm-managed/models"
	"github.com/percona/pmm-managed/services/agents/channel"
	"github.com/percona/pmm-managed/utils/logger"
)

const (
	// constants for delayed batch updates
	updateBatchDelay   = time.Second
	stateChangeTimeout = 5 * time.Second

	prometheusNamespace = "pmm_managed"
	prometheusSubsystem = "agents"
)

var (
	defaultActionTimeout      = ptypes.DurationProto(10 * time.Second)
	defaultQueryActionTimeout = ptypes.DurationProto(15 * time.Second) // should be less than checks.resultTimeout

	mSentDesc = prom.NewDesc(
		prom.BuildFQName(prometheusNamespace, prometheusSubsystem, "messages_sent_total"),
		"A total number of messages sent to pmm-agent.",
		[]string{"agent_id"},
		nil,
	)
	mRecvDesc = prom.NewDesc(
		prom.BuildFQName(prometheusNamespace, prometheusSubsystem, "messages_received_total"),
		"A total number of messages received from pmm-agent.",
		[]string{"agent_id"},
		nil,
	)
	mResponsesDesc = prom.NewDesc(
		prom.BuildFQName(prometheusNamespace, prometheusSubsystem, "messages_response_queue_length"),
		"The current length of the response queue.",
		[]string{"agent_id"},
		nil,
	)
	mRequestsDesc = prom.NewDesc(
		prom.BuildFQName(prometheusNamespace, prometheusSubsystem, "messages_request_queue_length"),
		"The current length of the request queue.",
		[]string{"agent_id"},
		nil,
	)
)

type pmmAgentInfo struct {
	channel         *channel.Channel
	id              string
	stateChangeChan chan struct{}
	kick            chan struct{}
}

// Registry keeps track of all connected pmm-agents.
//
// TODO Split into several types https://jira.percona.com/browse/PMM-4932
type Registry struct {
	db        *reform.DB
	vmdb      prometheusService
	qanClient qanClient

	rw     sync.RWMutex
	agents map[string]*pmmAgentInfo // id -> info

	roster *roster

	mAgents      prom.GaugeFunc
	mConnects    prom.Counter
	mDisconnects *prom.CounterVec
	mRoundTrip   prom.Summary
	mClockDrift  prom.Summary
}

// NewRegistry creates a new registry with given database connection.
func NewRegistry(db *reform.DB, qanClient qanClient, vmdb prometheusService) *Registry {
	agents := make(map[string]*pmmAgentInfo)
	r := &Registry{
		db:        db,
		vmdb:      vmdb,
		qanClient: qanClient,

		agents: agents,

		roster: newRoster(),

		mAgents: prom.NewGaugeFunc(prom.GaugeOpts{
			Namespace: prometheusNamespace,
			Subsystem: prometheusSubsystem,
			Name:      "connected",
			Help:      "The current number of connected pmm-agents.",
		}, func() float64 {
			return float64(len(agents))
		}),
		mConnects: prom.NewCounter(prom.CounterOpts{
			Namespace: prometheusNamespace,
			Subsystem: prometheusSubsystem,
			Name:      "connects_total",
			Help:      "A total number of pmm-agent connects.",
		}),
		mDisconnects: prom.NewCounterVec(prom.CounterOpts{
			Namespace: prometheusNamespace,
			Subsystem: prometheusSubsystem,
			Name:      "disconnects_total",
			Help:      "A total number of pmm-agent disconnects.",
		}, []string{"reason"}),
		mRoundTrip: prom.NewSummary(prom.SummaryOpts{
			Namespace:  prometheusNamespace,
			Subsystem:  prometheusSubsystem,
			Name:       "round_trip_seconds",
			Help:       "Round-trip time.",
			Objectives: map[float64]float64{0.5: 0.05, 0.9: 0.01, 0.99: 0.001},
		}),
		mClockDrift: prom.NewSummary(prom.SummaryOpts{
			Namespace:  prometheusNamespace,
			Subsystem:  prometheusSubsystem,
			Name:       "clock_drift_seconds",
			Help:       "Clock drift.",
			Objectives: map[float64]float64{0.5: 0.05, 0.9: 0.01, 0.99: 0.001},
		}),
	}

	// initialize metrics with labels
	r.mDisconnects.WithLabelValues("unknown")

	return r
}

// IsConnected returns true if pmm-agent with given ID is currently connected, false otherwise.
func (r *Registry) IsConnected(pmmAgentID string) bool {
	_, err := r.get(pmmAgentID)
	return err == nil
}

// Run takes over pmm-agent gRPC stream and runs it until completion.
func (r *Registry) Run(stream agentpb.Agent_ConnectServer) error {
	r.mConnects.Inc()
	disconnectReason := "unknown"
	defer func() {
		r.mDisconnects.WithLabelValues(disconnectReason).Inc()
	}()

	ctx := stream.Context()
	l := logger.Get(ctx)
	agent, err := r.register(stream)
	if err != nil {
		disconnectReason = "auth"
		return err
	}
	defer func() {
		l.Infof("Disconnecting client: %s.", disconnectReason)
	}()

	// run pmm-agent state update loop for the current agent.
	go r.runStateChangeHandler(ctx, agent)

	r.RequestStateUpdate(ctx, agent.id)

	ticker := time.NewTicker(10 * time.Second)
	defer ticker.Stop()
	for {
		select {
		case <-ticker.C:
			r.ping(ctx, agent)

		// see unregister and Kick methods
		case <-agent.kick:
			// already unregistered, no need to call unregister method
			l.Warn("Kicked.")
			disconnectReason = "kicked"
			err = status.Errorf(codes.Aborted, "Kicked.")
			return err

		case req := <-agent.channel.Requests():
			if req == nil {
				disconnectReason = "done"
				err = agent.channel.Wait()
				r.unregister(agent.id)
				return err
			}

			switch p := req.Payload.(type) {
			case *agentpb.Ping:
				agent.channel.SendResponse(&channel.ServerResponse{
					ID: req.ID,
					Payload: &agentpb.Pong{
						CurrentTime: ptypes.TimestampNow(),
					},
				})

			case *agentpb.StateChangedRequest:
				pprof.Do(ctx, pprof.Labels("request", "StateChangedRequest"), func(ctx context.Context) {
					if err := r.stateChanged(ctx, p); err != nil {
						l.Errorf("%+v", err)
					}

					agent.channel.SendResponse(&channel.ServerResponse{
						ID:      req.ID,
						Payload: new(agentpb.StateChangedResponse),
					})
				})

			case *agentpb.QANCollectRequest:
				pprof.Do(ctx, pprof.Labels("request", "QANCollectRequest"), func(ctx context.Context) {
					if err := r.qanClient.Collect(ctx, p.MetricsBucket); err != nil {
						l.Errorf("%+v", err)
					}

					agent.channel.SendResponse(&channel.ServerResponse{
						ID:      req.ID,
						Payload: new(agentpb.QANCollectResponse),
					})
				})

			case *agentpb.ActionResultRequest:
				// TODO: PMM-3978: In the future we need to merge action parts before send it to storage.
				err := models.ChangeActionResult(r.db.Querier, p.ActionId, agent.id, p.Error, string(p.Output), p.Done)
				if err != nil {
					l.Warnf("Failed to change action: %+v", err)
				}

				if !p.Done && p.Error != "" {
					l.Warnf("Action was done with an error: %v.", p.Error)
				}

				agent.channel.SendResponse(&channel.ServerResponse{
					ID:      req.ID,
					Payload: new(agentpb.ActionResultResponse),
				})

			case nil:
				l.Warnf("Unexpected request: %v.", req)
				disconnectReason = "unimplemented"
				return status.Error(codes.Unimplemented, "Unexpected request payload.")
			}
		}
	}
}

func (r *Registry) register(stream agentpb.Agent_ConnectServer) (*pmmAgentInfo, error) {
	ctx := stream.Context()
	l := logger.Get(ctx)
	agentMD, err := agentpb.ReceiveAgentConnectMetadata(stream)
	if err != nil {
		return nil, err
	}
	var runsOnNodeID string
	err = r.db.InTransaction(func(tx *reform.TX) error {
		runsOnNodeID, err = authenticate(agentMD, tx.Querier)
		if err != nil {
			return err
		}
		return nil
	})
	if err != nil {
		l.Warnf("Failed to authenticate connected pmm-agent %+v.", agentMD)
		return nil, err
	}
	l.Infof("Connected pmm-agent: %+v.", agentMD)

	serverMD := agentpb.ServerConnectMetadata{
		AgentRunsOnNodeID: runsOnNodeID,
		ServerVersion:     version.Version,
	}
	l.Debugf("Sending metadata: %+v.", serverMD)
	if err = agentpb.SendServerConnectMetadata(stream, &serverMD); err != nil {
		return nil, err
	}

	// pmm-agent with the same ID can still be connected in two cases:
	//   1. Someone uses the same ID by mistake, glitch, or malicious intent.
	//   2. pmm-agent detects broken connection and reconnects,
	//      but pmm-managed still thinks that the previous connection is okay.
	// In both cases, kick it.
	l.Warnf("Another pmm-agent with ID %q is already connected.", agentMD.ID)
	r.Kick(ctx, agentMD.ID)

	r.rw.Lock()
	defer r.rw.Unlock()

	agent := &pmmAgentInfo{
		channel:         channel.New(stream),
		id:              agentMD.ID,
		stateChangeChan: make(chan struct{}, 1),
		kick:            make(chan struct{}),
	}
	r.agents[agentMD.ID] = agent
	return agent, nil
}

func authenticate(md *agentpb.AgentConnectMetadata, q *reform.Querier) (string, error) {
	if md.ID == "" {
		return "", status.Error(codes.PermissionDenied, "Empty Agent ID.")
	}

	agent, err := models.FindAgentByID(q, md.ID)
	if err != nil {
		if status.Code(err) == codes.NotFound {
			return "", status.Errorf(codes.PermissionDenied, "No Agent with ID %q.", md.ID)
		}
		return "", errors.Wrap(err, "failed to find agent")
	}

	if agent.AgentType != models.PMMAgentType {
		return "", status.Errorf(codes.PermissionDenied, "No pmm-agent with ID %q.", md.ID)
	}

	if pointer.GetString(agent.RunsOnNodeID) == "" {
		return "", status.Errorf(codes.PermissionDenied, "Can't get 'runs_on_node_id' for pmm-agent with ID %q.", md.ID)
	}

	agentVersion, err := version.Parse(md.Version)
	if err != nil {
		return "", status.Errorf(codes.InvalidArgument, "Can't parse 'version' for pmm-agent with ID %q.", md.ID)
	}

	if err := addOrRemoveVMAgent(q, md.ID, pointer.GetString(agent.RunsOnNodeID), agentVersion); err != nil {
		return "", err
	}

	agent.Version = &md.Version
	if err := q.Update(agent); err != nil {
		return "", errors.Wrap(err, "failed to update agent")
	}

	return pointer.GetString(agent.RunsOnNodeID), nil
}

// unregister removes pmm-agent with given ID from the registry.
func (r *Registry) unregister(pmmAgentID string) *pmmAgentInfo {
	r.rw.Lock()
	defer r.rw.Unlock()

	// We do not check that pmmAgentID is in fact ID of existing pmm-agent because
	// it may be already deleted from the database, that's why we unregister it.

	agent := r.agents[pmmAgentID]
	if agent == nil {
		return nil
	}

	delete(r.agents, pmmAgentID)
	r.roster.clear(pmmAgentID)
	return agent
}

// addOrRemoveVMAgent - creates vmAgent agentType if pmm-agent's version supports it and agent not exists yet,
// otherwise ensures that vmAgent not exist for pmm-agent and pmm-agent's agents don't have push_metrics mode,
// removes it if needed.
func addOrRemoveVMAgent(q *reform.Querier, pmmAgentID, runsOnNodeID string, pmmAgentVersion *version.Parsed) error {
	if pmmAgentVersion.Less(models.PMMAgentWithPushMetricsSupport) {
		// ensure that vmagent not exists and agents dont have push_metrics.
		return removeVMAgentFromPMMAgent(q, pmmAgentID)
	}
	return addVMAgentToPMMAgent(q, pmmAgentID, runsOnNodeID)
}

func addVMAgentToPMMAgent(q *reform.Querier, pmmAgentID, runsOnNodeID string) error {
	// TODO remove it after fix
	// https://jira.percona.com/browse/PMM-4420
	if runsOnNodeID == "pmm-server" {
		return nil
	}
	vmAgentType := models.VMAgentType
	vmAgent, err := models.FindAgents(q, models.AgentFilters{PMMAgentID: pmmAgentID, AgentType: &vmAgentType})
	if err != nil {
		return status.Errorf(codes.Internal, "Can't get 'vmAgent' for pmm-agent with ID %q", pmmAgentID)
	}
	if len(vmAgent) == 0 {
		if _, err := models.CreateAgent(q, models.VMAgentType, &models.CreateAgentParams{
			PMMAgentID:  pmmAgentID,
			PushMetrics: true,
			NodeID:      runsOnNodeID,
		}); err != nil {
			return errors.Wrapf(err, "Can't create 'vmAgent' for pmm-agent with ID %q", pmmAgentID)
		}
	}
	return nil
}

func removeVMAgentFromPMMAgent(q *reform.Querier, pmmAgentID string) error {
	vmAgentType := models.VMAgentType
	vmAgent, err := models.FindAgents(q, models.AgentFilters{PMMAgentID: pmmAgentID, AgentType: &vmAgentType})
	if err != nil {
		return status.Errorf(codes.Internal, "Can't get 'vmAgent' for pmm-agent with ID %q", pmmAgentID)
	}
	if len(vmAgent) != 0 {
		for _, agent := range vmAgent {
			if _, err := models.RemoveAgent(q, agent.AgentID, models.RemoveRestrict); err != nil {
				return errors.Wrapf(err, "Can't remove 'vmAgent' for pmm-agent with ID %q", pmmAgentID)
			}
		}
	}
	agents, err := models.FindAgents(q, models.AgentFilters{PMMAgentID: pmmAgentID})
	if err != nil {
		return errors.Wrapf(err, "Can't find agents for pmm-agent with ID %q", pmmAgentID)
	}
	for _, agent := range agents {
		if agent.PushMetrics {
			logrus.Warnf("disabling push_metrics for agent with unsupported version ID %q with pmm-agent ID %q", agent.AgentID, pmmAgentID)
			agent.PushMetrics = false
			if err := q.Update(agent); err != nil {
				return errors.Wrapf(err, "Can't set push_metrics=false for agent %q at pmm-agent with ID %q", agent.AgentID, pmmAgentID)
			}
		}
	}
	return nil
}

// Kick unregisters and forcefully disconnects pmm-agent with given ID.
func (r *Registry) Kick(ctx context.Context, pmmAgentID string) {
	agent := r.unregister(pmmAgentID)
	if agent == nil {
		return
	}

	l := logger.Get(ctx)
	l.Debugf("pmm-agent with ID %q will be kicked in a moment.", pmmAgentID)

	// see Run method
	close(agent.kick)

	// Do not close agent.stateChangeChan to avoid breaking RequestStateUpdate;
	// closing agent.kick is enough to exit runStateChangeHandler goroutine.
}

// ping sends Ping message to given Agent, waits for Pong and observes round-trip time and clock drift.
func (r *Registry) ping(ctx context.Context, agent *pmmAgentInfo) {
	l := logger.Get(ctx)
	start := time.Now()
	resp := agent.channel.SendRequest(new(agentpb.Ping))
	if resp == nil {
		return
	}
	roundtrip := time.Since(start)
	agentTime, err := ptypes.Timestamp(resp.(*agentpb.Pong).CurrentTime)
	if err != nil {
		l.Errorf("Failed to decode Pong.current_time: %s.", err)
		return
	}
	clockDrift := agentTime.Sub(start) - roundtrip/2
	if clockDrift < 0 {
		clockDrift = -clockDrift
	}
	l.Infof("Round-trip time: %s. Estimated clock drift: %s.", roundtrip, clockDrift)
	r.mRoundTrip.Observe(roundtrip.Seconds())
	r.mClockDrift.Observe(clockDrift.Seconds())
}

func updateAgentStatus(ctx context.Context, q *reform.Querier, agentID string, status inventorypb.AgentStatus, listenPort uint32) error {
	l := logger.Get(ctx)
	l.Debugf("updateAgentStatus: %s %s %d", agentID, status, listenPort)

	agent := &models.Agent{AgentID: agentID}
	err := q.Reload(agent)

	// TODO set ListenPort to NULL when agent is done?
	// https://jira.percona.com/browse/PMM-4932

	// FIXME that requires more investigation: https://jira.percona.com/browse/PMM-4932
	if err == reform.ErrNoRows {
		l.Warnf("Failed to select Agent by ID for (%s, %s).", agentID, status)

		switch status {
		case inventorypb.AgentStatus_STOPPING, inventorypb.AgentStatus_DONE:
			return nil
		}
	}

	if err != nil {
		return errors.Wrap(err, "failed to select Agent by ID")
	}

	agent.Status = status.String()
	agent.ListenPort = pointer.ToUint16(uint16(listenPort))
	if err = q.Update(agent); err != nil {
		return errors.Wrap(err, "failed to update Agent")
	}
	return nil
}

func (r *Registry) stateChanged(ctx context.Context, req *agentpb.StateChangedRequest) error {
	e := r.db.InTransaction(func(tx *reform.TX) error {
		agentIDs := r.roster.get(req.AgentId)
		if agentIDs == nil {
			agentIDs = []string{req.AgentId}
		}

		for _, agentID := range agentIDs {
			if err := updateAgentStatus(ctx, tx.Querier, agentID, req.Status, req.ListenPort); err != nil {
				return err
			}
		}
		return nil
	})
	if e != nil {
		return e
	}
	r.vmdb.RequestConfigurationUpdate()
	agent, err := models.FindAgentByID(r.db.Querier, req.AgentId)
	if err != nil {
		return err
	}
	if agent.PMMAgentID == nil {
		return nil
	}
	r.RequestStateUpdate(ctx, *agent.PMMAgentID)
	return nil
}

// UpdateAgentsState sends SetStateRequest to all pmm-agents with push metrics agents.
func (r *Registry) UpdateAgentsState(ctx context.Context) error {
	pmmAgents, err := models.FindPMMAgentsIDsWithPushMetrics(r.db.Querier)
	if err != nil {
		return errors.Wrap(err, "cannot find pmmAgentsIDs for AgentsState update")
	}
	var wg sync.WaitGroup
	limiter := make(chan struct{}, 10)
	for _, pmmAgentID := range pmmAgents {
		wg.Add(1)
		limiter <- struct{}{}
		go func(pmmAgentID string) {
			defer wg.Done()
			r.RequestStateUpdate(ctx, pmmAgentID)
			<-limiter
		}(pmmAgentID)
	}
	wg.Wait()
	return nil
}

// runStateChangeHandler runs pmm-agent state update loop for given pmm-agent until ctx is canceled or agent is kicked.
func (r *Registry) runStateChangeHandler(ctx context.Context, agent *pmmAgentInfo) {
	l := logger.Get(ctx).WithField("agent_id", agent.id)

	l.Info("Starting runStateChangeHandler ...")
	defer l.Info("Done runStateChangeHandler.")

	// stateChangeChan, state update loop, and RequestStateUpdate method ensure that state
	// is reloaded when requested, but several requests are batched together to avoid too often reloads.
	// That allows the caller to just call RequestStateUpdate when it seems fit.
	if cap(agent.stateChangeChan) != 1 {
		panic("stateChangeChan should have capacity 1")
	}

	for {
		select {
		case <-ctx.Done():
			return

		case <-agent.kick:
			return

		case <-agent.stateChangeChan:
			// batch several update requests together by delaying the first one
			sleepCtx, sleepCancel := context.WithTimeout(ctx, updateBatchDelay)
			<-sleepCtx.Done()
			sleepCancel()

			if ctx.Err() != nil {
				return
			}

			nCtx, cancel := context.WithTimeout(ctx, stateChangeTimeout)
			r.sendSetStateRequest(nCtx, agent)
			cancel()
		}
	}
}

// RequestStateUpdate requests state update on pmm-agent with given ID.
func (r *Registry) RequestStateUpdate(ctx context.Context, pmmAgentID string) {
	l := logger.Get(ctx)

	agent, err := r.get(pmmAgentID)
	if err != nil {
		l.Infof("RequestStateUpdate: %s.", err)
		return
	}

	select {
	case agent.stateChangeChan <- struct{}{}:
	default:
	}
}

// sendSetStateRequest sends SetStateRequest to given pmm-agent.
func (r *Registry) sendSetStateRequest(ctx context.Context, agent *pmmAgentInfo) {
	l := logger.Get(ctx)
	start := time.Now()
	defer func() {
		if dur := time.Since(start); dur > time.Second {
			l.Warnf("sendSetStateRequest took %s.", dur)
		}
	}()
	pmmAgent, err := models.FindAgentByID(r.db.Querier, agent.id)
	if err != nil {
		l.Errorf("Failed to get PMM Agent: %s.", err)
		return
	}
	pmmAgentVersion, err := version.Parse(*pmmAgent.Version)
	if err != nil {
		l.Errorf("Failed to parse PMM agent version %q: %s", *pmmAgent.Version, err)
		return
	}

	agents, err := models.FindAgents(r.db.Querier, models.AgentFilters{PMMAgentID: agent.id})
	if err != nil {
		l.Errorf("Failed to collect agents: %s.", err)
		return
	}

	redactMode := redactSecrets
	if l.Logger.GetLevel() >= logrus.DebugLevel {
		redactMode = exposeSecrets
	}

	rdsExporters := make(map[*models.Node]*models.Agent)
	agentProcesses := make(map[string]*agentpb.SetStateRequest_AgentProcess)
	builtinAgents := make(map[string]*agentpb.SetStateRequest_BuiltinAgent)
	for _, row := range agents {
		if row.Disabled {
			continue
		}

		// in order of AgentType consts
		switch row.AgentType {
		case models.PMMAgentType:
			continue
		case models.VMAgentType:
			scrapeCfg, err := r.vmdb.BuildScrapeConfigForVMAgent(agent.id)
			if err != nil {
				l.WithError(err).Errorf("cannot get agent scrape config for agent: %s", agent.id)
			}
			agentProcesses[row.AgentID] = vmAgentConfig(string(scrapeCfg))

		case models.NodeExporterType:
			node, err := models.FindNodeByID(r.db.Querier, pointer.GetString(row.NodeID))
			if err != nil {
				l.Error(err)
				return
			}
			agentProcesses[row.AgentID] = nodeExporterConfig(node, row)

		case models.RDSExporterType:
			node, err := models.FindNodeByID(r.db.Querier, pointer.GetString(row.NodeID))
			if err != nil {
				l.Error(err)
				return
			}
			rdsExporters[node] = row
		case models.ExternalExporterType:
			// ignore

		// Agents with exactly one Service
		case models.MySQLdExporterType, models.MongoDBExporterType, models.PostgresExporterType, models.ProxySQLExporterType,
			models.QANMySQLPerfSchemaAgentType, models.QANMySQLSlowlogAgentType, models.QANMongoDBProfilerAgentType, models.QANPostgreSQLPgStatementsAgentType,
			models.QANPostgreSQLPgStatMonitorAgentType:

			service, err := models.FindServiceByID(r.db.Querier, pointer.GetString(row.ServiceID))
			if err != nil {
				l.Error(err)
				return
			}

			switch row.AgentType {
			case models.MySQLdExporterType:
				agentProcesses[row.AgentID] = mysqldExporterConfig(service, row, redactMode)
			case models.MongoDBExporterType:
				agentProcesses[row.AgentID] = mongodbExporterConfig(service, row, redactMode, pmmAgentVersion)
			case models.PostgresExporterType:
				agentProcesses[row.AgentID] = postgresExporterConfig(service, row, redactMode)
			case models.ProxySQLExporterType:
				agentProcesses[row.AgentID] = proxysqlExporterConfig(service, row, redactMode)
			case models.QANMySQLPerfSchemaAgentType:
				builtinAgents[row.AgentID] = qanMySQLPerfSchemaAgentConfig(service, row)
			case models.QANMySQLSlowlogAgentType:
				builtinAgents[row.AgentID] = qanMySQLSlowlogAgentConfig(service, row)
			case models.QANMongoDBProfilerAgentType:
				builtinAgents[row.AgentID] = qanMongoDBProfilerAgentConfig(service, row)
			case models.QANPostgreSQLPgStatementsAgentType:
				builtinAgents[row.AgentID] = qanPostgreSQLPgStatementsAgentConfig(service, row)
			case models.QANPostgreSQLPgStatMonitorAgentType:
				builtinAgents[row.AgentID] = qanPostgreSQLPgStatMonitorAgentConfig(service, row)
			}

		default:
			l.Panicf("unhandled Agent type %s", row.AgentType)
		}
	}

	if len(rdsExporters) > 0 {
		rdsExporterIDs := make([]string, 0, len(rdsExporters))
		for _, rdsExporter := range rdsExporters {
			rdsExporterIDs = append(rdsExporterIDs, rdsExporter.AgentID)
		}
		sort.Strings(rdsExporterIDs)

		groupID := r.roster.add(agent.id, rdsGroup, rdsExporterIDs)
		c, err := rdsExporterConfig(rdsExporters, redactMode)
		if err == nil {
			agentProcesses[groupID] = c
		} else {
			l.Errorf("%+v", err)
		}
	}
	state := &agentpb.SetStateRequest{
		AgentProcesses: agentProcesses,
		BuiltinAgents:  builtinAgents,
	}
	l.Infof("sendSetStateRequest:\n%s", proto.MarshalTextString(state))
	resp := agent.channel.SendRequest(state)
	l.Infof("SetState response: %+v.", resp)
}

// CheckConnectionToService sends request to pmm-agent to check connection to service.
func (r *Registry) CheckConnectionToService(ctx context.Context, q *reform.Querier, service *models.Service, agent *models.Agent) error {
	// TODO: extract to a separate struct to keep Single Responsibility principles: https://jira.percona.com/browse/PMM-4932
	l := logger.Get(ctx)
	start := time.Now()
	defer func() {
		if dur := time.Since(start); dur > 4*time.Second {
			l.Warnf("CheckConnectionToService took %s.", dur)
		}
	}()

	pmmAgentID := pointer.GetString(agent.PMMAgentID)
<<<<<<< HEAD
	if !agent.PushMetrics && service.ServiceType == models.ExternalServiceType {
=======
	if !agent.PushMetrics && (service.ServiceType == models.ExternalServiceType || service.ServiceType == models.HAProxyServiceType) {
>>>>>>> 1a6f905f
		pmmAgentID = models.PMMServerAgentID
	}

	pmmAgent, err := r.get(pmmAgentID)
	if err != nil {
		return err
	}

	var request *agentpb.CheckConnectionRequest
	switch service.ServiceType {
	case models.MySQLServiceType:
		request = &agentpb.CheckConnectionRequest{
			Type:    inventorypb.ServiceType_MYSQL_SERVICE,
			Dsn:     agent.DSN(service, 2*time.Second, "", nil),
			Timeout: ptypes.DurationProto(3 * time.Second),
		}
	case models.PostgreSQLServiceType:
		request = &agentpb.CheckConnectionRequest{
			Type:    inventorypb.ServiceType_POSTGRESQL_SERVICE,
			Dsn:     agent.DSN(service, 2*time.Second, "postgres", nil),
			Timeout: ptypes.DurationProto(3 * time.Second),
		}
	case models.MongoDBServiceType:
		tdp := agent.TemplateDelimiters(service)
		request = &agentpb.CheckConnectionRequest{
			Type:    inventorypb.ServiceType_MONGODB_SERVICE,
			Dsn:     agent.DSN(service, 2*time.Second, "", nil),
			Timeout: ptypes.DurationProto(3 * time.Second),
			TextFiles: &agentpb.TextFiles{
				Files:              agent.Files(),
				TemplateLeftDelim:  tdp.Left,
				TemplateRightDelim: tdp.Right,
			},
		}
	case models.ProxySQLServiceType:
		request = &agentpb.CheckConnectionRequest{
			Type:    inventorypb.ServiceType_PROXYSQL_SERVICE,
			Dsn:     agent.DSN(service, 2*time.Second, "", nil),
			Timeout: ptypes.DurationProto(3 * time.Second),
		}
	case models.ExternalServiceType:
		exporterURL, err := agent.ExporterURL(q)
		if err != nil {
			return err
		}

		request = &agentpb.CheckConnectionRequest{
			Type:    inventorypb.ServiceType_EXTERNAL_SERVICE,
			Dsn:     exporterURL,
			Timeout: ptypes.DurationProto(3 * time.Second),
		}
<<<<<<< HEAD
=======
	case models.HAProxyServiceType:
		exporterURL, err := agent.ExporterURL(q)
		if err != nil {
			return err
		}

		request = &agentpb.CheckConnectionRequest{
			Type:    inventorypb.ServiceType_HAPROXY_SERVICE,
			Dsn:     exporterURL,
			Timeout: ptypes.DurationProto(3 * time.Second),
		}
>>>>>>> 1a6f905f
	default:
		l.Panicf("unhandled Service type %s", service.ServiceType)
	}

	l.Infof("CheckConnectionRequest: %+v.", request)
	resp := pmmAgent.channel.SendRequest(request)
	l.Infof("CheckConnection response: %+v.", resp)

	switch service.ServiceType {
	case models.MySQLServiceType:
		tableCount := resp.(*agentpb.CheckConnectionResponse).GetStats().GetTableCount()
		agent.TableCount = &tableCount
		l.Debugf("Updating table count: %d.", tableCount)
		if err = q.Update(agent); err != nil {
			return errors.Wrap(err, "failed to update table count")
		}

<<<<<<< HEAD
	case models.ExternalServiceType:
		body := resp.(*agentpb.CheckConnectionResponse).GetExporterResponseBody()
		var parser expfmt.TextParser
		_, err := parser.TextToMetricFamilies(strings.NewReader(body))
		if err != nil {
			return status.Error(codes.FailedPrecondition, fmt.Sprintf("Unexpected exporter format: %v.", err))
		}
=======
	case models.ExternalServiceType, models.HAProxyServiceType:
		// TODO: handle check of exporter response format https://jira.percona.com/browse/PMM-5778
		l.Debugf("CheckConnectionResponse: %+v.", resp)
>>>>>>> 1a6f905f
	case models.PostgreSQLServiceType:
	case models.MongoDBServiceType:
	case models.ProxySQLServiceType:
		// nothing yet

	default:
		l.Panicf("unhandled Service type %s", service.ServiceType)
	}

	msg := resp.(*agentpb.CheckConnectionResponse).Error
	switch msg {
	case "":
		return nil
	case context.Canceled.Error(), context.DeadlineExceeded.Error():
		msg = fmt.Sprintf("timeout (%s)", msg)
	}
	return status.Error(codes.FailedPrecondition, fmt.Sprintf("Connection check failed: %s.", msg))
}

func (r *Registry) get(pmmAgentID string) (*pmmAgentInfo, error) {
	r.rw.RLock()
	pmmAgent := r.agents[pmmAgentID]
	r.rw.RUnlock()
	if pmmAgent == nil {
		return nil, status.Errorf(codes.FailedPrecondition, "pmm-agent with ID %q is not currently connected", pmmAgentID)
	}
	return pmmAgent, nil
}

// Describe implements prometheus.Collector.
func (r *Registry) Describe(ch chan<- *prom.Desc) {
	ch <- mSentDesc
	ch <- mRecvDesc
	ch <- mResponsesDesc
	ch <- mRequestsDesc

	r.mAgents.Describe(ch)
	r.mConnects.Describe(ch)
	r.mDisconnects.Describe(ch)
	r.mRoundTrip.Describe(ch)
	r.mClockDrift.Describe(ch)
}

// Collect implement prometheus.Collector.
func (r *Registry) Collect(ch chan<- prom.Metric) {
	r.rw.RLock()

	for _, agent := range r.agents {
		m := agent.channel.Metrics()

		ch <- prom.MustNewConstMetric(mSentDesc, prom.CounterValue, m.Sent, agent.id)
		ch <- prom.MustNewConstMetric(mRecvDesc, prom.CounterValue, m.Recv, agent.id)
		ch <- prom.MustNewConstMetric(mResponsesDesc, prom.GaugeValue, m.Responses, agent.id)
		ch <- prom.MustNewConstMetric(mRequestsDesc, prom.GaugeValue, m.Requests, agent.id)
	}

	r.rw.RUnlock()

	r.mAgents.Collect(ch)
	r.mConnects.Collect(ch)
	r.mDisconnects.Collect(ch)
	r.mRoundTrip.Collect(ch)
	r.mClockDrift.Collect(ch)
}

// StartMySQLExplainAction starts MySQL EXPLAIN Action on pmm-agent.
// TODO: Extract it from here: https://jira.percona.com/browse/PMM-4932
func (r *Registry) StartMySQLExplainAction(ctx context.Context, id, pmmAgentID, dsn, query string, format agentpb.MysqlExplainOutputFormat) error {
	aRequest := &agentpb.StartActionRequest{
		ActionId: id,
		Params: &agentpb.StartActionRequest_MysqlExplainParams{
			MysqlExplainParams: &agentpb.StartActionRequest_MySQLExplainParams{
				Dsn:          dsn,
				Query:        query,
				OutputFormat: format,
			},
		},
		Timeout: defaultActionTimeout,
	}

	agent, err := r.get(pmmAgentID)
	if err != nil {
		return err
	}

	agent.channel.SendRequest(aRequest)
	return nil
}

// StartMySQLShowCreateTableAction starts mysql-show-create-table action on pmm-agent.
// TODO: Extract it from here: https://jira.percona.com/browse/PMM-4932
func (r *Registry) StartMySQLShowCreateTableAction(ctx context.Context, id, pmmAgentID, dsn, table string) error {
	aRequest := &agentpb.StartActionRequest{
		ActionId: id,
		Params: &agentpb.StartActionRequest_MysqlShowCreateTableParams{
			MysqlShowCreateTableParams: &agentpb.StartActionRequest_MySQLShowCreateTableParams{
				Dsn:   dsn,
				Table: table,
			},
		},
		Timeout: defaultActionTimeout,
	}

	agent, err := r.get(pmmAgentID)
	if err != nil {
		return err
	}

	agent.channel.SendRequest(aRequest)
	return nil
}

// StartMySQLShowTableStatusAction starts mysql-show-table-status action on pmm-agent.
// TODO: Extract it from here: https://jira.percona.com/browse/PMM-4932
func (r *Registry) StartMySQLShowTableStatusAction(ctx context.Context, id, pmmAgentID, dsn, table string) error {
	aRequest := &agentpb.StartActionRequest{
		ActionId: id,
		Params: &agentpb.StartActionRequest_MysqlShowTableStatusParams{
			MysqlShowTableStatusParams: &agentpb.StartActionRequest_MySQLShowTableStatusParams{
				Dsn:   dsn,
				Table: table,
			},
		},
		Timeout: defaultActionTimeout,
	}

	agent, err := r.get(pmmAgentID)
	if err != nil {
		return err
	}

	agent.channel.SendRequest(aRequest)
	return nil
}

// StartMySQLShowIndexAction starts mysql-show-index action on pmm-agent.
// TODO: Extract it from here: https://jira.percona.com/browse/PMM-4932
func (r *Registry) StartMySQLShowIndexAction(ctx context.Context, id, pmmAgentID, dsn, table string) error {
	aRequest := &agentpb.StartActionRequest{
		ActionId: id,
		Params: &agentpb.StartActionRequest_MysqlShowIndexParams{
			MysqlShowIndexParams: &agentpb.StartActionRequest_MySQLShowIndexParams{
				Dsn:   dsn,
				Table: table,
			},
		},
		Timeout: defaultActionTimeout,
	}

	agent, err := r.get(pmmAgentID)
	if err != nil {
		return err
	}

	agent.channel.SendRequest(aRequest)
	return nil
}

// StartPostgreSQLShowCreateTableAction starts postgresql-show-create-table action on pmm-agent.
// TODO: Extract it from here: https://jira.percona.com/browse/PMM-4932
func (r *Registry) StartPostgreSQLShowCreateTableAction(ctx context.Context, id, pmmAgentID, dsn, table string) error {
	aRequest := &agentpb.StartActionRequest{
		ActionId: id,
		Params: &agentpb.StartActionRequest_PostgresqlShowCreateTableParams{
			PostgresqlShowCreateTableParams: &agentpb.StartActionRequest_PostgreSQLShowCreateTableParams{
				Dsn:   dsn,
				Table: table,
			},
		},
		Timeout: defaultActionTimeout,
	}

	agent, err := r.get(pmmAgentID)
	if err != nil {
		return err
	}

	agent.channel.SendRequest(aRequest)
	return nil
}

// StartPostgreSQLShowIndexAction starts postgresql-show-index action on pmm-agent.
// TODO: Extract it from here: https://jira.percona.com/browse/PMM-4932
func (r *Registry) StartPostgreSQLShowIndexAction(ctx context.Context, id, pmmAgentID, dsn, table string) error {
	aRequest := &agentpb.StartActionRequest{
		ActionId: id,
		Params: &agentpb.StartActionRequest_PostgresqlShowIndexParams{
			PostgresqlShowIndexParams: &agentpb.StartActionRequest_PostgreSQLShowIndexParams{
				Dsn:   dsn,
				Table: table,
			},
		},
		Timeout: defaultActionTimeout,
	}

	agent, err := r.get(pmmAgentID)
	if err != nil {
		return err
	}

	agent.channel.SendRequest(aRequest)
	return nil
}

// StartMongoDBExplainAction starts MongoDB query explain action on pmm-agent.
func (r *Registry) StartMongoDBExplainAction(ctx context.Context, id, pmmAgentID, dsn, query string, files map[string]string, tdp *models.DelimiterPair) error {
	aRequest := &agentpb.StartActionRequest{
		ActionId: id,
		Params: &agentpb.StartActionRequest_MongodbExplainParams{
			MongodbExplainParams: &agentpb.StartActionRequest_MongoDBExplainParams{
				Dsn:   dsn,
				Query: query,
				TextFiles: &agentpb.TextFiles{
					Files:              files,
					TemplateLeftDelim:  tdp.Left,
					TemplateRightDelim: tdp.Right,
				},
			},
		},
		Timeout: defaultActionTimeout,
	}

	agent, err := r.get(pmmAgentID)
	if err != nil {
		return err
	}

	agent.channel.SendRequest(aRequest)
	return nil
}

// StartMySQLQueryShowAction starts MySQL SHOW query action on pmm-agent.
func (r *Registry) StartMySQLQueryShowAction(ctx context.Context, id, pmmAgentID, dsn, query string) error {
	aRequest := &agentpb.StartActionRequest{
		ActionId: id,
		Params: &agentpb.StartActionRequest_MysqlQueryShowParams{
			MysqlQueryShowParams: &agentpb.StartActionRequest_MySQLQueryShowParams{
				Dsn:   dsn,
				Query: query,
			},
		},
		Timeout: defaultQueryActionTimeout,
	}

	agent, err := r.get(pmmAgentID)
	if err != nil {
		return err
	}

	agent.channel.SendRequest(aRequest)
	return nil
}

// StartMySQLQuerySelectAction starts MySQL SELECT query action on pmm-agent.
func (r *Registry) StartMySQLQuerySelectAction(ctx context.Context, id, pmmAgentID, dsn, query string) error {
	aRequest := &agentpb.StartActionRequest{
		ActionId: id,
		Params: &agentpb.StartActionRequest_MysqlQuerySelectParams{
			MysqlQuerySelectParams: &agentpb.StartActionRequest_MySQLQuerySelectParams{
				Dsn:   dsn,
				Query: query,
			},
		},
		Timeout: defaultQueryActionTimeout,
	}

	agent, err := r.get(pmmAgentID)
	if err != nil {
		return err
	}

	agent.channel.SendRequest(aRequest)
	return nil
}

// StartPostgreSQLQueryShowAction starts PostgreSQL SHOW query action on pmm-agent.
func (r *Registry) StartPostgreSQLQueryShowAction(ctx context.Context, id, pmmAgentID, dsn string) error {
	aRequest := &agentpb.StartActionRequest{
		ActionId: id,
		Params: &agentpb.StartActionRequest_PostgresqlQueryShowParams{
			PostgresqlQueryShowParams: &agentpb.StartActionRequest_PostgreSQLQueryShowParams{
				Dsn: dsn,
			},
		},
		Timeout: defaultQueryActionTimeout,
	}

	agent, err := r.get(pmmAgentID)
	if err != nil {
		return err
	}

	agent.channel.SendRequest(aRequest)
	return nil
}

// StartPostgreSQLQuerySelectAction starts PostgreSQL SELECT query action on pmm-agent.
func (r *Registry) StartPostgreSQLQuerySelectAction(ctx context.Context, id, pmmAgentID, dsn, query string) error {
	aRequest := &agentpb.StartActionRequest{
		ActionId: id,
		Params: &agentpb.StartActionRequest_PostgresqlQuerySelectParams{
			PostgresqlQuerySelectParams: &agentpb.StartActionRequest_PostgreSQLQuerySelectParams{
				Dsn:   dsn,
				Query: query,
			},
		},
		Timeout: defaultQueryActionTimeout,
	}

	agent, err := r.get(pmmAgentID)
	if err != nil {
		return err
	}

	agent.channel.SendRequest(aRequest)
	return nil
}

// StartMongoDBQueryGetParameterAction starts MongoDB getParameter query action on pmm-agent.
func (r *Registry) StartMongoDBQueryGetParameterAction(ctx context.Context, id, pmmAgentID, dsn string, files map[string]string, tdp *models.DelimiterPair) error {
	aRequest := &agentpb.StartActionRequest{
		ActionId: id,
		Params: &agentpb.StartActionRequest_MongodbQueryGetparameterParams{
			MongodbQueryGetparameterParams: &agentpb.StartActionRequest_MongoDBQueryGetParameterParams{
				Dsn: dsn,
				TextFiles: &agentpb.TextFiles{
					Files:              files,
					TemplateLeftDelim:  tdp.Left,
					TemplateRightDelim: tdp.Right,
				},
			},
		},
		Timeout: defaultQueryActionTimeout,
	}

	agent, err := r.get(pmmAgentID)
	if err != nil {
		return err
	}

	agent.channel.SendRequest(aRequest)
	return nil
}

// StartMongoDBQueryBuildInfoAction starts MongoDB buildInfo query action on pmm-agent.
func (r *Registry) StartMongoDBQueryBuildInfoAction(ctx context.Context, id, pmmAgentID, dsn string, files map[string]string, tdp *models.DelimiterPair) error {
	aRequest := &agentpb.StartActionRequest{
		ActionId: id,
		Params: &agentpb.StartActionRequest_MongodbQueryBuildinfoParams{
			MongodbQueryBuildinfoParams: &agentpb.StartActionRequest_MongoDBQueryBuildInfoParams{
				Dsn: dsn,
				TextFiles: &agentpb.TextFiles{
					Files:              files,
					TemplateLeftDelim:  tdp.Left,
					TemplateRightDelim: tdp.Right,
				},
			},
		},
		Timeout: defaultQueryActionTimeout,
	}

	agent, err := r.get(pmmAgentID)
	if err != nil {
		return err
	}

	agent.channel.SendRequest(aRequest)
	return nil
}

// StartMongoDBQueryGetCmdLineOptsAction starts MongoDB getCmdLineOpts query action on pmm-agent.
func (r *Registry) StartMongoDBQueryGetCmdLineOptsAction(ctx context.Context, id, pmmAgentID, dsn string, files map[string]string, tdp *models.DelimiterPair) error {
	aRequest := &agentpb.StartActionRequest{
		ActionId: id,
		Params: &agentpb.StartActionRequest_MongodbQueryGetcmdlineoptsParams{
			MongodbQueryGetcmdlineoptsParams: &agentpb.StartActionRequest_MongoDBQueryGetCmdLineOptsParams{
				Dsn: dsn,
				TextFiles: &agentpb.TextFiles{
					Files:              files,
					TemplateLeftDelim:  tdp.Left,
					TemplateRightDelim: tdp.Right,
				},
			},
		},
		Timeout: defaultQueryActionTimeout,
	}

	agent, err := r.get(pmmAgentID)
	if err != nil {
		return err
	}

	agent.channel.SendRequest(aRequest)
	return nil
}

// StartPTSummaryAction starts pt-summary action on pmm-agent.
func (r *Registry) StartPTSummaryAction(ctx context.Context, id, pmmAgentID string) error {
	aRequest := &agentpb.StartActionRequest{
		ActionId: id,
		// Need pass params, even empty, because othervise request's marshal fail.
		Params: &agentpb.StartActionRequest_PtSummaryParams{
			PtSummaryParams: &agentpb.StartActionRequest_PTSummaryParams{},
		},
	}

	agent, err := r.get(pmmAgentID)
	if err != nil {
		return err
	}

	agent.channel.SendRequest(aRequest)
	return nil
}

// StartPTMongoDBSummaryAction starts pt-pg-summary action on the pmm-agent.
// The pt-mongodb-summary may require some of the following params: host, port, username, password.
// The function returns nil if ok, otherwise an error code
func (r *Registry) StartPTMongoDBSummaryAction(ctx context.Context, id, pmmAgentID, address string, port uint16, username, password string) error {
	// Action request data that'll be sent to agent
	actionRequest := &agentpb.StartActionRequest{
		ActionId: id,
		// Proper params that'll will be passed to the command on the agent's side, even empty, othervise request's marshal fail.
		Params: &agentpb.StartActionRequest_PtMongodbSummaryParams{
			PtMongodbSummaryParams: &agentpb.StartActionRequest_PTMongoDBSummaryParams{
				Host:     address,
				Port:     uint32(port),
				Username: username,
				Password: password,
			},
		},
		Timeout: defaultActionTimeout,
	}

	// Agent which the action request will be sent to, got by the provided ID
	pmmAgent, err := r.get(pmmAgentID)
	if err != nil {
		return err
	}

	pmmAgent.channel.SendRequest(actionRequest)

	return nil
}

// StopAction stops action with given given id.
// TODO: Extract it from here: https://jira.percona.com/browse/PMM-4932
func (r *Registry) StopAction(ctx context.Context, actionID string) error {
	agent, err := r.get(actionID)
	if err != nil {
		return err
	}

	agent.channel.SendRequest(&agentpb.StopActionRequest{ActionId: actionID})
	return nil
}

// check interfaces
var (
	_ prom.Collector = (*Registry)(nil)
)<|MERGE_RESOLUTION|>--- conflicted
+++ resolved
@@ -22,7 +22,6 @@
 	"fmt"
 	"runtime/pprof"
 	"sort"
-	"strings"
 	"sync"
 	"time"
 
@@ -34,7 +33,6 @@
 	"github.com/percona/pmm/version"
 	"github.com/pkg/errors"
 	prom "github.com/prometheus/client_golang/prometheus"
-	"github.com/prometheus/common/expfmt"
 	"github.com/sirupsen/logrus"
 	"google.golang.org/grpc/codes"
 	"google.golang.org/grpc/status"
@@ -764,11 +762,7 @@
 	}()
 
 	pmmAgentID := pointer.GetString(agent.PMMAgentID)
-<<<<<<< HEAD
-	if !agent.PushMetrics && service.ServiceType == models.ExternalServiceType {
-=======
 	if !agent.PushMetrics && (service.ServiceType == models.ExternalServiceType || service.ServiceType == models.HAProxyServiceType) {
->>>>>>> 1a6f905f
 		pmmAgentID = models.PMMServerAgentID
 	}
 
@@ -820,8 +814,6 @@
 			Dsn:     exporterURL,
 			Timeout: ptypes.DurationProto(3 * time.Second),
 		}
-<<<<<<< HEAD
-=======
 	case models.HAProxyServiceType:
 		exporterURL, err := agent.ExporterURL(q)
 		if err != nil {
@@ -833,7 +825,6 @@
 			Dsn:     exporterURL,
 			Timeout: ptypes.DurationProto(3 * time.Second),
 		}
->>>>>>> 1a6f905f
 	default:
 		l.Panicf("unhandled Service type %s", service.ServiceType)
 	}
@@ -850,20 +841,8 @@
 		if err = q.Update(agent); err != nil {
 			return errors.Wrap(err, "failed to update table count")
 		}
-
-<<<<<<< HEAD
-	case models.ExternalServiceType:
-		body := resp.(*agentpb.CheckConnectionResponse).GetExporterResponseBody()
-		var parser expfmt.TextParser
-		_, err := parser.TextToMetricFamilies(strings.NewReader(body))
-		if err != nil {
-			return status.Error(codes.FailedPrecondition, fmt.Sprintf("Unexpected exporter format: %v.", err))
-		}
-=======
 	case models.ExternalServiceType, models.HAProxyServiceType:
-		// TODO: handle check of exporter response format https://jira.percona.com/browse/PMM-5778
 		l.Debugf("CheckConnectionResponse: %+v.", resp)
->>>>>>> 1a6f905f
 	case models.PostgreSQLServiceType:
 	case models.MongoDBServiceType:
 	case models.ProxySQLServiceType:
