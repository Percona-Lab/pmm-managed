// pmm-managed
// Copyright (C) 2017 Percona LLC
//
// This program is free software: you can redistribute it and/or modify
// it under the terms of the GNU Affero General Public License as published by
// the Free Software Foundation, either version 3 of the License, or
// (at your option) any later version.
//
// This program is distributed in the hope that it will be useful,
// but WITHOUT ANY WARRANTY; without even the implied warranty of
// MERCHANTABILITY or FITNESS FOR A PARTICULAR PURPOSE. See the
// GNU Affero General Public License for more details.
//
// You should have received a copy of the GNU Affero General Public License
// along with this program. If not, see <https://www.gnu.org/licenses/>.

package scheduler

import (
	"context"
	"fmt"
	"sync"
	"time"

	"github.com/percona/pmm-managed/models"

	"github.com/AlekSi/pointer"
	"github.com/go-co-op/gocron"
	"github.com/sirupsen/logrus"
	"gopkg.in/reform.v1"
)

// Service is responsive for executing tasks and storing them to DB.
type Service struct {
<<<<<<< HEAD
	db                  *reform.DB
	scheduler           *gocron.Scheduler
	l                   *logrus.Entry
	tasks               map[string]context.CancelFunc
	taskMx              sync.RWMutex
	jobsMx              sync.Mutex
	backupsLogicService backupsLogicService
=======
	db        *reform.DB
	scheduler *gocron.Scheduler
	l         *logrus.Entry
	tasks     map[string]context.CancelFunc
	taskMx    sync.RWMutex
	jobs      map[string]*gocron.Job
	jobsMx    sync.RWMutex
	mx        sync.Mutex
>>>>>>> 99b81bd2
}

// New creates new scheduler service.
func New(db *reform.DB, backupsLogicService backupsLogicService) *Service {
	scheduler := gocron.NewScheduler(time.UTC)
	scheduler.TagsUnique()
	scheduler.WaitForScheduleAll()
	return &Service{
<<<<<<< HEAD
		db:                  db,
		scheduler:           scheduler,
		tasks:               make(map[string]context.CancelFunc),
		l:                   logrus.WithField("component", "scheduler"),
		backupsLogicService: backupsLogicService,
=======
		db:        db,
		scheduler: scheduler,
		tasks:     make(map[string]context.CancelFunc),
		jobs:      make(map[string]*gocron.Job),
		l:         logrus.WithField("component", "scheduler"),
>>>>>>> 99b81bd2
	}
}

// Run loads tasks from DB and starts scheduler.
func (s *Service) Run(ctx context.Context) {
	if err := s.loadFromDB(); err != nil {
		s.l.Warn(err)
	}
	s.scheduler.StartAsync()
	<-ctx.Done()
	s.scheduler.Stop()
}

// AddParams contains parameters for adding new add to service.
type AddParams struct {
	CronExpression string
	Disabled       bool
	StartAt        time.Time
}

// Add adds task to scheduler and save it to DB.
func (s *Service) Add(task Task, params AddParams) (*models.ScheduledTask, error) {
	var scheduledTask *models.ScheduledTask
	var err error

	err = s.db.InTransaction(func(tx *reform.TX) error {
		scheduledTask, err = models.CreateScheduledTask(tx.Querier, models.CreateScheduledTaskParams{
			CronExpression: params.CronExpression,
			StartAt:        params.StartAt,
			Type:           task.Type(),
			Data:           task.Data(),
			Disabled:       params.Disabled,
		})
		if err != nil {
			return err
		}

		id := scheduledTask.ID
		task.SetID(id)

		// Don't add job to scheduler if task is disabled.
		if scheduledTask.Disabled {
			return nil
		}

		fn := s.wrapTask(task, id)

		s.mx.Lock()
		j := s.scheduler.Cron(params.CronExpression).SingletonMode()
		if !params.StartAt.IsZero() {
			j = j.StartAt(params.StartAt)
		}
		scheduleJob, err := j.Tag(id).Do(fn)
		s.mx.Unlock()
		if err != nil {
			return err
		}

		s.jobsMx.Lock()
		s.jobs[id] = scheduleJob
		s.jobsMx.Unlock()

		nextRun := scheduleJob.NextRun().UTC()
		lastRun := scheduleJob.LastRun().UTC()
		scheduledTask, err = models.ChangeScheduledTask(tx.Querier, id, models.ChangeScheduledTaskParams{
<<<<<<< HEAD
			NextRun: scheduleJob.NextRun().UTC(),
			LastRun: scheduleJob.LastRun().UTC(),
=======
			NextRun: &nextRun,
			LastRun: &lastRun,
>>>>>>> 99b81bd2
		})
		if err != nil {
			s.l.WithField("id", id).Errorf("failed to set next run for new created task")
		}

		return nil
	})
	return scheduledTask, err
}

// Remove stops task specified by id and removes it from DB and scheduler.
func (s *Service) Remove(id string) error {
	s.taskMx.RLock()
	if cancel, ok := s.tasks[id]; ok {
		cancel()
	}
	s.taskMx.RUnlock()

	s.jobsMx.Lock()
	delete(s.jobs, id)
	s.jobsMx.Unlock()

	err := s.db.InTransaction(func(tx *reform.TX) error {
		if err := models.RemoveScheduledTask(tx.Querier, id); err != nil {
			return err
		}
<<<<<<< HEAD
=======

		s.mx.Lock()
>>>>>>> 99b81bd2
		_ = s.scheduler.RemoveByTag(id)
		s.mx.Unlock()

		return nil
	})
	if err != nil {
		return err
	}

	return nil
}

// Reload removes job from scheduler and add it again from DB.
func (s *Service) Reload(id string) error {
	dbTask, err := models.FindScheduledTaskByID(s.db.Querier, id)
	if err != nil {
		return err
	}

	if dbTask.Running {
		return fmt.Errorf("task is running")
	}

	s.mx.Lock()
	defer s.mx.Unlock()

	task, err := s.convertDBTask(dbTask)
	if err != nil {
		return err
	}

	_ = s.scheduler.RemoveByTag(id)

	// Don't add it to scheduler, if it's disabled.
	if dbTask.Disabled {
		return nil
	}

	j := s.scheduler.Cron(dbTask.CronExpression).SingletonMode()
	if !dbTask.StartAt.IsZero() {
		j = j.StartAt(dbTask.StartAt)
	}

	fn := s.wrapTask(task, dbTask.ID)
	if _, err := j.Tag(dbTask.ID).Do(fn); err != nil {
		return err
	}

	return nil
}

func (s *Service) loadFromDB() error {
	s.mx.Lock()
	defer s.mx.Unlock()

	disabled := false
	dbTasks, err := models.FindScheduledTasks(s.db.Querier, models.ScheduledTasksFilter{
		Disabled: &disabled,
	})
	if err != nil {
		return err
	}

	s.scheduler.Clear()

	s.jobsMx.Lock()
	defer s.jobsMx.Unlock()

	for _, dbTask := range dbTasks {
		task, err := s.convertDBTask(dbTask)
		if err != nil {
			return err
		}

		fn := s.wrapTask(task, dbTask.ID)
		j := s.scheduler.Cron(dbTask.CronExpression).SingletonMode()
		if !dbTask.StartAt.IsZero() {
			j = j.StartAt(dbTask.StartAt)
		}
		scheduleJob, err := j.Tag(dbTask.ID).Do(fn)
		if err != nil {
			return err
		}

		s.jobs[dbTask.ID] = scheduleJob
	}

	return nil
}
func (s *Service) wrapTask(task Task, id string) func() {
	return func() {
		var err error
		l := s.l.WithFields(logrus.Fields{
			"id":       id,
			"taskType": task.Type(),
		})
		ctx, cancel := context.WithCancel(context.Background())

		s.taskMx.Lock()
		s.tasks[id] = cancel
		s.taskMx.Unlock()

		defer func() {
			cancel()
			s.taskMx.Lock()
			delete(s.tasks, id)
			s.taskMx.Unlock()
		}()

		t := time.Now()
		l.Debug("Starting task")
		_, err = models.ChangeScheduledTask(s.db.Querier, id, models.ChangeScheduledTaskParams{
			Running: pointer.ToBool(true),
		})

		if err != nil {
			l.Errorf("failed to change running state: %v", err)
		}

		taskErr := task.Run(ctx)
		if taskErr != nil {
			l.Error(taskErr)
		}
		l.WithField("duration", time.Since(t)).Debug("Ended task")

		s.taskFinished(id, taskErr)
	}
}

func (s *Service) taskFinished(id string, taskErr error) {
	s.jobsMx.RLock()
	job := s.jobs[id]
	s.jobsMx.RUnlock()

	l := s.l.WithField("id", id)

	dbTask, err := models.FindScheduledTaskByID(s.db.Querier, id)
	if err != nil {
		return
	}

	params := models.ChangeScheduledTaskParams{
		Running: pointer.ToBool(false),
	}

	if taskErr == nil {
		params.Succeeded = pointer.ToUint(dbTask.Succeeded + 1)
		params.Error = pointer.ToString("")
	} else {
		params.Failed = pointer.ToUint(dbTask.Failed + 1)
		params.Error = pointer.ToString(taskErr.Error())
	}

	if job != nil {
		nextRun := job.NextRun().UTC()
		lastRun := job.LastRun().UTC()
		params.NextRun = &nextRun
		params.LastRun = &lastRun
	} else {
		l.Errorf("failed to find scheduled task: %v", err)
	}

	_, err = models.ChangeScheduledTask(s.db.Querier, id, params)
	if err != nil {
		l.Errorf("failed to change scheduled task: %v", err)
	}
}

func (s *Service) convertDBTask(dbTask *models.ScheduledTask) (Task, error) {
	var task Task
	switch dbTask.Type {
	case models.ScheduledPrintTask:
		task = NewPrintTask(dbTask.Data.Print.Message)
	case models.ScheduledMySQLBackupTask:
		data := dbTask.Data.MySQLBackupTask
		task = NewMySQLBackupTask(s.backupsLogicService, data.ServiceID, data.LocationID, data.Name, data.Description)
	case models.ScheduledMongoDBBackupTask:
		data := dbTask.Data.MySQLBackupTask
		task = NewMongoBackupTask(s.backupsLogicService, data.ServiceID, data.LocationID, data.Name, data.Description)
	default:
		return task, fmt.Errorf("unknown task type: %s", dbTask.Type)
	}

	task.SetID(dbTask.ID)
	return task, nil
}<|MERGE_RESOLUTION|>--- conflicted
+++ resolved
@@ -32,24 +32,15 @@
 
 // Service is responsive for executing tasks and storing them to DB.
 type Service struct {
-<<<<<<< HEAD
 	db                  *reform.DB
 	scheduler           *gocron.Scheduler
 	l                   *logrus.Entry
 	tasks               map[string]context.CancelFunc
 	taskMx              sync.RWMutex
-	jobsMx              sync.Mutex
+	jobs                map[string]*gocron.Job
+	jobsMx              sync.RWMutex
+	mx                  sync.Mutex
 	backupsLogicService backupsLogicService
-=======
-	db        *reform.DB
-	scheduler *gocron.Scheduler
-	l         *logrus.Entry
-	tasks     map[string]context.CancelFunc
-	taskMx    sync.RWMutex
-	jobs      map[string]*gocron.Job
-	jobsMx    sync.RWMutex
-	mx        sync.Mutex
->>>>>>> 99b81bd2
 }
 
 // New creates new scheduler service.
@@ -58,19 +49,12 @@
 	scheduler.TagsUnique()
 	scheduler.WaitForScheduleAll()
 	return &Service{
-<<<<<<< HEAD
 		db:                  db,
 		scheduler:           scheduler,
 		tasks:               make(map[string]context.CancelFunc),
 		l:                   logrus.WithField("component", "scheduler"),
 		backupsLogicService: backupsLogicService,
-=======
-		db:        db,
-		scheduler: scheduler,
-		tasks:     make(map[string]context.CancelFunc),
-		jobs:      make(map[string]*gocron.Job),
-		l:         logrus.WithField("component", "scheduler"),
->>>>>>> 99b81bd2
+		jobs:                make(map[string]*gocron.Job),
 	}
 }
 
@@ -136,13 +120,8 @@
 		nextRun := scheduleJob.NextRun().UTC()
 		lastRun := scheduleJob.LastRun().UTC()
 		scheduledTask, err = models.ChangeScheduledTask(tx.Querier, id, models.ChangeScheduledTaskParams{
-<<<<<<< HEAD
-			NextRun: scheduleJob.NextRun().UTC(),
-			LastRun: scheduleJob.LastRun().UTC(),
-=======
 			NextRun: &nextRun,
 			LastRun: &lastRun,
->>>>>>> 99b81bd2
 		})
 		if err != nil {
 			s.l.WithField("id", id).Errorf("failed to set next run for new created task")
@@ -169,11 +148,8 @@
 		if err := models.RemoveScheduledTask(tx.Querier, id); err != nil {
 			return err
 		}
-<<<<<<< HEAD
-=======
 
 		s.mx.Lock()
->>>>>>> 99b81bd2
 		_ = s.scheduler.RemoveByTag(id)
 		s.mx.Unlock()
 
