// pmm-managed
// Copyright (C) 2017 Percona LLC
//
// This program is free software: you can redistribute it and/or modify
// it under the terms of the GNU Affero General Public License as published by
// the Free Software Foundation, either version 3 of the License, or
// (at your option) any later version.
//
// This program is distributed in the hope that it will be useful,
// but WITHOUT ANY WARRANTY; without even the implied warranty of
// MERCHANTABILITY or FITNESS FOR A PARTICULAR PURPOSE. See the
// GNU Affero General Public License for more details.
//
// You should have received a copy of the GNU Affero General Public License
// along with this program. If not, see <https://www.gnu.org/licenses/>.

package scheduler

import (
	"context"
	"sync"
	"time"

	"github.com/percona/pmm-managed/models"

	"github.com/AlekSi/pointer"
	"github.com/go-co-op/gocron"
	"github.com/pkg/errors"
	"github.com/sirupsen/logrus"
	"gopkg.in/reform.v1"
)

// Service is responsible for executing tasks and storing them to DB.
type Service struct {
<<<<<<< HEAD
	db                  *reform.DB
	scheduler           *gocron.Scheduler
	l                   *logrus.Entry
	tasks               map[string]context.CancelFunc
	taskMx              sync.RWMutex
	jobs                map[string]*gocron.Job
	jobsMx              sync.RWMutex
	mx                  sync.Mutex
	backupsLogicService backupsLogicService
=======
	db *reform.DB
	l  *logrus.Entry

	mx        sync.Mutex
	scheduler *gocron.Scheduler

	taskMx sync.RWMutex
	tasks  map[string]context.CancelFunc

	jobsMx sync.RWMutex
	jobs   map[string]*gocron.Job
>>>>>>> fcbbc3d5
}

// New creates new scheduler service.
func New(db *reform.DB, backupsLogicService backupsLogicService) *Service {
	scheduler := gocron.NewScheduler(time.UTC)
	scheduler.TagsUnique()
	scheduler.WaitForScheduleAll()
	return &Service{
		db:                  db,
		scheduler:           scheduler,
		tasks:               make(map[string]context.CancelFunc),
		l:                   logrus.WithField("component", "scheduler"),
		backupsLogicService: backupsLogicService,
		jobs:                make(map[string]*gocron.Job),
	}
}

// Run loads tasks from DB and starts scheduler.
func (s *Service) Run(ctx context.Context) {
	if err := s.loadFromDB(); err != nil {
		s.l.Warn(err)
	}
	s.scheduler.StartAsync()
	<-ctx.Done()
	s.scheduler.Stop()
}

// AddParams contains parameters for adding new add to service.
type AddParams struct {
	CronExpression string
	Disabled       bool
	StartAt        time.Time
}

// Add adds task to scheduler and save it to DB.
func (s *Service) Add(task Task, params AddParams) (*models.ScheduledTask, error) {
	var scheduledTask *models.ScheduledTask
	var err error

	err = s.db.InTransaction(func(tx *reform.TX) error {
		scheduledTask, err = models.CreateScheduledTask(tx.Querier, models.CreateScheduledTaskParams{
			CronExpression: params.CronExpression,
			StartAt:        params.StartAt,
			Type:           task.Type(),
			Data:           task.Data(),
			Disabled:       params.Disabled,
		})
		if err != nil {
			return err
		}

		id := scheduledTask.ID
		task.SetID(id)

		// Don't add job to scheduler if task is disabled.
		if scheduledTask.Disabled {
			return nil
		}

		fn := s.wrapTask(task, id)

		s.mx.Lock()
		j := s.scheduler.Cron(params.CronExpression).SingletonMode()
		if !params.StartAt.IsZero() {
			j = j.StartAt(params.StartAt)
		}
		scheduleJob, err := j.Tag(id).Do(fn)
		s.mx.Unlock()
		if err != nil {
			return err
		}

		s.jobsMx.Lock()
		s.jobs[id] = scheduleJob
		s.jobsMx.Unlock()

		scheduledTask, err = models.ChangeScheduledTask(tx.Querier, id, models.ChangeScheduledTaskParams{
			NextRun: pointer.ToTime(scheduleJob.NextRun().UTC()),
			LastRun: pointer.ToTime(scheduleJob.LastRun().UTC()),
		})
		if err != nil {
			s.l.WithField("id", id).Errorf("failed to set next run for new created task")
			s.mx.Lock()
			s.scheduler.RemoveByReference(scheduleJob)
			s.mx.Unlock()
			return err
		}

		return nil
	})
	return scheduledTask, err
}

// Remove stops task specified by id and removes it from DB and scheduler.
func (s *Service) Remove(id string) error {
	s.taskMx.RLock()
	if cancel, ok := s.tasks[id]; ok {
		cancel()
	}
	s.taskMx.RUnlock()

	s.jobsMx.Lock()
	delete(s.jobs, id)
	s.jobsMx.Unlock()

	err := s.db.InTransaction(func(tx *reform.TX) error {
		if err := models.RemoveScheduledTask(tx.Querier, id); err != nil {
			return err
		}
		return nil
	})
	if err != nil {
		return err
	}

	s.mx.Lock()
	_ = s.scheduler.RemoveByTag(id)
	s.mx.Unlock()

	return nil
}

// Update changes scheduled task in DB and re-add it to scheduler.
func (s *Service) Update(id string, params models.ChangeScheduledTaskParams) error {
	txErr := s.db.InTransaction(func(tx *reform.TX) error {
		dbTask, err := models.ChangeScheduledTask(tx.Querier, id, params)
		if err != nil {
			return err
		}
		s.mx.Lock()
		defer s.mx.Unlock()

		task, err := s.convertDBTask(dbTask)
		if err != nil {
			return err
		}

		_ = s.scheduler.RemoveByTag(id)

		// Don't add it to scheduler, if it's disabled.
		if dbTask.Disabled {
			return nil
		}

		j := s.scheduler.Cron(dbTask.CronExpression).SingletonMode()
		if !dbTask.StartAt.IsZero() {
			j = j.StartAt(dbTask.StartAt)
		}

		fn := s.wrapTask(task, dbTask.ID)
		if _, err := j.Tag(dbTask.ID).Do(fn); err != nil {
			return err
		}

		return nil
	})

	return txErr
}

func (s *Service) loadFromDB() error {
	s.mx.Lock()
	defer s.mx.Unlock()

	dbTasks, err := models.FindScheduledTasks(s.db.Querier, models.ScheduledTasksFilter{
		Disabled: pointer.ToBool(false),
	})
	if err != nil {
		return err
	}

	s.scheduler.Clear()

	s.jobsMx.Lock()
	defer s.jobsMx.Unlock()

	for _, dbTask := range dbTasks {
		task, err := s.convertDBTask(dbTask)
		if err != nil {
			return err
		}

		fn := s.wrapTask(task, dbTask.ID)
		j := s.scheduler.Cron(dbTask.CronExpression).SingletonMode()
		if !dbTask.StartAt.IsZero() {
			j = j.StartAt(dbTask.StartAt)
		}
		scheduleJob, err := j.Tag(dbTask.ID).Do(fn)
		if err != nil {
			return err
		}

		s.jobs[dbTask.ID] = scheduleJob
	}

	return nil
}
func (s *Service) wrapTask(task Task, id string) func() {
	return func() {
		var err error
		l := s.l.WithFields(logrus.Fields{
			"id":       id,
			"taskType": task.Type(),
		})
		ctx, cancel := context.WithCancel(context.Background())

		s.taskMx.Lock()
		s.tasks[id] = cancel
		s.taskMx.Unlock()

		defer func() {
			cancel()
			s.taskMx.Lock()
			delete(s.tasks, id)
			s.taskMx.Unlock()
		}()

		t := time.Now()
		l.Debug("Starting task")
		_, err = models.ChangeScheduledTask(s.db.Querier, id, models.ChangeScheduledTaskParams{
			Running: pointer.ToBool(true),
		})

		if err != nil {
			l.Errorf("failed to change running state: %v", err)
		}

		taskErr := task.Run(ctx)
		if taskErr != nil {
			l.Error(taskErr)
		}
		l.WithField("duration", time.Since(t)).Debug("Ended task")

		s.taskFinished(id, taskErr)
	}
}

func (s *Service) taskFinished(id string, taskErr error) {
	s.jobsMx.RLock()
	job := s.jobs[id]
	s.jobsMx.RUnlock()

	l := s.l.WithField("id", id)

	txErr := s.db.InTransaction(func(tx *reform.TX) error {
		params := models.ChangeScheduledTaskParams{
			Running: pointer.ToBool(false),
		}

		if taskErr != nil {
			params.Error = pointer.ToString(taskErr.Error())
		} else {
			params.Error = pointer.ToString("")
		}

		if job != nil {
			params.NextRun = pointer.ToTime(job.NextRun().UTC())
			params.LastRun = pointer.ToTime(job.LastRun().UTC())
		} else {
			l.Errorf("failed to find scheduled task")
		}

		_, err := models.ChangeScheduledTask(tx.Querier, id, params)
		if err != nil {
			return err
		}
		return nil
	})

	if txErr != nil {
		l.Errorf("failed to commit finished task: %v", txErr)
	}
}

func (s *Service) convertDBTask(dbTask *models.ScheduledTask) (Task, error) {
	var task Task
	switch dbTask.Type {
	case models.ScheduledPrintTask:
		task = NewPrintTask(dbTask.Data.Print.Message)
	case models.ScheduledMySQLBackupTask:
		data := dbTask.Data.MySQLBackupTask
		task = NewMySQLBackupTask(s.backupsLogicService, data.ServiceID, data.LocationID, data.Name, data.Description)
	case models.ScheduledMongoDBBackupTask:
		data := dbTask.Data.MongoDBBackupTask
		task = NewMongoBackupTask(s.backupsLogicService, data.ServiceID, data.LocationID, data.Name, data.Description)
	default:
		return task, errors.Errorf("unknown task type: %s", dbTask.Type)
	}

	task.SetID(dbTask.ID)
	return task, nil
}<|MERGE_RESOLUTION|>--- conflicted
+++ resolved
@@ -32,19 +32,9 @@
 
 // Service is responsible for executing tasks and storing them to DB.
 type Service struct {
-<<<<<<< HEAD
 	db                  *reform.DB
-	scheduler           *gocron.Scheduler
 	l                   *logrus.Entry
-	tasks               map[string]context.CancelFunc
-	taskMx              sync.RWMutex
-	jobs                map[string]*gocron.Job
-	jobsMx              sync.RWMutex
-	mx                  sync.Mutex
 	backupsLogicService backupsLogicService
-=======
-	db *reform.DB
-	l  *logrus.Entry
 
 	mx        sync.Mutex
 	scheduler *gocron.Scheduler
@@ -54,7 +44,6 @@
 
 	jobsMx sync.RWMutex
 	jobs   map[string]*gocron.Job
->>>>>>> fcbbc3d5
 }
 
 // New creates new scheduler service.
@@ -65,9 +54,9 @@
 	return &Service{
 		db:                  db,
 		scheduler:           scheduler,
-		tasks:               make(map[string]context.CancelFunc),
 		l:                   logrus.WithField("component", "scheduler"),
 		backupsLogicService: backupsLogicService,
+		tasks:               make(map[string]context.CancelFunc),
 		jobs:                make(map[string]*gocron.Job),
 	}
 }
