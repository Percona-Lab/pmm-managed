// pmm-managed
// Copyright (C) 2017 Percona LLC
//
// This program is free software: you can redistribute it and/or modify
// it under the terms of the GNU Affero General Public License as published by
// the Free Software Foundation, either version 3 of the License, or
// (at your option) any later version.
//
// This program is distributed in the hope that it will be useful,
// but WITHOUT ANY WARRANTY; without even the implied warranty of
// MERCHANTABILITY or FITNESS FOR A PARTICULAR PURPOSE. See the
// GNU Affero General Public License for more details.
//
// You should have received a copy of the GNU Affero General Public License
// along with this program. If not, see <https://www.gnu.org/licenses/>.

package scheduler

import (
	"context"
	"fmt"
	"sync"
	"time"

	"github.com/AlekSi/pointer"

	"github.com/percona/pmm-managed/models"

	"github.com/go-co-op/gocron"
	"github.com/sirupsen/logrus"
	"gopkg.in/reform.v1"
)

// Service is responsive for executing tasks and storing them to DB.
type Service struct {
	db                  *reform.DB
	scheduler           *gocron.Scheduler
	l                   *logrus.Entry
	tasks               map[string]context.CancelFunc
	taskMx              sync.RWMutex
	jobsMx              sync.Mutex
	backupsLogicService backupsLogicService
}

// New creates new scheduler service.
func New(db *reform.DB, backupsLogicService backupsLogicService) *Service {
	scheduler := gocron.NewScheduler(time.UTC)
	scheduler.TagsUnique()
	scheduler.WaitForScheduleAll()
	return &Service{
		db:                  db,
		scheduler:           scheduler,
		tasks:               make(map[string]context.CancelFunc),
		l:                   logrus.WithField("component", "scheduler"),
		backupsLogicService: backupsLogicService,
	}
}

// Run loads tasks from DB and starts scheduler.
func (s *Service) Run(ctx context.Context) {
	if err := s.loadFromDB(); err != nil {
		s.l.Warn(err)
	}
	s.scheduler.StartAsync()
	<-ctx.Done()
	s.scheduler.Stop()
}

// AddParams contains parameters for adding new add to service.
type AddParams struct {
	CronExpression string
	Disabled       bool
	StartAt        time.Time
}

// Add adds task to scheduler and save it to DB.
func (s *Service) Add(task Task, params AddParams) (*models.ScheduledTask, error) {
	var scheduledTask *models.ScheduledTask
	var err error
	s.jobsMx.Lock()
	defer s.jobsMx.Unlock()

	err = s.db.InTransaction(func(tx *reform.TX) error {
		scheduledTask, err = models.CreateScheduledTask(tx.Querier, models.CreateScheduledTaskParams{
			CronExpression: params.CronExpression,
			StartAt:        params.StartAt,
			Type:           task.Type(),
			Data:           task.Data(),
			Disabled:       params.Disabled,
		})
		if err != nil {
			return err
		}

		id := scheduledTask.ID
		task.SetID(id)

		// Don't add job to scheduler if task is disabled.
		if scheduledTask.Disabled {
			return nil
		}

		fn := s.wrapTask(task, id)

		j := s.scheduler.Cron(params.CronExpression).SingletonMode()
		if !params.StartAt.IsZero() {
			j = j.StartAt(params.StartAt)
		}
		scheduleJob, err := j.Tag(id).Do(fn)
		if err != nil {
			return err
		}

		scheduledTask, err = models.ChangeScheduledTask(tx.Querier, id, models.ChangeScheduledTaskParams{
			NextRun: scheduleJob.NextRun().UTC(),
			LastRun: scheduleJob.LastRun().UTC(),
		})
		if err != nil {
			s.l.WithField("id", id).Errorf("failed to set next run for new created task")
		}

		return nil
	})
	return scheduledTask, err
}

// Remove stops task specified by id and removes it from DB and scheduler.
func (s *Service) Remove(id string) error {
	s.taskMx.RLock()
	if cancel, ok := s.tasks[id]; ok {
		cancel()
	}
	s.taskMx.RUnlock()

	s.jobsMx.Lock()
	defer s.jobsMx.Unlock()

	err := s.db.InTransaction(func(tx *reform.TX) error {
		if err := models.RemoveScheduledTask(tx.Querier, id); err != nil {
			return err
		}
		_ = s.scheduler.RemoveByTag(id)
		return nil
	})
	if err != nil {
		return err
	}

	return nil
}

// Reload removes job from scheduler and add it again from DB.
func (s *Service) Reload(id string) error {
	dbTask, err := models.FindScheduledTaskByID(s.db.Querier, id)
	if err != nil {
		return err
	}

	if dbTask.Running {
		return fmt.Errorf("task is running")
	}

	s.jobsMx.Lock()
	defer s.jobsMx.Unlock()

	task, err := s.convertDBTask(dbTask)
	if err != nil {
		return err
	}

	_ = s.scheduler.RemoveByTag(id)

	// Don't add it to scheduler, if it's disabled.
	if dbTask.Disabled {
		return nil
	}

	j := s.scheduler.Cron(dbTask.CronExpression).SingletonMode()
	if !dbTask.StartAt.IsZero() {
		j = j.StartAt(dbTask.StartAt)
	}

	fn := s.wrapTask(task, dbTask.ID)
	if _, err := j.Tag(dbTask.ID).Do(fn); err != nil {
		return err
	}

	return nil
}

func (s *Service) loadFromDB() error {
	s.jobsMx.Lock()
	defer s.jobsMx.Unlock()

	disabled := false
	dbTasks, err := models.FindScheduledTasks(s.db.Querier, models.ScheduledTasksFilter{
		Disabled: &disabled,
	})
	if err != nil {
		return err
	}

	tasks := make([]Task, 0, len(dbTasks))
	for _, dbTask := range dbTasks {
		task, err := s.convertDBTask(dbTask)
		if err != nil {
			return err
		}
		tasks = append(tasks, task)
	}

	s.scheduler.Clear()
	for i, task := range tasks {
		dbTask := dbTasks[i]
		fn := s.wrapTask(task, dbTask.ID)
		j := s.scheduler.Cron(dbTask.CronExpression).SingletonMode()
		if !dbTask.StartAt.IsZero() {
			j = j.StartAt(dbTask.StartAt)
		}
		if _, err := j.Tag(dbTask.ID).Do(fn); err != nil {
			return err
		}
	}

	return nil
}
func (s *Service) wrapTask(task Task, id string) func() {
	return func() {
		var err error
		l := s.l.WithFields(logrus.Fields{
			"id":       id,
			"taskType": task.Type(),
		})
		ctx, cancel := context.WithCancel(context.Background())

		s.taskMx.Lock()
		s.tasks[id] = cancel
		s.taskMx.Unlock()

		defer func() {
			cancel()
			s.taskMx.Lock()
			delete(s.tasks, id)
			s.taskMx.Unlock()
		}()

		t := time.Now()
		l.Debug("Starting task")
		_, err = models.ChangeScheduledTask(s.db.Querier, id, models.ChangeScheduledTaskParams{
			Running: pointer.ToBool(true),
		})

		if err != nil {
			l.Errorf("failed to change running state: %v", err)
		}

		taskErr := task.Run(ctx)
		if taskErr != nil {
			l.Error(taskErr)
		}
		l.WithField("duration", time.Since(t)).Debug("Ended task")

		_, err = models.ChangeScheduledTask(s.db.Querier, id, models.ChangeScheduledTaskParams{
			Running: pointer.ToBool(false),
		})

		if err != nil {
			l.Errorf("failed to change running status: %v", err)
		}

		s.taskFinished(id, taskErr)
	}
}

func (s *Service) taskFinished(id string, taskErr error) {
	var job *gocron.Job
	for _, j := range s.scheduler.Jobs() {
		if len(j.Tags()) > 0 && j.Tags()[0] == id {
			job = j
			break
		}
	}
	l := s.l.WithField("id", id)

	dbTask, err := models.FindScheduledTaskByID(s.db.Querier, id)
	if err != nil {
		return
	}

	params := models.ChangeScheduledTaskParams{
		Succeeded: pointer.ToUint(dbTask.Succeeded),
		Failed:    pointer.ToUint(dbTask.Failed),
		Running:   pointer.ToBool(false),
	}

	if taskErr == nil {
		params.Succeeded = pointer.ToUint(dbTask.Succeeded + 1)
		params.Error = pointer.ToString("")
	} else {
		params.Failed = pointer.ToUint(dbTask.Failed + 1)
		params.Error = pointer.ToString(taskErr.Error())
	}

<<<<<<< HEAD
	params := models.ChangeScheduledTaskParams{
		RetriesRemaining: pointer.ToUint(dbTask.Retries),
		NextRun:          job.NextRun().UTC(),
		LastRun:          job.LastRun().UTC(),
		Succeeded:        pointer.ToUint(dbTask.Succeeded),
		Failed:           pointer.ToUint(dbTask.Failed),
		Running:          pointer.ToBool(false),
=======
	if job != nil {
		params.NextRun = job.NextRun().UTC()
		params.LastRun = job.LastRun().UTC()
	} else {
		l.Errorf("failed to find scheduled task: %v", err)
>>>>>>> 74dfba11
	}

	_, err = models.ChangeScheduledTask(s.db.Querier, id, params)
	if err != nil {
		l.Errorf("failed to change scheduled task: %v", err)
	}
}

func (s *Service) convertDBTask(dbTask *models.ScheduledTask) (Task, error) {
	var task Task
	switch dbTask.Type {
	case models.ScheduledPrintTask:
		task = NewPrintTask(dbTask.Data.Print.Message)
	case models.ScheduledMySQLBackupTask:
		data := dbTask.Data.MySQLBackupTask
		task = NewMySQLBackupTask(s.backupsLogicService, data.ServiceID, data.LocationID, data.Name, data.Description,
			BackupRetryData{
				Retries:  data.Retry.Retries,
				Interval: data.Retry.Interval,
			})
	case models.ScheduledMongoBackupTask:
		data := dbTask.Data.MySQLBackupTask
		task = NewMongoBackupTask(s.backupsLogicService, data.ServiceID, data.LocationID, data.Name, data.Description,
			BackupRetryData{
				Retries:  data.Retry.Retries,
				Interval: data.Retry.Interval,
			})
	default:
		return task, fmt.Errorf("unknown task type: %s", dbTask.Type)
	}

	task.SetID(dbTask.ID)
	return task, nil
}<|MERGE_RESOLUTION|>--- conflicted
+++ resolved
@@ -301,21 +301,11 @@
 		params.Error = pointer.ToString(taskErr.Error())
 	}
 
-<<<<<<< HEAD
-	params := models.ChangeScheduledTaskParams{
-		RetriesRemaining: pointer.ToUint(dbTask.Retries),
-		NextRun:          job.NextRun().UTC(),
-		LastRun:          job.LastRun().UTC(),
-		Succeeded:        pointer.ToUint(dbTask.Succeeded),
-		Failed:           pointer.ToUint(dbTask.Failed),
-		Running:          pointer.ToBool(false),
-=======
 	if job != nil {
 		params.NextRun = job.NextRun().UTC()
 		params.LastRun = job.LastRun().UTC()
 	} else {
 		l.Errorf("failed to find scheduled task: %v", err)
->>>>>>> 74dfba11
 	}
 
 	_, err = models.ChangeScheduledTask(s.db.Querier, id, params)
