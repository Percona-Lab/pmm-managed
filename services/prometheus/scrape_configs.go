--- conflicted
+++ resolved
@@ -135,11 +135,6 @@
 	return fmt.Sprintf("%s%s_%s", agent.AgentType, strings.Replace(agent.AgentID, "/", "_", -1), interval)
 }
 
-<<<<<<< HEAD
-// scraperConfigForStandardExporter returns scrape config for standard exporter: /metrics endpoint, high resolution.
-// If listen port is not known yet, it returns (nil, nil).
-func scraperConfigForStandardExporter(interval time.Duration, node *models.Node, service *models.Service, agent *models.Agent, collect []string) (*config.ScrapeConfig, error) {
-=======
 func httpClientConfig(agent *models.Agent) config_util.HTTPClientConfig {
 	return config_util.HTTPClientConfig{
 		BasicAuth: &config_util.BasicAuth{
@@ -152,25 +147,17 @@
 // scrapeConfigForStandardExporter returns scrape config for standard exporter: /metrics endpoint, high resolution.
 // If listen port is not known yet, it returns (nil, nil).
 func scrapeConfigForStandardExporter(interval time.Duration, host string, node *models.Node, service *models.Service, agent *models.Agent, collect []string) (*config.ScrapeConfig, error) {
->>>>>>> 77da3a37
 	labels, err := mergeLabels(node, service, agent)
 	if err != nil {
 		return nil, err
 	}
 
 	cfg := &config.ScrapeConfig{
-<<<<<<< HEAD
-		JobName:        jobName(agent, interval),
-		ScrapeInterval: model.Duration(interval),
-		ScrapeTimeout:  scrapeTimeout(interval),
-		MetricsPath:    "/metrics",
-=======
-		JobName:          jobName(agent),
+		JobName:          jobName(agent, interval),
 		ScrapeInterval:   model.Duration(interval),
 		ScrapeTimeout:    scrapeTimeout(interval),
 		MetricsPath:      "/metrics",
 		HTTPClientConfig: httpClientConfig(agent),
->>>>>>> 77da3a37
 	}
 
 	if len(collect) > 0 {
@@ -199,8 +186,7 @@
 	return cfg, nil
 }
 
-<<<<<<< HEAD
-func scraperConfigsForNodeExporter(s *models.MetricsResolutions, node *models.Node, agent *models.Agent) ([]*config.ScrapeConfig, error) {
+func scrapeConfigsForNodeExporter(s *models.MetricsResolutions, host string, node *models.Node, agent *models.Agent) ([]*config.ScrapeConfig, error) {
 	hrc := []string{
 		"diskstats",
 		"filefd",
@@ -217,7 +203,7 @@
 		"time",
 		"vmstat",
 	}
-	hr, err := scraperConfigForStandardExporter(s.HR, node, nil, agent, hrc)
+	hr, err := scrapeConfigForStandardExporter(s.HR, host, node, nil, agent, hrc)
 	if err != nil {
 		return nil, err
 	}
@@ -225,7 +211,7 @@
 	mrc := []string{
 		"textfile.mr",
 	}
-	mr, err := scraperConfigForStandardExporter(s.MR, node, nil, agent, mrc)
+	mr, err := scrapeConfigForStandardExporter(s.MR, host, node, nil, agent, mrc)
 	if err != nil {
 		return nil, err
 	}
@@ -236,7 +222,7 @@
 		"textfile.lr",
 		"uname",
 	}
-	lr, err := scraperConfigForStandardExporter(s.LR, node, nil, agent, lrc)
+	lr, err := scrapeConfigForStandardExporter(s.LR, host, node, nil, agent, lrc)
 	if err != nil {
 		return nil, err
 	}
@@ -252,16 +238,11 @@
 		r = append(r, lr)
 	}
 	return r, nil
-=======
-func scrapeConfigForNodeExporter(interval time.Duration, node *models.Node, agent *models.Agent) (*config.ScrapeConfig, error) {
-	return scrapeConfigForStandardExporter(interval, node.Address, node, nil, agent, []string{})
->>>>>>> 77da3a37
-}
-
-// scraperConfigsForMySQLdExporter returns scrape config for mysqld_exporter.
+}
+
+// scrapeConfigsForMySQLdExporter returns scrape config for mysqld_exporter.
 // If listen port is not known yet, it returns (nil, nil).
-<<<<<<< HEAD
-func scraperConfigsForMySQLdExporter(s *models.MetricsResolutions, node *models.Node, service *models.Service, agent *models.Agent) ([]*config.ScrapeConfig, error) {
+func scrapeConfigsForMySQLdExporter(s *models.MetricsResolutions, host string, node *models.Node, service *models.Service, agent *models.Agent) ([]*config.ScrapeConfig, error) {
 	hrc := []string{
 		"global_status",
 		"info_schema.innodb_metrics",
@@ -269,16 +250,11 @@
 		"standard.process",
 		"standard.go",
 	}
-	hr, err := scraperConfigForStandardExporter(s.HR, node, service, agent, hrc)
-=======
-func scrapeConfigsForMySQLdExporter(s *models.MetricsResolutions, host string, node *models.Node, service *models.Service, agent *models.Agent) ([]*config.ScrapeConfig, error) {
-	labels, err := mergeLabels(node, service, agent)
->>>>>>> 77da3a37
-	if err != nil {
-		return nil, err
-	}
-
-<<<<<<< HEAD
+	hr, err := scrapeConfigForStandardExporter(s.HR, host, node, service, agent, hrc)
+	if err != nil {
+		return nil, err
+	}
+
 	mrc := []string{
 		"engine_innodb_status",
 		"info_schema.innodb_cmp",
@@ -291,7 +267,7 @@
 		"slave_status",
 		"custom_query.mr",
 	}
-	mr, err := scraperConfigForStandardExporter(s.MR, node, service, agent, mrc)
+	mr, err := scrapeConfigForStandardExporter(s.MR, host, node, service, agent, mrc)
 	if err != nil {
 		return nil, err
 	}
@@ -314,81 +290,51 @@
 		"perf_schema.tablestats",
 		"custom_query.lr",
 	}
-	lr, err := scraperConfigForStandardExporter(s.LR, node, service, agent, lrc)
-	if err != nil {
-		return nil, err
-=======
-	hr := &config.ScrapeConfig{
-		JobName:          jobName(agent) + "_hr",
-		ScrapeInterval:   model.Duration(s.HR),
-		ScrapeTimeout:    scrapeTimeout(s.HR),
-		MetricsPath:      "/metrics-hr",
-		HTTPClientConfig: httpClientConfig(agent),
-	}
-	mr := &config.ScrapeConfig{
-		JobName:          jobName(agent) + "_mr",
-		ScrapeInterval:   model.Duration(s.MR),
-		ScrapeTimeout:    scrapeTimeout(s.MR),
-		MetricsPath:      "/metrics-mr",
-		HTTPClientConfig: httpClientConfig(agent),
-	}
-	lr := &config.ScrapeConfig{
-		JobName:          jobName(agent) + "_lr",
-		ScrapeInterval:   model.Duration(s.LR),
-		ScrapeTimeout:    scrapeTimeout(s.LR),
-		MetricsPath:      "/metrics-lr",
-		HTTPClientConfig: httpClientConfig(agent),
->>>>>>> 77da3a37
-	}
-
-	var r []*config.ScrapeConfig
-	if hr != nil {
-		r = append(r, hr)
-	}
-<<<<<<< HEAD
+	lr, err := scrapeConfigForStandardExporter(s.LR, host, node, service, agent, lrc)
+	if err != nil {
+		return nil, err
+	}
+
+	var r []*config.ScrapeConfig
+	if hr != nil {
+		r = append(r, hr)
+	}
 	if mr != nil {
 		r = append(r, mr)
 	}
 	if lr != nil {
 		r = append(r, lr)
-=======
-	hostport := net.JoinHostPort(host, strconv.Itoa(int(port)))
-	target := model.LabelSet{addressLabel: model.LabelValue(hostport)}
-	if err = target.Validate(); err != nil {
-		return nil, errors.Wrap(err, "failed to set targets")
->>>>>>> 77da3a37
-	}
-	return r, nil
-}
-
-func scraperConfigsForMongoDBExporter(s *models.MetricsResolutions, node *models.Node, service *models.Service, agent *models.Agent) ([]*config.ScrapeConfig, error) {
+	}
+	return r, nil
+}
+
+func scrapeConfigsForMongoDBExporter(s *models.MetricsResolutions, host string, node *models.Node, service *models.Service, agent *models.Agent) ([]*config.ScrapeConfig, error) {
 	hrc := []string{
 		"collection",
 		"database",
 		"standard.process",
 		"standard.go",
 	}
-	hr, err := scraperConfigForStandardExporter(s.HR, node, service, agent, hrc)
-	if err != nil {
-		return nil, err
-	}
-
-	var r []*config.ScrapeConfig
-	if hr != nil {
-		r = append(r, hr)
-	}
-	return r, nil
-}
-
-<<<<<<< HEAD
-func scraperConfigsForPostgresExporter(s *models.MetricsResolutions, node *models.Node, service *models.Service, agent *models.Agent) ([]*config.ScrapeConfig, error) {
+	hr, err := scrapeConfigForStandardExporter(s.HR, host, node, service, agent, hrc)
+	if err != nil {
+		return nil, err
+	}
+
+	var r []*config.ScrapeConfig
+	if hr != nil {
+		r = append(r, hr)
+	}
+	return r, nil
+}
+
+func scrapeConfigsForPostgresExporter(s *models.MetricsResolutions, host string, node *models.Node, service *models.Service, agent *models.Agent) ([]*config.ScrapeConfig, error) {
 	hrc := []string{
 		"exporter",
 		"custom_query.hr",
 		"standard.process",
 		"standard.go",
 	}
-	hr, err := scraperConfigForStandardExporter(s.HR, node, service, agent, hrc)
+	hr, err := scrapeConfigForStandardExporter(s.HR, host, node, service, agent, hrc)
 	if err != nil {
 		return nil, err
 	}
@@ -396,7 +342,7 @@
 	mrc := []string{
 		"custom_query.mr",
 	}
-	mr, err := scraperConfigForStandardExporter(s.MR, node, service, agent, mrc)
+	mr, err := scrapeConfigForStandardExporter(s.MR, host, node, service, agent, mrc)
 	if err != nil {
 		return nil, err
 	}
@@ -404,7 +350,7 @@
 	lrc := []string{
 		"custom_query.lr",
 	}
-	lr, err := scraperConfigForStandardExporter(s.LR, node, service, agent, lrc)
+	lr, err := scrapeConfigForStandardExporter(s.LR, host, node, service, agent, lrc)
 	if err != nil {
 		return nil, err
 	}
@@ -422,7 +368,7 @@
 	return r, nil
 }
 
-func scraperConfigsForProxySQLExporter(s *models.MetricsResolutions, node *models.Node, service *models.Service, agent *models.Agent) ([]*config.ScrapeConfig, error) {
+func scrapeConfigsForProxySQLExporter(s *models.MetricsResolutions, host string, node *models.Node, service *models.Service, agent *models.Agent) ([]*config.ScrapeConfig, error) {
 	hrc := []string{
 		"mysql_connection_pool",
 		"mysql_status",
@@ -430,26 +376,14 @@
 		"standard.go",
 	}
 
-	hr, err := scraperConfigForStandardExporter(s.HR, node, service, agent, hrc)
-	if err != nil {
-		return nil, err
-	}
-
-	var r []*config.ScrapeConfig
-	if hr != nil {
-		r = append(r, hr)
-	}
-	return r, nil
-=======
-func scrapeConfigForMongoDBExporter(interval time.Duration, host string, node *models.Node, service *models.Service, agent *models.Agent) (*config.ScrapeConfig, error) {
-	return scrapeConfigForStandardExporter(interval, host, node, service, agent, []string{})
-}
-
-func scrapeConfigForPostgresExporter(interval time.Duration, host string, node *models.Node, service *models.Service, agent *models.Agent) (*config.ScrapeConfig, error) {
-	return scrapeConfigForStandardExporter(interval, host, node, service, agent, []string{"exporter"})
-}
-
-func scrapeConfigForProxySQLExporter(interval time.Duration, host string, node *models.Node, service *models.Service, agent *models.Agent) (*config.ScrapeConfig, error) {
-	return scrapeConfigForStandardExporter(interval, host, node, service, agent, []string{})
->>>>>>> 77da3a37
+	hr, err := scrapeConfigForStandardExporter(s.HR, host, node, service, agent, hrc)
+	if err != nil {
+		return nil, err
+	}
+
+	var r []*config.ScrapeConfig
+	if hr != nil {
+		r = append(r, hr)
+	}
+	return r, nil
 }