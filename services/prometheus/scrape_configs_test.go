// pmm-managed
// Copyright (C) 2017 Percona LLC
//
// This program is free software: you can redistribute it and/or modify
// it under the terms of the GNU Affero General Public License as published by
// the Free Software Foundation, either version 3 of the License, or
// (at your option) any later version.
//
// This program is distributed in the hope that it will be useful,
// but WITHOUT ANY WARRANTY; without even the implied warranty of
// MERCHANTABILITY or FITNESS FOR A PARTICULAR PURPOSE. See the
// GNU Affero General Public License for more details.
//
// You should have received a copy of the GNU Affero General Public License
// along with this program. If not, see <https://www.gnu.org/licenses/>.

package prometheus

import (
	"net/url"
	"testing"
	"time"

	"github.com/AlekSi/pointer"
	"github.com/pmezard/go-difflib/difflib"
	"github.com/prometheus/common/model"
	"github.com/stretchr/testify/assert"
	"github.com/stretchr/testify/require"
	"gopkg.in/yaml.v2"

	"github.com/percona/pmm-managed/models"
	config_util "github.com/percona/pmm-managed/services/prometheus/internal/common/config"
	"github.com/percona/pmm-managed/services/prometheus/internal/prometheus/config"
	sd_config "github.com/percona/pmm-managed/services/prometheus/internal/prometheus/discovery/config"
	"github.com/percona/pmm-managed/services/prometheus/internal/prometheus/discovery/targetgroup"
)

func TestScrapeConfig(t *testing.T) {
	t.Run("scraperConfigsForNodeExporter", func(t *testing.T) {
		t.Run("Normal", func(t *testing.T) {
			s := &models.MetricsResolutions{
				HR: time.Second,
				MR: 5 * time.Second,
				LR: 60 * time.Second,
			}

			node := &models.Node{
				NodeID:       "/node_id/cc663f36-18ca-40a1-aea9-c6310bb4738d",
				NodeName:     "node_name",
				Address:      "1.2.3.4",
				CustomLabels: []byte(`{"_some_node_label": "foo"}`),
			}
			agent := &models.Agent{
				AgentID:      "/agent_id/75bb30d3-ef4a-4147-97a8-621a996611dd",
				AgentType:    models.NodeExporterType,
				RunsOnNodeID: nil,
				CustomLabels: []byte(`{"_some_agent_label": "baz"}`),
				ListenPort:   pointer.ToUint16(12345),
			}

<<<<<<< HEAD
			expected := []*config.ScrapeConfig{
				{
					JobName:        "node_exporter_agent_id_75bb30d3-ef4a-4147-97a8-621a996611dd_1s",
					ScrapeInterval: model.Duration(s.HR),
					ScrapeTimeout:  scrapeTimeout(s.HR),
					MetricsPath:    "/metrics",
					ServiceDiscoveryConfig: sd_config.ServiceDiscoveryConfig{
						StaticConfigs: []*targetgroup.Group{{
							Targets: []model.LabelSet{{"__address__": "1.2.3.4:12345"}},
							Labels: model.LabelSet{
								"_some_agent_label": "baz",
								"_some_node_label":  "foo",
								"agent_id":          "/agent_id/75bb30d3-ef4a-4147-97a8-621a996611dd",
								"agent_type":        "node_exporter",
								"instance":          "/agent_id/75bb30d3-ef4a-4147-97a8-621a996611dd",
								"node_id":           "/node_id/cc663f36-18ca-40a1-aea9-c6310bb4738d",
								"node_name":         "node_name",
							},
						}},
					},
					Params: url.Values{"collect[]": []string{
						"diskstats",
						"filefd",
						"filesystem",
						"loadavg",
						"meminfo",
						"meminfo_numa",
						"netdev",
						"netstat",
						"standard.go",
						"standard.process",
						"stat",
						"textfile.hr",
						"time",
						"vmstat",
					}},
				},
				{
					JobName:        "node_exporter_agent_id_75bb30d3-ef4a-4147-97a8-621a996611dd_5s",
					ScrapeInterval: model.Duration(s.MR),
					ScrapeTimeout:  scrapeTimeout(s.MR),
					MetricsPath:    "/metrics",
					ServiceDiscoveryConfig: sd_config.ServiceDiscoveryConfig{
						StaticConfigs: []*targetgroup.Group{{
							Targets: []model.LabelSet{{"__address__": "1.2.3.4:12345"}},
							Labels: model.LabelSet{
								"_some_agent_label": "baz",
								"_some_node_label":  "foo",
								"agent_id":          "/agent_id/75bb30d3-ef4a-4147-97a8-621a996611dd",
								"agent_type":        "node_exporter",
								"instance":          "/agent_id/75bb30d3-ef4a-4147-97a8-621a996611dd",
								"node_id":           "/node_id/cc663f36-18ca-40a1-aea9-c6310bb4738d",
								"node_name":         "node_name",
							},
						}},
					},
					Params: url.Values{"collect[]": []string{
						"textfile.mr",
					}},
				},
				{
					JobName:        "node_exporter_agent_id_75bb30d3-ef4a-4147-97a8-621a996611dd_1m0s",
					ScrapeInterval: model.Duration(s.LR),
					ScrapeTimeout:  scrapeTimeout(s.LR),
					MetricsPath:    "/metrics",
					ServiceDiscoveryConfig: sd_config.ServiceDiscoveryConfig{
						StaticConfigs: []*targetgroup.Group{{
							Targets: []model.LabelSet{{"__address__": "1.2.3.4:12345"}},
							Labels: model.LabelSet{
								"_some_agent_label": "baz",
								"_some_node_label":  "foo",
								"agent_id":          "/agent_id/75bb30d3-ef4a-4147-97a8-621a996611dd",
								"agent_type":        "node_exporter",
								"instance":          "/agent_id/75bb30d3-ef4a-4147-97a8-621a996611dd",
								"node_id":           "/node_id/cc663f36-18ca-40a1-aea9-c6310bb4738d",
								"node_name":         "node_name",
							},
						}},
					},
					Params: url.Values{"collect[]": []string{
						"bonding",
						"entropy",
						"textfile.lr",
						"uname",
=======
			expected := &config.ScrapeConfig{
				JobName:        "node_exporter_agent_id_75bb30d3-ef4a-4147-97a8-621a996611dd",
				ScrapeInterval: model.Duration(time.Second),
				ScrapeTimeout:  model.Duration(time.Second),
				MetricsPath:    "/metrics",
				HTTPClientConfig: config_util.HTTPClientConfig{
					BasicAuth: &config_util.BasicAuth{
						Username: "pmm",
						Password: "/agent_id/75bb30d3-ef4a-4147-97a8-621a996611dd",
					},
				},
				ServiceDiscoveryConfig: sd_config.ServiceDiscoveryConfig{
					StaticConfigs: []*targetgroup.Group{{
						Targets: []model.LabelSet{{"__address__": "1.2.3.4:12345"}},
						Labels: model.LabelSet{
							"_some_agent_label": "baz",
							"_some_node_label":  "foo",
							"agent_id":          "/agent_id/75bb30d3-ef4a-4147-97a8-621a996611dd",
							"agent_type":        "node_exporter",
							"instance":          "/agent_id/75bb30d3-ef4a-4147-97a8-621a996611dd",
							"node_id":           "/node_id/cc663f36-18ca-40a1-aea9-c6310bb4738d",
							"node_name":         "node_name",
						},
>>>>>>> 77da3a37
					}},
				},
			}

			actual, err := scraperConfigsForNodeExporter(s, node, agent)
			require.NoError(t, err)

			require.NoError(t, err)
			require.Len(t, actual, len(expected))
			for i := 0; i < len(expected); i++ {
				assertScrappedConfigsEqual(t, expected[i], actual[i])
			}
		})
	})

	t.Run("scraperConfigsForMySQLdExporter", func(t *testing.T) {
		s := &models.MetricsResolutions{
			HR: time.Second,
			MR: 5 * time.Second,
			LR: 60 * time.Second,
		}

		t.Run("Normal", func(t *testing.T) {
			node := &models.Node{
				NodeID:       "/node_id/cc663f36-18ca-40a1-aea9-c6310bb4738d",
				NodeName:     "node_name",
				Address:      "1.2.3.4",
				CustomLabels: []byte(`{"_some_node_label": "foo"}`),
			}
			service := &models.Service{
				ServiceID:    "/service_id/014647c3-b2f5-44eb-94f4-d943260a968c",
				NodeID:       "/node_id/cc663f36-18ca-40a1-aea9-c6310bb4738d",
				Address:      pointer.ToString("5.6.7.8"),
				CustomLabels: []byte(`{"_some_service_label": "bar"}`),
			}
			agent := &models.Agent{
				AgentID:      "/agent_id/75bb30d3-ef4a-4147-97a8-621a996611dd",
				AgentType:    models.MySQLdExporterType,
				RunsOnNodeID: nil,
				CustomLabels: []byte(`{"_some_agent_label": "baz"}`),
				ListenPort:   pointer.ToUint16(12345),
			}

			expected := []*config.ScrapeConfig{{
<<<<<<< HEAD
				JobName:        "mysqld_exporter_agent_id_75bb30d3-ef4a-4147-97a8-621a996611dd_1s",
				ScrapeInterval: model.Duration(s.HR),
				ScrapeTimeout:  scrapeTimeout(s.HR),
				MetricsPath:    "/metrics",
=======
				JobName:        "mysqld_exporter_agent_id_75bb30d3-ef4a-4147-97a8-621a996611dd_hr",
				ScrapeInterval: model.Duration(time.Second),
				ScrapeTimeout:  model.Duration(time.Second),
				MetricsPath:    "/metrics-hr",
				HTTPClientConfig: config_util.HTTPClientConfig{
					BasicAuth: &config_util.BasicAuth{
						Username: "pmm",
						Password: "/agent_id/75bb30d3-ef4a-4147-97a8-621a996611dd",
					},
				},
>>>>>>> 77da3a37
				ServiceDiscoveryConfig: sd_config.ServiceDiscoveryConfig{
					StaticConfigs: []*targetgroup.Group{{
						Targets: []model.LabelSet{{"__address__": "4.5.6.7:12345"}},
						Labels: model.LabelSet{
							"_some_agent_label":   "baz",
							"_some_node_label":    "foo",
							"_some_service_label": "bar",
							"agent_id":            "/agent_id/75bb30d3-ef4a-4147-97a8-621a996611dd",
							"agent_type":          "mysqld_exporter",
							"instance":            "/agent_id/75bb30d3-ef4a-4147-97a8-621a996611dd",
							"node_id":             "/node_id/cc663f36-18ca-40a1-aea9-c6310bb4738d",
							"node_name":           "node_name",
							"service_id":          "/service_id/014647c3-b2f5-44eb-94f4-d943260a968c",
						},
					}},
				},
				Params: url.Values{"collect[]": []string{
					"global_status",
					"info_schema.innodb_metrics",
					"custom_query.hr",
					"standard.process",
					"standard.go",
				}},
			}, {
<<<<<<< HEAD
				JobName:        "mysqld_exporter_agent_id_75bb30d3-ef4a-4147-97a8-621a996611dd_5s",
				ScrapeInterval: model.Duration(s.MR),
				ScrapeTimeout:  scrapeTimeout(s.MR),
				MetricsPath:    "/metrics",
=======
				JobName:        "mysqld_exporter_agent_id_75bb30d3-ef4a-4147-97a8-621a996611dd_mr",
				ScrapeInterval: model.Duration(5 * time.Second),
				ScrapeTimeout:  model.Duration(4 * time.Second),
				MetricsPath:    "/metrics-mr",
				HTTPClientConfig: config_util.HTTPClientConfig{
					BasicAuth: &config_util.BasicAuth{
						Username: "pmm",
						Password: "/agent_id/75bb30d3-ef4a-4147-97a8-621a996611dd",
					},
				},
>>>>>>> 77da3a37
				ServiceDiscoveryConfig: sd_config.ServiceDiscoveryConfig{
					StaticConfigs: []*targetgroup.Group{{
						Targets: []model.LabelSet{{"__address__": "4.5.6.7:12345"}},
						Labels: model.LabelSet{
							"_some_agent_label":   "baz",
							"_some_node_label":    "foo",
							"_some_service_label": "bar",
							"agent_id":            "/agent_id/75bb30d3-ef4a-4147-97a8-621a996611dd",
							"agent_type":          "mysqld_exporter",
							"instance":            "/agent_id/75bb30d3-ef4a-4147-97a8-621a996611dd",
							"node_id":             "/node_id/cc663f36-18ca-40a1-aea9-c6310bb4738d",
							"node_name":           "node_name",
							"service_id":          "/service_id/014647c3-b2f5-44eb-94f4-d943260a968c",
						},
					}},
				},
				Params: url.Values{"collect[]": []string{
					"engine_innodb_status",
					"info_schema.innodb_cmp",
					"info_schema.innodb_cmpmem",
					"info_schema.processlist",
					"info_schema.query_response_time",
					"perf_schema.eventswaits",
					"perf_schema.file_events",
					"perf_schema.tablelocks",
					"slave_status",
					"custom_query.mr",
				}},
			}, {
<<<<<<< HEAD
				JobName:        "mysqld_exporter_agent_id_75bb30d3-ef4a-4147-97a8-621a996611dd_1m0s",
				ScrapeInterval: model.Duration(s.LR),
				ScrapeTimeout:  scrapeTimeout(s.LR),
				MetricsPath:    "/metrics",
=======
				JobName:        "mysqld_exporter_agent_id_75bb30d3-ef4a-4147-97a8-621a996611dd_lr",
				ScrapeInterval: model.Duration(60 * time.Second),
				ScrapeTimeout:  model.Duration(10 * time.Second),
				MetricsPath:    "/metrics-lr",
				HTTPClientConfig: config_util.HTTPClientConfig{
					BasicAuth: &config_util.BasicAuth{
						Username: "pmm",
						Password: "/agent_id/75bb30d3-ef4a-4147-97a8-621a996611dd",
					},
				},
>>>>>>> 77da3a37
				ServiceDiscoveryConfig: sd_config.ServiceDiscoveryConfig{
					StaticConfigs: []*targetgroup.Group{{
						Targets: []model.LabelSet{{"__address__": "4.5.6.7:12345"}},
						Labels: model.LabelSet{
							"_some_agent_label":   "baz",
							"_some_node_label":    "foo",
							"_some_service_label": "bar",
							"agent_id":            "/agent_id/75bb30d3-ef4a-4147-97a8-621a996611dd",
							"agent_type":          "mysqld_exporter",
							"instance":            "/agent_id/75bb30d3-ef4a-4147-97a8-621a996611dd",
							"node_id":             "/node_id/cc663f36-18ca-40a1-aea9-c6310bb4738d",
							"node_name":           "node_name",
							"service_id":          "/service_id/014647c3-b2f5-44eb-94f4-d943260a968c",
						},
					}},
				},
				Params: url.Values{"collect[]": []string{
					"auto_increment.columns",
					"binlog_size",
					"engine_tokudb_status",
					"global_variables",
					"heartbeat",
					"info_schema.clientstats",
					"info_schema.innodb_tablespaces",
					"info_schema.tables",
					"info_schema.tablestats",
					"info_schema.userstats",
					"perf_schema.eventsstatements",
					"perf_schema.file_instances",
					"perf_schema.indexiowaits",
					"perf_schema.tableiowaits",
					"perf_schema.tablestats",
					"custom_query.lr",
				}},
			}}

<<<<<<< HEAD
			actual, err := scraperConfigsForMySQLdExporter(s, node, service, agent)
=======
			actual, err := scrapeConfigsForMySQLdExporter(s, "4.5.6.7", node, service, agent)
>>>>>>> 77da3a37
			require.NoError(t, err)
			require.Len(t, actual, len(expected))
			for i := 0; i < len(expected); i++ {
				assertScrappedConfigsEqual(t, expected[i], actual[i])
			}
		})

		t.Run("BadCustomLabels", func(t *testing.T) {
			node := &models.Node{}
			service := &models.Service{}
			agent := &models.Agent{
				CustomLabels: []byte("{"),
				ListenPort:   pointer.ToUint16(12345),
			}

<<<<<<< HEAD
			_, err := scraperConfigsForMySQLdExporter(s, node, service, agent)
=======
			_, err := scrapeConfigsForMySQLdExporter(s, "4.5.6.7", node, service, agent)
>>>>>>> 77da3a37
			require.EqualError(t, err, "failed to decode custom labels: unexpected end of JSON input")
		})
	})

	t.Run("scraperConfigsForMongoDBExporter", func(t *testing.T) {
		t.Run("Normal", func(t *testing.T) {
			s := &models.MetricsResolutions{
				HR: time.Second,
				MR: 5 * time.Second,
				LR: 60 * time.Second,
			}

			node := &models.Node{
				NodeID:       "/node_id/cc663f36-18ca-40a1-aea9-c6310bb4738d",
				NodeName:     "node_name",
				Address:      "1.2.3.4",
				CustomLabels: []byte(`{"_some_node_label": "foo"}`),
			}
			service := &models.Service{
				ServiceID:    "/service_id/014647c3-b2f5-44eb-94f4-d943260a968c",
				NodeID:       "/node_id/cc663f36-18ca-40a1-aea9-c6310bb4738d",
				Address:      pointer.ToString("5.6.7.8"),
				CustomLabels: []byte(`{"_some_service_label": "bar"}`),
			}
			agent := &models.Agent{
				AgentID:      "/agent_id/75bb30d3-ef4a-4147-97a8-621a996611dd",
				AgentType:    models.MongoDBExporterType,
				RunsOnNodeID: nil,
				CustomLabels: []byte(`{"_some_agent_label": "baz"}`),
				ListenPort:   pointer.ToUint16(12345),
			}

<<<<<<< HEAD
			expected := []*config.ScrapeConfig{
				{
					JobName:        "mongodb_exporter_agent_id_75bb30d3-ef4a-4147-97a8-621a996611dd_1s",
					ScrapeInterval: model.Duration(s.HR),
					ScrapeTimeout:  scrapeTimeout(s.HR),
					MetricsPath:    "/metrics",
					ServiceDiscoveryConfig: sd_config.ServiceDiscoveryConfig{
						StaticConfigs: []*targetgroup.Group{{
							Targets: []model.LabelSet{{"__address__": "1.2.3.4:12345"}},
							Labels: model.LabelSet{
								"_some_agent_label":   "baz",
								"_some_node_label":    "foo",
								"_some_service_label": "bar",
								"agent_id":            "/agent_id/75bb30d3-ef4a-4147-97a8-621a996611dd",
								"agent_type":          "mongodb_exporter",
								"instance":            "/agent_id/75bb30d3-ef4a-4147-97a8-621a996611dd",
								"node_id":             "/node_id/cc663f36-18ca-40a1-aea9-c6310bb4738d",
								"node_name":           "node_name",
								"service_id":          "/service_id/014647c3-b2f5-44eb-94f4-d943260a968c",
							},
						}},
					},
					Params: url.Values{"collect[]": []string{
						"collection",
						"database",
						"standard.process",
						"standard.go",
					}},
				},
			}

			actual, err := scraperConfigsForMongoDBExporter(s, node, service, agent)
=======
			expected := &config.ScrapeConfig{
				JobName:        "mongodb_exporter_agent_id_75bb30d3-ef4a-4147-97a8-621a996611dd",
				ScrapeInterval: model.Duration(time.Second),
				ScrapeTimeout:  model.Duration(time.Second),
				MetricsPath:    "/metrics",
				HTTPClientConfig: config_util.HTTPClientConfig{
					BasicAuth: &config_util.BasicAuth{
						Username: "pmm",
						Password: "/agent_id/75bb30d3-ef4a-4147-97a8-621a996611dd",
					},
				},
				ServiceDiscoveryConfig: sd_config.ServiceDiscoveryConfig{
					StaticConfigs: []*targetgroup.Group{{
						Targets: []model.LabelSet{{"__address__": "4.5.6.7:12345"}},
						Labels: model.LabelSet{
							"_some_agent_label":   "baz",
							"_some_node_label":    "foo",
							"_some_service_label": "bar",
							"agent_id":            "/agent_id/75bb30d3-ef4a-4147-97a8-621a996611dd",
							"agent_type":          "mongodb_exporter",
							"instance":            "/agent_id/75bb30d3-ef4a-4147-97a8-621a996611dd",
							"node_id":             "/node_id/cc663f36-18ca-40a1-aea9-c6310bb4738d",
							"node_name":           "node_name",
							"service_id":          "/service_id/014647c3-b2f5-44eb-94f4-d943260a968c",
						},
					}},
				},
			}

			actual, err := scrapeConfigForMongoDBExporter(time.Second, "4.5.6.7", node, service, agent)
>>>>>>> 77da3a37
			require.NoError(t, err)
			require.Len(t, actual, len(expected))
			for i := 0; i < len(expected); i++ {
				assertScrappedConfigsEqual(t, expected[i], actual[i])
			}
		})

		t.Run("BadCustomLabels", func(t *testing.T) {
			node := &models.Node{}
			service := &models.Service{}
			agent := &models.Agent{
				CustomLabels: []byte("{"),
				ListenPort:   pointer.ToUint16(12345),
			}

<<<<<<< HEAD
			res := &models.MetricsResolutions{
				HR: time.Second,
				MR: 5 * time.Second,
				LR: 60 * time.Second,
			}

			_, err := scraperConfigsForMongoDBExporter(res, node, service, agent)
=======
			_, err := scrapeConfigForMongoDBExporter(time.Second, "4.5.6.7", node, service, agent)
>>>>>>> 77da3a37
			require.EqualError(t, err, "failed to decode custom labels: unexpected end of JSON input")
		})
	})

	t.Run("scraperConfigsForPostgresExporter", func(t *testing.T) {
		t.Run("Normal", func(t *testing.T) {
			s := &models.MetricsResolutions{
				HR: time.Second,
				MR: 5 * time.Second,
				LR: 60 * time.Second,
			}

			node := &models.Node{
				NodeID:       "/node_id/cc663f36-18ca-40a1-aea9-c6310bb4738d",
				NodeName:     "node_name",
				Address:      "1.2.3.4",
				CustomLabels: []byte(`{"_some_node_label": "foo"}`),
			}
			service := &models.Service{
				ServiceID:    "/service_id/014647c3-b2f5-44eb-94f4-d943260a968c",
				NodeID:       "/node_id/cc663f36-18ca-40a1-aea9-c6310bb4738d",
				Address:      pointer.ToString("5.6.7.8"),
				CustomLabels: []byte(`{"_some_service_label": "bar"}`),
			}
			agent := &models.Agent{
				AgentID:      "/agent_id/75bb30d3-ef4a-4147-97a8-621a996611dd",
				AgentType:    models.PostgresExporterType,
				RunsOnNodeID: nil,
				CustomLabels: []byte(`{"_some_agent_label": "baz"}`),
				ListenPort:   pointer.ToUint16(12345),
			}

<<<<<<< HEAD
			expected := []*config.ScrapeConfig{
				{
					JobName:        "postgres_exporter_agent_id_75bb30d3-ef4a-4147-97a8-621a996611dd_1s",
					ScrapeInterval: model.Duration(s.HR),
					ScrapeTimeout:  scrapeTimeout(s.HR),
					MetricsPath:    "/metrics",
					ServiceDiscoveryConfig: sd_config.ServiceDiscoveryConfig{
						StaticConfigs: []*targetgroup.Group{{
							Targets: []model.LabelSet{{"__address__": "1.2.3.4:12345"}},
							Labels: model.LabelSet{
								"_some_agent_label":   "baz",
								"_some_node_label":    "foo",
								"_some_service_label": "bar",
								"agent_id":            "/agent_id/75bb30d3-ef4a-4147-97a8-621a996611dd",
								"agent_type":          "postgres_exporter",
								"instance":            "/agent_id/75bb30d3-ef4a-4147-97a8-621a996611dd",
								"node_id":             "/node_id/cc663f36-18ca-40a1-aea9-c6310bb4738d",
								"node_name":           "node_name",
								"service_id":          "/service_id/014647c3-b2f5-44eb-94f4-d943260a968c",
							},
						}},
					},
					Params: url.Values{"collect[]": []string{
						"exporter",
						"custom_query.hr",
						"standard.process",
						"standard.go",
					}},
				},
				{
					JobName:        "postgres_exporter_agent_id_75bb30d3-ef4a-4147-97a8-621a996611dd_5s",
					ScrapeInterval: model.Duration(s.MR),
					ScrapeTimeout:  scrapeTimeout(s.MR),
					MetricsPath:    "/metrics",
					ServiceDiscoveryConfig: sd_config.ServiceDiscoveryConfig{
						StaticConfigs: []*targetgroup.Group{{
							Targets: []model.LabelSet{{"__address__": "1.2.3.4:12345"}},
							Labels: model.LabelSet{
								"_some_agent_label":   "baz",
								"_some_node_label":    "foo",
								"_some_service_label": "bar",
								"agent_id":            "/agent_id/75bb30d3-ef4a-4147-97a8-621a996611dd",
								"agent_type":          "postgres_exporter",
								"instance":            "/agent_id/75bb30d3-ef4a-4147-97a8-621a996611dd",
								"node_id":             "/node_id/cc663f36-18ca-40a1-aea9-c6310bb4738d",
								"node_name":           "node_name",
								"service_id":          "/service_id/014647c3-b2f5-44eb-94f4-d943260a968c",
							},
						}},
					},
					Params: url.Values{"collect[]": []string{
						"custom_query.mr",
					}},
				},
				{
					JobName:        "postgres_exporter_agent_id_75bb30d3-ef4a-4147-97a8-621a996611dd_1m0s",
					ScrapeInterval: model.Duration(s.LR),
					ScrapeTimeout:  scrapeTimeout(s.LR),
					MetricsPath:    "/metrics",
					ServiceDiscoveryConfig: sd_config.ServiceDiscoveryConfig{
						StaticConfigs: []*targetgroup.Group{{
							Targets: []model.LabelSet{{"__address__": "1.2.3.4:12345"}},
							Labels: model.LabelSet{
								"_some_agent_label":   "baz",
								"_some_node_label":    "foo",
								"_some_service_label": "bar",
								"agent_id":            "/agent_id/75bb30d3-ef4a-4147-97a8-621a996611dd",
								"agent_type":          "postgres_exporter",
								"instance":            "/agent_id/75bb30d3-ef4a-4147-97a8-621a996611dd",
								"node_id":             "/node_id/cc663f36-18ca-40a1-aea9-c6310bb4738d",
								"node_name":           "node_name",
								"service_id":          "/service_id/014647c3-b2f5-44eb-94f4-d943260a968c",
							},
						}},
					},
					Params: url.Values{"collect[]": []string{
						"custom_query.lr",
					}},
				},
			}

			actual, err := scraperConfigsForPostgresExporter(s, node, service, agent)
=======
			expected := &config.ScrapeConfig{
				JobName:        "postgres_exporter_agent_id_75bb30d3-ef4a-4147-97a8-621a996611dd",
				ScrapeInterval: model.Duration(time.Second),
				ScrapeTimeout:  model.Duration(time.Second),
				MetricsPath:    "/metrics",
				HTTPClientConfig: config_util.HTTPClientConfig{
					BasicAuth: &config_util.BasicAuth{
						Username: "pmm",
						Password: "/agent_id/75bb30d3-ef4a-4147-97a8-621a996611dd",
					},
				},
				Params: url.Values{
					"collect[]": []string{"exporter"},
				},
				ServiceDiscoveryConfig: sd_config.ServiceDiscoveryConfig{
					StaticConfigs: []*targetgroup.Group{{
						Targets: []model.LabelSet{{"__address__": "4.5.6.7:12345"}},
						Labels: model.LabelSet{
							"_some_agent_label":   "baz",
							"_some_node_label":    "foo",
							"_some_service_label": "bar",
							"agent_id":            "/agent_id/75bb30d3-ef4a-4147-97a8-621a996611dd",
							"agent_type":          "postgres_exporter",
							"instance":            "/agent_id/75bb30d3-ef4a-4147-97a8-621a996611dd",
							"node_id":             "/node_id/cc663f36-18ca-40a1-aea9-c6310bb4738d",
							"node_name":           "node_name",
							"service_id":          "/service_id/014647c3-b2f5-44eb-94f4-d943260a968c",
						},
					}},
				},
			}

			actual, err := scrapeConfigForPostgresExporter(time.Second, "4.5.6.7", node, service, agent)
>>>>>>> 77da3a37
			require.NoError(t, err)
			require.Len(t, actual, len(expected))
			for i := 0; i < len(expected); i++ {
				assertScrappedConfigsEqual(t, expected[i], actual[i])
			}
		})

		t.Run("BadCustomLabels", func(t *testing.T) {
			node := &models.Node{}
			service := &models.Service{}
			agent := &models.Agent{
				CustomLabels: []byte("{"),
				ListenPort:   pointer.ToUint16(12345),
			}

<<<<<<< HEAD
			res := &models.MetricsResolutions{
				HR: time.Second,
				MR: 5 * time.Second,
				LR: 60 * time.Second,
			}

			_, err := scraperConfigsForPostgresExporter(res, node, service, agent)
=======
			_, err := scrapeConfigForPostgresExporter(time.Second, "4.5.6.7", node, service, agent)
>>>>>>> 77da3a37
			require.EqualError(t, err, "failed to decode custom labels: unexpected end of JSON input")
		})
	})

	t.Run("scraperConfigsForProxySQLExporter", func(t *testing.T) {
		t.Run("Normal", func(t *testing.T) {
			s := &models.MetricsResolutions{
				HR: time.Second,
				MR: 5 * time.Second,
				LR: 60 * time.Second,
			}

			node := &models.Node{
				NodeID:       "/node_id/7cc6ec12-4951-48c6-a4d5-7c3141fa4107",
				NodeName:     "node_name",
				Address:      "1.2.3.4",
				CustomLabels: []byte(`{"_some_node_label": "foo"}`),
			}
			service := &models.Service{
				ServiceID:    "/service_id/56fa3285-4476-49cc-95ff-96b36c24b0b6",
				NodeID:       "/node_id/7cc6ec12-4951-48c6-a4d5-7c3141fa4107",
				Address:      pointer.ToString("5.6.7.8"),
				CustomLabels: []byte(`{"_some_service_label": "bar"}`),
			}
			agent := &models.Agent{
				AgentID:      "/agent_id/782589c6-d3af-45e5-aa20-7f664a690940",
				AgentType:    models.ProxySQLExporterType,
				RunsOnNodeID: nil,
				CustomLabels: []byte(`{"_some_agent_label": "baz"}`),
				ListenPort:   pointer.ToUint16(12345),
			}

<<<<<<< HEAD
			expected := []*config.ScrapeConfig{
				{
					JobName:        "proxysql_exporter_agent_id_782589c6-d3af-45e5-aa20-7f664a690940_1s",
					ScrapeInterval: model.Duration(s.HR),
					ScrapeTimeout:  scrapeTimeout(s.HR),
					MetricsPath:    "/metrics",
					ServiceDiscoveryConfig: sd_config.ServiceDiscoveryConfig{
						StaticConfigs: []*targetgroup.Group{{
							Targets: []model.LabelSet{{"__address__": "1.2.3.4:12345"}},
							Labels: model.LabelSet{
								"_some_agent_label":   "baz",
								"_some_node_label":    "foo",
								"_some_service_label": "bar",
								"agent_id":            "/agent_id/782589c6-d3af-45e5-aa20-7f664a690940",
								"agent_type":          "proxysql_exporter",
								"instance":            "/agent_id/782589c6-d3af-45e5-aa20-7f664a690940",
								"node_id":             "/node_id/7cc6ec12-4951-48c6-a4d5-7c3141fa4107",
								"node_name":           "node_name",
								"service_id":          "/service_id/56fa3285-4476-49cc-95ff-96b36c24b0b6",
							},
						}},
					},
					Params: url.Values{"collect[]": []string{
						"mysql_connection_pool",
						"mysql_status",
						"standard.process",
						"standard.go",
					}},
				},
			}

			actual, err := scraperConfigsForProxySQLExporter(s, node, service, agent)
=======
			expected := &config.ScrapeConfig{
				JobName:        "proxysql_exporter_agent_id_782589c6-d3af-45e5-aa20-7f664a690940",
				ScrapeInterval: model.Duration(time.Second),
				ScrapeTimeout:  model.Duration(time.Second),
				MetricsPath:    "/metrics",
				HTTPClientConfig: config_util.HTTPClientConfig{
					BasicAuth: &config_util.BasicAuth{
						Username: "pmm",
						Password: "/agent_id/782589c6-d3af-45e5-aa20-7f664a690940",
					},
				},
				ServiceDiscoveryConfig: sd_config.ServiceDiscoveryConfig{
					StaticConfigs: []*targetgroup.Group{{
						Targets: []model.LabelSet{{"__address__": "4.5.6.7:12345"}},
						Labels: model.LabelSet{
							"_some_agent_label":   "baz",
							"_some_node_label":    "foo",
							"_some_service_label": "bar",
							"agent_id":            "/agent_id/782589c6-d3af-45e5-aa20-7f664a690940",
							"agent_type":          "proxysql_exporter",
							"instance":            "/agent_id/782589c6-d3af-45e5-aa20-7f664a690940",
							"node_id":             "/node_id/7cc6ec12-4951-48c6-a4d5-7c3141fa4107",
							"node_name":           "node_name",
							"service_id":          "/service_id/56fa3285-4476-49cc-95ff-96b36c24b0b6",
						},
					}},
				},
			}

			actual, err := scrapeConfigForProxySQLExporter(time.Second, "4.5.6.7", node, service, agent)
>>>>>>> 77da3a37
			require.NoError(t, err)
			require.Len(t, actual, len(expected))
			for i := 0; i < len(expected); i++ {
				assertScrappedConfigsEqual(t, expected[i], actual[i])
			}
		})

		t.Run("BadCustomLabels", func(t *testing.T) {
			node := &models.Node{}
			service := &models.Service{}
			agent := &models.Agent{
				CustomLabels: []byte("{"),
				ListenPort:   pointer.ToUint16(12345),
			}

<<<<<<< HEAD
			res := &models.MetricsResolutions{
				HR: time.Second,
				MR: 5 * time.Second,
				LR: 60 * time.Second,
			}

			_, err := scraperConfigsForProxySQLExporter(res, node, service, agent)
=======
			_, err := scrapeConfigForProxySQLExporter(time.Second, node.Address, node, service, agent)
>>>>>>> 77da3a37
			require.EqualError(t, err, "failed to decode custom labels: unexpected end of JSON input")
		})
	})
}

func assertScrappedConfigsEqual(t *testing.T, expected, actual *config.ScrapeConfig) bool {
	if !assert.Equal(t, expected, actual) {
		e, err := yaml.Marshal(expected)
		require.NoError(t, err)
		a, err := yaml.Marshal(actual)
		require.NoError(t, err)

		diff, err := difflib.GetUnifiedDiffString(difflib.UnifiedDiff{
			A:        difflib.SplitLines(string(e)),
			FromFile: "Expected",
			B:        difflib.SplitLines(string(a)),
			ToFile:   "Actual",
			Context:  3,
		})
		require.NoError(t, err)
		t.Logf("Diff:\n%s", diff)
		return false
	}
	return true
}<|MERGE_RESOLUTION|>--- conflicted
+++ resolved
@@ -29,14 +29,13 @@
 	"gopkg.in/yaml.v2"
 
 	"github.com/percona/pmm-managed/models"
-	config_util "github.com/percona/pmm-managed/services/prometheus/internal/common/config"
 	"github.com/percona/pmm-managed/services/prometheus/internal/prometheus/config"
 	sd_config "github.com/percona/pmm-managed/services/prometheus/internal/prometheus/discovery/config"
 	"github.com/percona/pmm-managed/services/prometheus/internal/prometheus/discovery/targetgroup"
 )
 
 func TestScrapeConfig(t *testing.T) {
-	t.Run("scraperConfigsForNodeExporter", func(t *testing.T) {
+	t.Run("scrapeConfigsForNodeExporter", func(t *testing.T) {
 		t.Run("Normal", func(t *testing.T) {
 			s := &models.MetricsResolutions{
 				HR: time.Second,
@@ -58,7 +57,6 @@
 				ListenPort:   pointer.ToUint16(12345),
 			}
 
-<<<<<<< HEAD
 			expected := []*config.ScrapeConfig{
 				{
 					JobName:        "node_exporter_agent_id_75bb30d3-ef4a-4147-97a8-621a996611dd_1s",
@@ -143,36 +141,11 @@
 						"entropy",
 						"textfile.lr",
 						"uname",
-=======
-			expected := &config.ScrapeConfig{
-				JobName:        "node_exporter_agent_id_75bb30d3-ef4a-4147-97a8-621a996611dd",
-				ScrapeInterval: model.Duration(time.Second),
-				ScrapeTimeout:  model.Duration(time.Second),
-				MetricsPath:    "/metrics",
-				HTTPClientConfig: config_util.HTTPClientConfig{
-					BasicAuth: &config_util.BasicAuth{
-						Username: "pmm",
-						Password: "/agent_id/75bb30d3-ef4a-4147-97a8-621a996611dd",
-					},
-				},
-				ServiceDiscoveryConfig: sd_config.ServiceDiscoveryConfig{
-					StaticConfigs: []*targetgroup.Group{{
-						Targets: []model.LabelSet{{"__address__": "1.2.3.4:12345"}},
-						Labels: model.LabelSet{
-							"_some_agent_label": "baz",
-							"_some_node_label":  "foo",
-							"agent_id":          "/agent_id/75bb30d3-ef4a-4147-97a8-621a996611dd",
-							"agent_type":        "node_exporter",
-							"instance":          "/agent_id/75bb30d3-ef4a-4147-97a8-621a996611dd",
-							"node_id":           "/node_id/cc663f36-18ca-40a1-aea9-c6310bb4738d",
-							"node_name":         "node_name",
-						},
->>>>>>> 77da3a37
-					}},
-				},
-			}
-
-			actual, err := scraperConfigsForNodeExporter(s, node, agent)
+					}},
+				},
+			}
+
+			actual, err := scrapeConfigsForNodeExporter(s, "", node, agent)
 			require.NoError(t, err)
 
 			require.NoError(t, err)
@@ -183,7 +156,7 @@
 		})
 	})
 
-	t.Run("scraperConfigsForMySQLdExporter", func(t *testing.T) {
+	t.Run("scrapeConfigsForMySQLdExporter", func(t *testing.T) {
 		s := &models.MetricsResolutions{
 			HR: time.Second,
 			MR: 5 * time.Second,
@@ -212,23 +185,10 @@
 			}
 
 			expected := []*config.ScrapeConfig{{
-<<<<<<< HEAD
 				JobName:        "mysqld_exporter_agent_id_75bb30d3-ef4a-4147-97a8-621a996611dd_1s",
 				ScrapeInterval: model.Duration(s.HR),
 				ScrapeTimeout:  scrapeTimeout(s.HR),
 				MetricsPath:    "/metrics",
-=======
-				JobName:        "mysqld_exporter_agent_id_75bb30d3-ef4a-4147-97a8-621a996611dd_hr",
-				ScrapeInterval: model.Duration(time.Second),
-				ScrapeTimeout:  model.Duration(time.Second),
-				MetricsPath:    "/metrics-hr",
-				HTTPClientConfig: config_util.HTTPClientConfig{
-					BasicAuth: &config_util.BasicAuth{
-						Username: "pmm",
-						Password: "/agent_id/75bb30d3-ef4a-4147-97a8-621a996611dd",
-					},
-				},
->>>>>>> 77da3a37
 				ServiceDiscoveryConfig: sd_config.ServiceDiscoveryConfig{
 					StaticConfigs: []*targetgroup.Group{{
 						Targets: []model.LabelSet{{"__address__": "4.5.6.7:12345"}},
@@ -253,23 +213,10 @@
 					"standard.go",
 				}},
 			}, {
-<<<<<<< HEAD
 				JobName:        "mysqld_exporter_agent_id_75bb30d3-ef4a-4147-97a8-621a996611dd_5s",
 				ScrapeInterval: model.Duration(s.MR),
 				ScrapeTimeout:  scrapeTimeout(s.MR),
 				MetricsPath:    "/metrics",
-=======
-				JobName:        "mysqld_exporter_agent_id_75bb30d3-ef4a-4147-97a8-621a996611dd_mr",
-				ScrapeInterval: model.Duration(5 * time.Second),
-				ScrapeTimeout:  model.Duration(4 * time.Second),
-				MetricsPath:    "/metrics-mr",
-				HTTPClientConfig: config_util.HTTPClientConfig{
-					BasicAuth: &config_util.BasicAuth{
-						Username: "pmm",
-						Password: "/agent_id/75bb30d3-ef4a-4147-97a8-621a996611dd",
-					},
-				},
->>>>>>> 77da3a37
 				ServiceDiscoveryConfig: sd_config.ServiceDiscoveryConfig{
 					StaticConfigs: []*targetgroup.Group{{
 						Targets: []model.LabelSet{{"__address__": "4.5.6.7:12345"}},
@@ -299,23 +246,10 @@
 					"custom_query.mr",
 				}},
 			}, {
-<<<<<<< HEAD
 				JobName:        "mysqld_exporter_agent_id_75bb30d3-ef4a-4147-97a8-621a996611dd_1m0s",
 				ScrapeInterval: model.Duration(s.LR),
 				ScrapeTimeout:  scrapeTimeout(s.LR),
 				MetricsPath:    "/metrics",
-=======
-				JobName:        "mysqld_exporter_agent_id_75bb30d3-ef4a-4147-97a8-621a996611dd_lr",
-				ScrapeInterval: model.Duration(60 * time.Second),
-				ScrapeTimeout:  model.Duration(10 * time.Second),
-				MetricsPath:    "/metrics-lr",
-				HTTPClientConfig: config_util.HTTPClientConfig{
-					BasicAuth: &config_util.BasicAuth{
-						Username: "pmm",
-						Password: "/agent_id/75bb30d3-ef4a-4147-97a8-621a996611dd",
-					},
-				},
->>>>>>> 77da3a37
 				ServiceDiscoveryConfig: sd_config.ServiceDiscoveryConfig{
 					StaticConfigs: []*targetgroup.Group{{
 						Targets: []model.LabelSet{{"__address__": "4.5.6.7:12345"}},
@@ -352,11 +286,7 @@
 				}},
 			}}
 
-<<<<<<< HEAD
-			actual, err := scraperConfigsForMySQLdExporter(s, node, service, agent)
-=======
-			actual, err := scrapeConfigsForMySQLdExporter(s, "4.5.6.7", node, service, agent)
->>>>>>> 77da3a37
+			actual, err := scrapeConfigsForMySQLdExporter(s, "", node, service, agent)
 			require.NoError(t, err)
 			require.Len(t, actual, len(expected))
 			for i := 0; i < len(expected); i++ {
@@ -372,16 +302,12 @@
 				ListenPort:   pointer.ToUint16(12345),
 			}
 
-<<<<<<< HEAD
-			_, err := scraperConfigsForMySQLdExporter(s, node, service, agent)
-=======
-			_, err := scrapeConfigsForMySQLdExporter(s, "4.5.6.7", node, service, agent)
->>>>>>> 77da3a37
+			_, err := scrapeConfigsForMySQLdExporter(s, "", node, service, agent)
 			require.EqualError(t, err, "failed to decode custom labels: unexpected end of JSON input")
 		})
 	})
 
-	t.Run("scraperConfigsForMongoDBExporter", func(t *testing.T) {
+	t.Run("scrapeConfigsForMongoDBExporter", func(t *testing.T) {
 		t.Run("Normal", func(t *testing.T) {
 			s := &models.MetricsResolutions{
 				HR: time.Second,
@@ -409,7 +335,6 @@
 				ListenPort:   pointer.ToUint16(12345),
 			}
 
-<<<<<<< HEAD
 			expected := []*config.ScrapeConfig{
 				{
 					JobName:        "mongodb_exporter_agent_id_75bb30d3-ef4a-4147-97a8-621a996611dd_1s",
@@ -441,39 +366,7 @@
 				},
 			}
 
-			actual, err := scraperConfigsForMongoDBExporter(s, node, service, agent)
-=======
-			expected := &config.ScrapeConfig{
-				JobName:        "mongodb_exporter_agent_id_75bb30d3-ef4a-4147-97a8-621a996611dd",
-				ScrapeInterval: model.Duration(time.Second),
-				ScrapeTimeout:  model.Duration(time.Second),
-				MetricsPath:    "/metrics",
-				HTTPClientConfig: config_util.HTTPClientConfig{
-					BasicAuth: &config_util.BasicAuth{
-						Username: "pmm",
-						Password: "/agent_id/75bb30d3-ef4a-4147-97a8-621a996611dd",
-					},
-				},
-				ServiceDiscoveryConfig: sd_config.ServiceDiscoveryConfig{
-					StaticConfigs: []*targetgroup.Group{{
-						Targets: []model.LabelSet{{"__address__": "4.5.6.7:12345"}},
-						Labels: model.LabelSet{
-							"_some_agent_label":   "baz",
-							"_some_node_label":    "foo",
-							"_some_service_label": "bar",
-							"agent_id":            "/agent_id/75bb30d3-ef4a-4147-97a8-621a996611dd",
-							"agent_type":          "mongodb_exporter",
-							"instance":            "/agent_id/75bb30d3-ef4a-4147-97a8-621a996611dd",
-							"node_id":             "/node_id/cc663f36-18ca-40a1-aea9-c6310bb4738d",
-							"node_name":           "node_name",
-							"service_id":          "/service_id/014647c3-b2f5-44eb-94f4-d943260a968c",
-						},
-					}},
-				},
-			}
-
-			actual, err := scrapeConfigForMongoDBExporter(time.Second, "4.5.6.7", node, service, agent)
->>>>>>> 77da3a37
+			actual, err := scrapeConfigsForMongoDBExporter(s, "", node, service, agent)
 			require.NoError(t, err)
 			require.Len(t, actual, len(expected))
 			for i := 0; i < len(expected); i++ {
@@ -489,22 +382,18 @@
 				ListenPort:   pointer.ToUint16(12345),
 			}
 
-<<<<<<< HEAD
 			res := &models.MetricsResolutions{
 				HR: time.Second,
 				MR: 5 * time.Second,
 				LR: 60 * time.Second,
 			}
 
-			_, err := scraperConfigsForMongoDBExporter(res, node, service, agent)
-=======
-			_, err := scrapeConfigForMongoDBExporter(time.Second, "4.5.6.7", node, service, agent)
->>>>>>> 77da3a37
+			_, err := scrapeConfigsForMongoDBExporter(res, "", node, service, agent)
 			require.EqualError(t, err, "failed to decode custom labels: unexpected end of JSON input")
 		})
 	})
 
-	t.Run("scraperConfigsForPostgresExporter", func(t *testing.T) {
+	t.Run("scrapeConfigsForPostgresExporter", func(t *testing.T) {
 		t.Run("Normal", func(t *testing.T) {
 			s := &models.MetricsResolutions{
 				HR: time.Second,
@@ -532,7 +421,6 @@
 				ListenPort:   pointer.ToUint16(12345),
 			}
 
-<<<<<<< HEAD
 			expected := []*config.ScrapeConfig{
 				{
 					JobName:        "postgres_exporter_agent_id_75bb30d3-ef4a-4147-97a8-621a996611dd_1s",
@@ -614,42 +502,7 @@
 				},
 			}
 
-			actual, err := scraperConfigsForPostgresExporter(s, node, service, agent)
-=======
-			expected := &config.ScrapeConfig{
-				JobName:        "postgres_exporter_agent_id_75bb30d3-ef4a-4147-97a8-621a996611dd",
-				ScrapeInterval: model.Duration(time.Second),
-				ScrapeTimeout:  model.Duration(time.Second),
-				MetricsPath:    "/metrics",
-				HTTPClientConfig: config_util.HTTPClientConfig{
-					BasicAuth: &config_util.BasicAuth{
-						Username: "pmm",
-						Password: "/agent_id/75bb30d3-ef4a-4147-97a8-621a996611dd",
-					},
-				},
-				Params: url.Values{
-					"collect[]": []string{"exporter"},
-				},
-				ServiceDiscoveryConfig: sd_config.ServiceDiscoveryConfig{
-					StaticConfigs: []*targetgroup.Group{{
-						Targets: []model.LabelSet{{"__address__": "4.5.6.7:12345"}},
-						Labels: model.LabelSet{
-							"_some_agent_label":   "baz",
-							"_some_node_label":    "foo",
-							"_some_service_label": "bar",
-							"agent_id":            "/agent_id/75bb30d3-ef4a-4147-97a8-621a996611dd",
-							"agent_type":          "postgres_exporter",
-							"instance":            "/agent_id/75bb30d3-ef4a-4147-97a8-621a996611dd",
-							"node_id":             "/node_id/cc663f36-18ca-40a1-aea9-c6310bb4738d",
-							"node_name":           "node_name",
-							"service_id":          "/service_id/014647c3-b2f5-44eb-94f4-d943260a968c",
-						},
-					}},
-				},
-			}
-
-			actual, err := scrapeConfigForPostgresExporter(time.Second, "4.5.6.7", node, service, agent)
->>>>>>> 77da3a37
+			actual, err := scrapeConfigsForPostgresExporter(s, "", node, service, agent)
 			require.NoError(t, err)
 			require.Len(t, actual, len(expected))
 			for i := 0; i < len(expected); i++ {
@@ -665,22 +518,18 @@
 				ListenPort:   pointer.ToUint16(12345),
 			}
 
-<<<<<<< HEAD
 			res := &models.MetricsResolutions{
 				HR: time.Second,
 				MR: 5 * time.Second,
 				LR: 60 * time.Second,
 			}
 
-			_, err := scraperConfigsForPostgresExporter(res, node, service, agent)
-=======
-			_, err := scrapeConfigForPostgresExporter(time.Second, "4.5.6.7", node, service, agent)
->>>>>>> 77da3a37
+			_, err := scrapeConfigsForPostgresExporter(res, "", node, service, agent)
 			require.EqualError(t, err, "failed to decode custom labels: unexpected end of JSON input")
 		})
 	})
 
-	t.Run("scraperConfigsForProxySQLExporter", func(t *testing.T) {
+	t.Run("scrapeConfigsForProxySQLExporter", func(t *testing.T) {
 		t.Run("Normal", func(t *testing.T) {
 			s := &models.MetricsResolutions{
 				HR: time.Second,
@@ -708,7 +557,6 @@
 				ListenPort:   pointer.ToUint16(12345),
 			}
 
-<<<<<<< HEAD
 			expected := []*config.ScrapeConfig{
 				{
 					JobName:        "proxysql_exporter_agent_id_782589c6-d3af-45e5-aa20-7f664a690940_1s",
@@ -740,39 +588,7 @@
 				},
 			}
 
-			actual, err := scraperConfigsForProxySQLExporter(s, node, service, agent)
-=======
-			expected := &config.ScrapeConfig{
-				JobName:        "proxysql_exporter_agent_id_782589c6-d3af-45e5-aa20-7f664a690940",
-				ScrapeInterval: model.Duration(time.Second),
-				ScrapeTimeout:  model.Duration(time.Second),
-				MetricsPath:    "/metrics",
-				HTTPClientConfig: config_util.HTTPClientConfig{
-					BasicAuth: &config_util.BasicAuth{
-						Username: "pmm",
-						Password: "/agent_id/782589c6-d3af-45e5-aa20-7f664a690940",
-					},
-				},
-				ServiceDiscoveryConfig: sd_config.ServiceDiscoveryConfig{
-					StaticConfigs: []*targetgroup.Group{{
-						Targets: []model.LabelSet{{"__address__": "4.5.6.7:12345"}},
-						Labels: model.LabelSet{
-							"_some_agent_label":   "baz",
-							"_some_node_label":    "foo",
-							"_some_service_label": "bar",
-							"agent_id":            "/agent_id/782589c6-d3af-45e5-aa20-7f664a690940",
-							"agent_type":          "proxysql_exporter",
-							"instance":            "/agent_id/782589c6-d3af-45e5-aa20-7f664a690940",
-							"node_id":             "/node_id/7cc6ec12-4951-48c6-a4d5-7c3141fa4107",
-							"node_name":           "node_name",
-							"service_id":          "/service_id/56fa3285-4476-49cc-95ff-96b36c24b0b6",
-						},
-					}},
-				},
-			}
-
-			actual, err := scrapeConfigForProxySQLExporter(time.Second, "4.5.6.7", node, service, agent)
->>>>>>> 77da3a37
+			actual, err := scrapeConfigsForProxySQLExporter(s, "", node, service, agent)
 			require.NoError(t, err)
 			require.Len(t, actual, len(expected))
 			for i := 0; i < len(expected); i++ {
@@ -788,17 +604,13 @@
 				ListenPort:   pointer.ToUint16(12345),
 			}
 
-<<<<<<< HEAD
 			res := &models.MetricsResolutions{
 				HR: time.Second,
 				MR: 5 * time.Second,
 				LR: 60 * time.Second,
 			}
 
-			_, err := scraperConfigsForProxySQLExporter(res, node, service, agent)
-=======
-			_, err := scrapeConfigForProxySQLExporter(time.Second, node.Address, node, service, agent)
->>>>>>> 77da3a37
+			_, err := scrapeConfigsForProxySQLExporter(res, "", node, service, agent)
 			require.EqualError(t, err, "failed to decode custom labels: unexpected end of JSON input")
 		})
 	})
