--- conflicted
+++ resolved
@@ -293,7 +293,9 @@
       service_id: /service_id/014647c3-b2f5-44eb-94f4-d943260a968c
       service_name: test-mysql
       service_type: mysql
-<<<<<<< HEAD
+  basic_auth:
+    username: pmm
+    password: /agent_id/75bb30d3-ef4a-4147-97a8-621a996611dd
 - job_name: mysqld_exporter_agent_id_f9ab9f7b-5e53-4952-a2e7-ff25fb90fe6a_hr
   scrape_interval: 1s
   scrape_timeout: 1s
@@ -354,11 +356,6 @@
       service_id: /service_id/4f1508fd-12c4-4ecf-b0a4-7ab19c996f61
       service_name: test-remote-mysql
       service_type: mysql
-=======
-  basic_auth:
-    username: pmm
-    password: /agent_id/75bb30d3-ef4a-4147-97a8-621a996611dd
->>>>>>> bc599d54
 - job_name: postgres_exporter_agent_id_29e14468-d479-4b4d-bfb7-4ac2fb865bac
   params:
     collect[]:
