// pmm-managed
// Copyright (C) 2017 Percona LLC
//
// This program is free software: you can redistribute it and/or modify
// it under the terms of the GNU Affero General Public License as published by
// the Free Software Foundation, either version 3 of the License, or
// (at your option) any later version.
//
// This program is distributed in the hope that it will be useful,
// but WITHOUT ANY WARRANTY; without even the implied warranty of
// MERCHANTABILITY or FITNESS FOR A PARTICULAR PURPOSE. See the
// GNU Affero General Public License for more details.
//
// You should have received a copy of the GNU Affero General Public License
// along with this program. If not, see <https://www.gnu.org/licenses/>.

package checks

import (
	"context"
	"strings"
	"testing"
	"time"

	"github.com/AlekSi/pointer"
	api "github.com/percona-platform/saas/gen/check/retrieval"
	"github.com/percona-platform/saas/pkg/check"
	"github.com/percona/pmm/version"
	promtest "github.com/prometheus/client_golang/prometheus/testutil"
	"github.com/stretchr/testify/assert"
	"github.com/stretchr/testify/mock"
	"github.com/stretchr/testify/require"
	"gopkg.in/reform.v1"
	"gopkg.in/reform.v1/dialects/postgresql"

	"github.com/percona/pmm-managed/models"
	"github.com/percona/pmm-managed/services"
	"github.com/percona/pmm-managed/utils/testdb"
)

const (
	devChecksHost      = "check-dev.percona.com:443"
	devChecksPublicKey = "RWTg+ZmCCjt7O8eWeAmTLAqW+1ozUbpRSKSwNTmO+exlS5KEIPYWuYdX"
	testChecksFile     = "../../testdata/checks/checks.yml"
)

func TestDownloadChecks(t *testing.T) {
	sqlDB := testdb.Open(t, models.SkipFixtures, nil)
	db := reform.NewDB(sqlDB, postgresql.Dialect, nil)

	s, err := New(nil, nil, db)
	require.NoError(t, err)
	s.host = devChecksHost
	s.publicKeys = []string{devChecksPublicKey}

	assert.Empty(t, s.GetAllChecks())
	ctx, cancel := context.WithTimeout(context.Background(), 10*time.Second)
	defer cancel()

	checks, err := s.downloadChecks(ctx)
	require.NoError(t, err)
	assert.NotEmpty(t, checks)
}

func TestLoadLocalChecks(t *testing.T) {
	s, err := New(nil, nil, nil)
	require.NoError(t, err)

	checks, err := s.loadLocalChecks(testChecksFile)
	require.NoError(t, err)
	require.Len(t, checks, 3)

	c1, c2, c3 := checks[0], checks[1], checks[2]

	assert.Equal(t, check.PostgreSQLSelect, c1.Type)
	assert.Equal(t, "good_check_pg", c1.Name)
	assert.Equal(t, uint32(1), c1.Version)
	assert.Equal(t, "rolpassword FROM pg_authid WHERE rolcanlogin", c1.Query)

	assert.Equal(t, check.MySQLShow, c2.Type)
	assert.Equal(t, "bad_check_mysql", c2.Name)
	assert.Equal(t, uint32(1), c2.Version)
	assert.Equal(t, "VARIABLES LIKE 'version%'", c2.Query)

	assert.Equal(t, check.MongoDBBuildInfo, c3.Type)
	assert.Equal(t, "good_check_mongo", c3.Name)
	assert.Equal(t, uint32(1), c3.Version)
	assert.Empty(t, c3.Query)
}

func TestCollectChecks(t *testing.T) {
	t.Run("collect local checks", func(t *testing.T) {
		sqlDB := testdb.Open(t, models.SkipFixtures, nil)
		db := reform.NewDB(sqlDB, postgresql.Dialect, nil)
		s, err := New(nil, nil, db)
		require.NoError(t, err)
		s.localChecksFile = testChecksFile

		s.collectChecks(context.Background())

		mySQLChecks := s.getMySQLChecks()
		postgreSQLChecks := s.getPostgreSQLChecks()
		mongoDBChecks := s.getMongoDBChecks()
		allChecks := s.GetAllChecks()

		require.Len(t, mySQLChecks, 1)
		require.Len(t, postgreSQLChecks, 1)
		require.Len(t, mongoDBChecks, 1)
		require.Len(t, allChecks, 3)

		assert.Equal(t, check.MySQLShow, mySQLChecks[0].Type)
		assert.Equal(t, check.PostgreSQLSelect, postgreSQLChecks[0].Type)
		assert.Equal(t, check.MongoDBBuildInfo, mongoDBChecks[0].Type)
	})

	t.Run("download checks", func(t *testing.T) {
		sqlDB := testdb.Open(t, models.SkipFixtures, nil)
		db := reform.NewDB(sqlDB, postgresql.Dialect, nil)
		s, err := New(nil, nil, db)
		require.NoError(t, err)
		s.localChecksFile = testChecksFile

		s.collectChecks(context.Background())

		assert.NotEmpty(t, s.mySQLChecks)
		assert.NotEmpty(t, s.postgreSQLChecks)
		assert.NotEmpty(t, s.mongoDBChecks)
	})
}

func TestDisableChecks(t *testing.T) {
	t.Run("normal", func(t *testing.T) {
		sqlDB := testdb.Open(t, models.SkipFixtures, nil)
		db := reform.NewDB(sqlDB, postgresql.Dialect, nil)
		s, err := New(nil, nil, db)
		require.NoError(t, err)
		s.localChecksFile = testChecksFile

		s.collectChecks(context.Background())

		checks := s.GetAllChecks()
		assert.Len(t, checks, 3)

		disChecks, err := s.GetDisabledChecks()
		require.NoError(t, err)
		assert.Empty(t, disChecks)

		err = s.DisableChecks([]string{checks[0].Name})
		require.NoError(t, err)

		disChecks, err = s.GetDisabledChecks()
		require.NoError(t, err)
		assert.Len(t, disChecks, 1)
	})

	t.Run("disable same check twice", func(t *testing.T) {
		sqlDB := testdb.Open(t, models.SkipFixtures, nil)
		db := reform.NewDB(sqlDB, postgresql.Dialect, nil)
		s, err := New(nil, nil, db)
		require.NoError(t, err)
		s.localChecksFile = testChecksFile

		s.collectChecks(context.Background())

		checks := s.GetAllChecks()
		assert.Len(t, checks, 3)

		disChecks, err := s.GetDisabledChecks()
		require.NoError(t, err)
		assert.Empty(t, disChecks)

		err = s.DisableChecks([]string{checks[0].Name})
		require.NoError(t, err)

		err = s.DisableChecks([]string{checks[0].Name})
		require.NoError(t, err)

		disChecks, err = s.GetDisabledChecks()
		require.NoError(t, err)
		assert.Len(t, disChecks, 1)
	})

	t.Run("disable unknown check", func(t *testing.T) {
		sqlDB := testdb.Open(t, models.SkipFixtures, nil)
		db := reform.NewDB(sqlDB, postgresql.Dialect, nil)
		s, err := New(nil, nil, db)
		require.NoError(t, err)
		s.localChecksFile = testChecksFile

		s.collectChecks(context.Background())

		err = s.DisableChecks([]string{"unknown_check"})
		require.Error(t, err)

		disChecks, err := s.GetDisabledChecks()
		require.NoError(t, err)
		assert.Empty(t, disChecks)
	})
}

func TestEnableChecks(t *testing.T) {
	t.Run("normal", func(t *testing.T) {
		sqlDB := testdb.Open(t, models.SkipFixtures, nil)
		db := reform.NewDB(sqlDB, postgresql.Dialect, nil)
		s, err := New(nil, nil, db)
		require.NoError(t, err)
		s.localChecksFile = testChecksFile

		s.collectChecks(context.Background())

		checks := s.GetAllChecks()
		assert.Len(t, checks, 3)

		err = s.DisableChecks([]string{checks[0].Name, checks[1].Name, checks[2].Name})
		require.NoError(t, err)

		err = s.EnableChecks([]string{checks[0].Name, checks[2].Name})
		require.NoError(t, err)

		disChecks, err := s.GetDisabledChecks()
		require.NoError(t, err)
		assert.Equal(t, []string{checks[1].Name}, disChecks)
	})
}

// A proper unit test could not be written due
// to problems with the code responsible for locating agents
// Once it is fixed rewrite this test to actually run `executeChecks`
// method and test for recorded metrics.
func TestSTTMetrics(t *testing.T) {
	t.Run("check for recorded metrics", func(t *testing.T) {
		s, err := New(nil, nil, nil)
		require.NoError(t, err)
		expected := strings.NewReader(`
		    # HELP pmm_managed_checks_alerts_generated_total Counter of alerts generated per service type per check type
		    # TYPE pmm_managed_checks_alerts_generated_total counter
		    pmm_managed_checks_alerts_generated_total{check_type="MONGODB_BUILDINFO",service_type="mongodb"} 0
		    pmm_managed_checks_alerts_generated_total{check_type="MONGODB_GETCMDLINEOPTS",service_type="mongodb"} 0
		    pmm_managed_checks_alerts_generated_total{check_type="MONGODB_GETPARAMETER",service_type="mongodb"} 0
		    pmm_managed_checks_alerts_generated_total{check_type="MYSQL_SELECT",service_type="mysql"} 0
		    pmm_managed_checks_alerts_generated_total{check_type="MYSQL_SHOW",service_type="mysql"} 0
		    pmm_managed_checks_alerts_generated_total{check_type="POSTGRESQL_SELECT",service_type="postgresql"} 0
		    pmm_managed_checks_alerts_generated_total{check_type="POSTGRESQL_SHOW",service_type="postgresql"} 0
		    # HELP pmm_managed_checks_scripts_executed_total Counter of check scripts executed per service type
		    # TYPE pmm_managed_checks_scripts_executed_total counter
		    pmm_managed_checks_scripts_executed_total{service_type="mongodb"} 0
		    pmm_managed_checks_scripts_executed_total{service_type="mysql"} 0
		    pmm_managed_checks_scripts_executed_total{service_type="postgresql"} 0
		`)
		assert.NoError(t, promtest.CollectAndCompare(s, expected))
	})
}

func TestVerifySignatures(t *testing.T) {
	t.Parallel()

	t.Run("normal", func(t *testing.T) {
		t.Parallel()

		s, err := New(nil, nil, nil)
		require.NoError(t, err)
		s.host = devChecksHost

		validKey := "RWSdGihBPffV2c4IysqHAIxc5c5PLfmQStbRPkuLXDr3igJOqFWt7aml"
		invalidKey := "RWSdGihBPffV2c4IysqHAIxc5c5PLfmQStbRPkuLXDr3igJO+INVALID"

		s.publicKeys = []string{invalidKey, validKey}

		validSign := strings.TrimSpace(`
untrusted comment: signature from minisign secret key
RWSdGihBPffV2W/zvmIiTLh8UnocoF3OcwmczGdZ+zM13eRnm2Qq9YxfQ9cLzAp1dA5w7C5a3Cp5D7jlYiydu5hqZhJUxJt/ugg=
trusted comment: some comment
uEF33ScMPYpvHvBKv8+yBkJ9k4+DCfV4nDs6kKYwGhalvkkqwWkyfJffO+KW7a1m3y42WHpOnzBxLJeU/AuzDw==
`)

		invalidSign := strings.TrimSpace(`
untrusted comment: signature from minisign secret key
RWSdGihBPffV2W/zvmIiTLh8UnocoF3OcwmczGdZ+zM13eRnm2Qq9YxfQ9cLzAp1dA5w7C5a3Cp5D7jlYiydu5hqZhJ+INVALID=
trusted comment: some comment
uEF33ScMPYpvHvBKv8+yBkJ9k4+DCfV4nDs6kKYwGhalvkkqwWkyfJffO+KW7a1m3y42WHpOnzBxLJ+INVALID==
`)

		resp := api.GetAllChecksResponse{
			File:       "random data",
			Signatures: []string{invalidSign, validSign},
		}

		err = s.verifySignatures(&resp)
		assert.NoError(t, err)
	})

	t.Run("empty signatures", func(t *testing.T) {
		t.Parallel()

		s, err := New(nil, nil, nil)
		require.NoError(t, err)
		s.host = devChecksHost
		s.publicKeys = []string{"RWSdGihBPffV2c4IysqHAIxc5c5PLfmQStbRPkuLXDr3igJOqFWt7aml"}

		resp := api.GetAllChecksResponse{
			File:       "random data",
			Signatures: []string{},
		}

		err = s.verifySignatures(&resp)
		assert.EqualError(t, err, "zero signatures received")
	})
}

func TestGetSecurityCheckResults(t *testing.T) {
	sqlDB := testdb.Open(t, models.SkipFixtures, nil)
	db := reform.NewDB(sqlDB, postgresql.Dialect, nil)

	t.Run("STT disabled", func(t *testing.T) {
		s, err := New(nil, nil, db)
		require.NoError(t, err)
		results, err := s.GetSecurityCheckResults()
		assert.Nil(t, results)
		assert.EqualError(t, err, services.ErrSTTDisabled.Error())
	})

	t.Run("STT enabled", func(t *testing.T) {
		s, err := New(nil, nil, db)
		require.NoError(t, err)
		settings, err := models.GetSettings(db)
		require.NoError(t, err)

		settings.SaaS.STTEnabled = true
		err = models.SaveSettings(db, settings)
		require.NoError(t, err)

		results, err := s.GetSecurityCheckResults()
		assert.Empty(t, results)
		require.NoError(t, err)
	})
}

func TestStartChecks(t *testing.T) {
	sqlDB := testdb.Open(t, models.SkipFixtures, nil)
	db := reform.NewDB(sqlDB, postgresql.Dialect, nil)

	t.Run("stt disabled", func(t *testing.T) {
		s, err := New(nil, nil, db)
		require.NoError(t, err)
<<<<<<< HEAD
		err = s.StartChecks(context.Background(), nil)
=======
		err = s.StartChecks(context.Background(), "")
>>>>>>> 461cb418
		assert.EqualError(t, err, services.ErrSTTDisabled.Error())
	})

	t.Run("unknown interval", func(t *testing.T) {
		s, err := New(nil, nil, db)
		require.NoError(t, err)
		settings, err := models.GetSettings(db)
		require.NoError(t, err)

		settings.SaaS.STTEnabled = true
		err = models.SaveSettings(db, settings)
		require.NoError(t, err)

		err = s.StartChecks(context.Background(), check.Interval("unknown"))
		assert.EqualError(t, err, "unknown check interval: unknown")
	})

	t.Run("stt enabled", func(t *testing.T) {
		var ams mockAlertmanagerService
		ams.On("SendAlerts", mock.Anything, mock.Anything).Return()

		s, err := New(nil, &ams, db)
		require.NoError(t, err)
		settings, err := models.GetSettings(db)
		require.NoError(t, err)

		settings.SaaS.STTEnabled = true
		err = models.SaveSettings(db, settings)
		require.NoError(t, err)

<<<<<<< HEAD
		err = s.StartChecks(context.Background(), nil)
=======
		err = s.StartChecks(context.Background(), "")
>>>>>>> 461cb418
		require.NoError(t, err)
	})
}

func TestFilterChecks(t *testing.T) {
	t.Parallel()

	valid := []check.Check{
		{Name: "MySQLShow", Version: 1, Type: check.MySQLShow},
		{Name: "MySQLSelect", Version: 1, Type: check.MySQLSelect},
		{Name: "PostgreSQLShow", Version: 1, Type: check.PostgreSQLShow},
		{Name: "PostgreSQLSelect", Version: 1, Type: check.PostgreSQLSelect},
		{Name: "MongoDBGetParameter", Version: 1, Type: check.MongoDBGetParameter},
		{Name: "MongoDBBuildInfo", Version: 1, Type: check.MongoDBBuildInfo},
		{Name: "MongoDBGetCmdLineOpts", Version: 1, Type: check.MongoDBGetCmdLineOpts},
	}

	invalid := []check.Check{
		{Name: "unsupported version", Version: maxSupportedVersion + 1, Type: check.MySQLShow},
		{Name: "unsupported type", Version: 1, Type: check.Type("RedisInfo")},
		{Name: "missing type", Version: 1},
	}

	checks := append(valid, invalid...)

	s, err := New(nil, nil, nil)
	require.NoError(t, err)
	actual := s.filterSupportedChecks(checks)
	assert.ElementsMatch(t, valid, actual)
}

func TestGroupChecksByDB(t *testing.T) {
	t.Parallel()

	checks := []check.Check{
		{Name: "MySQLShow", Version: 1, Type: check.MySQLShow},
		{Name: "MySQLSelect", Version: 1, Type: check.MySQLSelect},
		{Name: "PostgreSQLShow", Version: 1, Type: check.PostgreSQLShow},
		{Name: "PostgreSQLSelect", Version: 1, Type: check.PostgreSQLSelect},
		{Name: "MongoDBGetParameter", Version: 1, Type: check.MongoDBGetParameter},
		{Name: "MongoDBBuildInfo", Version: 1, Type: check.MongoDBBuildInfo},
		{Name: "MongoDBGetCmdLineOpts", Version: 1, Type: check.MongoDBGetCmdLineOpts},
		{Name: "unsupported type", Version: 1, Type: check.Type("RedisInfo")},
		{Name: "missing type", Version: 1},
	}

	s, err := New(nil, nil, nil)
	require.NoError(t, err)
	mySQLChecks, postgreSQLChecks, mongoDBChecks := s.groupChecksByDB(checks)

	require.Len(t, mySQLChecks, 2)
	require.Len(t, postgreSQLChecks, 2)
	require.Len(t, mongoDBChecks, 3)

	assert.Equal(t, check.MySQLShow, mySQLChecks[0].Type)
	assert.Equal(t, check.MySQLSelect, mySQLChecks[1].Type)

	assert.Equal(t, check.PostgreSQLShow, postgreSQLChecks[0].Type)
	assert.Equal(t, check.PostgreSQLSelect, postgreSQLChecks[1].Type)

	assert.Equal(t, check.MongoDBGetParameter, mongoDBChecks[0].Type)
	assert.Equal(t, check.MongoDBBuildInfo, mongoDBChecks[1].Type)
	assert.Equal(t, check.MongoDBGetCmdLineOpts, mongoDBChecks[2].Type)
}

func setup(t *testing.T, db *reform.DB, serviceName, nodeID, pmmAgentVersion string) {
	pmmAgent, err := models.CreatePMMAgent(db.Querier, nodeID, nil)
	require.NoError(t, err)

	pmmAgent.Version = pointer.ToStringOrNil(pmmAgentVersion)
	err = db.Update(pmmAgent)
	require.NoError(t, err)

	mysql, err := models.AddNewService(db.Querier, models.MySQLServiceType, &models.AddDBMSServiceParams{
		ServiceName: serviceName,
		NodeID:      nodeID,
		Address:     pointer.ToString("127.0.0.1"),
		Port:        pointer.ToUint16(3306),
	})
	require.NoError(t, err)

	_, err = models.CreateAgent(db.Querier, models.MySQLdExporterType, &models.CreateAgentParams{
		PMMAgentID: pmmAgent.AgentID,
		ServiceID:  mysql.ServiceID,
	})
	require.NoError(t, err)
}

func TestFindTargets(t *testing.T) {
	sqlDB := testdb.Open(t, models.SetupFixtures, nil)
	db := reform.NewDB(sqlDB, postgresql.Dialect, reform.NewPrintfLogger(t.Logf))
	s, err := New(nil, nil, db)
	require.NoError(t, err)

	t.Run("unknown service", func(t *testing.T) {
		t.Parallel()

		targets, err := s.findTargets(models.PostgreSQLServiceType, nil)
		require.NoError(t, err)
		assert.Len(t, targets, 0)
	})

	t.Run("different pmm agent versions", func(t *testing.T) {
		t.Parallel()

		node, err := models.CreateNode(db.Querier, models.GenericNodeType, &models.CreateNodeParams{
			NodeName: "test-node",
		})
		require.NoError(t, err)

		setup(t, db, "mysql1", node.NodeID, "")
		setup(t, db, "mysql2", node.NodeID, "2.5.0")
		setup(t, db, "mysql3", node.NodeID, "2.6.0")
		setup(t, db, "mysql4", node.NodeID, "2.6.1")
		setup(t, db, "mysql5", node.NodeID, "2.7.0")

		tests := []struct {
			name               string
			minRequiredVersion *version.Parsed
			count              int
		}{
			{"without version", nil, 5},
			{"version 2.5.0", version.MustParse("2.5.0"), 4},
			{"version 2.6.0", version.MustParse("2.6.0"), 3},
			{"version 2.6.1", version.MustParse("2.6.1"), 2},
			{"version 2.7.0", version.MustParse("2.7.0"), 1},
			{"version 2.9.0", version.MustParse("2.9.0"), 0},
		}

		for _, test := range tests {
			test := test

			t.Run(test.name, func(t *testing.T) {
				t.Parallel()

				targets, err := s.findTargets(models.MySQLServiceType, test.minRequiredVersion)
				require.NoError(t, err)
				assert.Len(t, targets, test.count)
			})
		}
	})
}

func TestFilterChecksByInterval(t *testing.T) {
	t.Parallel()

	rareCheck := check.Check{Name: "rareCheck", Interval: check.Rare}
	standardCheck := check.Check{Name: "standardCheck", Interval: check.Standard}
	frequentCheck := check.Check{Name: "frequentCheck", Interval: check.Frequent}
	emptyCheck := check.Check{Name: "emptyCheck"}

	checks := []check.Check{rareCheck, standardCheck, frequentCheck, emptyCheck}

	rareChecks := filterChecksByInterval(checks, check.Rare)
	assert.ElementsMatch(t, []check.Check{rareCheck}, rareChecks)

	standardChecks := filterChecksByInterval(checks, check.Standard)
	assert.ElementsMatch(t, []check.Check{standardCheck, emptyCheck}, standardChecks)

	frequentChecks := filterChecksByInterval(checks, check.Frequent)
	assert.ElementsMatch(t, []check.Check{frequentCheck}, frequentChecks)
}<|MERGE_RESOLUTION|>--- conflicted
+++ resolved
@@ -342,11 +342,7 @@
 	t.Run("stt disabled", func(t *testing.T) {
 		s, err := New(nil, nil, db)
 		require.NoError(t, err)
-<<<<<<< HEAD
-		err = s.StartChecks(context.Background(), nil)
-=======
-		err = s.StartChecks(context.Background(), "")
->>>>>>> 461cb418
+		err = s.StartChecks(context.Background(), "", nil)
 		assert.EqualError(t, err, services.ErrSTTDisabled.Error())
 	})
 
@@ -360,7 +356,7 @@
 		err = models.SaveSettings(db, settings)
 		require.NoError(t, err)
 
-		err = s.StartChecks(context.Background(), check.Interval("unknown"))
+		err = s.StartChecks(context.Background(), check.Interval("unknown"), nil)
 		assert.EqualError(t, err, "unknown check interval: unknown")
 	})
 
@@ -377,11 +373,7 @@
 		err = models.SaveSettings(db, settings)
 		require.NoError(t, err)
 
-<<<<<<< HEAD
-		err = s.StartChecks(context.Background(), nil)
-=======
-		err = s.StartChecks(context.Background(), "")
->>>>>>> 461cb418
+		err = s.StartChecks(context.Background(), "", nil)
 		require.NoError(t, err)
 	})
 }
