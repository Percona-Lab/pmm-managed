--- conflicted
+++ resolved
@@ -55,35 +55,23 @@
 
 	"/v0/management/": admin,
 
-<<<<<<< HEAD
-	"/v0/qan/": editor,
-
 	"/v1/Updates/Check":   grafanaAdmin,
 	"/v1/Updates/Perform": grafanaAdmin,
 
 	"/v1/Settings/Change": admin,
 	"/v1/Settings/Get":    admin,
 
-	// TODO cleanup
-	"/v1/readyz":          none,
-	"/ping":               none,
-	"/v1/version":         viewer,
-	"/managed/v1/version": viewer, // PMM 1.x variant
-=======
-	"/v1/ChangeSettings": admin,
-	"/v1/GetSettings":    admin,
-
 	"/v0/qan/": editor,
 
 	"/qan/":        viewer,
 	"/prometheus/": admin,
 
-	// FIXME should be viewer, would leak info without any authentication
-	"/v1/version":         none,
-	"/v1/readyz":          none,
-	"/managed/v1/version": none, // PMM 1.x variant
-	"/ping":               none, // PMM 1.x variant
->>>>>>> a5e7b26a
+	// TODO cleanup
+	"/v1/readyz": none,
+	"/ping":      none, // PMM 1.x variant
+
+	"/v1/version":         viewer,
+	"/managed/v1/version": viewer, // PMM 1.x variant
 
 	// "/" is a special case
 }
