--- conflicted
+++ resolved
@@ -44,8 +44,7 @@
 
 	"/v0/management/": admin,
 
-<<<<<<< HEAD
-	"/v0/qan/": admin,
+	"/v0/qan/": editor,
 
 	"/v1/Updates/Check":   grafanaAdmin,
 	"/v1/Updates/Perform": grafanaAdmin,
@@ -53,21 +52,10 @@
 	"/v1/Settings/Change": admin,
 	"/v1/Settings/Get":    admin,
 
-	"/v1/readyz": none,
-	"/ping":      viewer, // TODO switch to none when nginx is updated
-
+	"/v1/readyz":          none,
+	"/ping":               none,
 	"/v1/version":         viewer,
 	"/managed/v1/version": viewer, // PMM 1.x variant
-=======
-	"/v0/qan/": editor,
-
-	"/v1/ChangeSettings": admin,
-	"/v1/GetSettings":    admin,
-
-	"/v1/version":         viewer,
-	"/managed/v1/version": viewer, // PMM 1.x variant
-	"/ping":               viewer, // would leak info without any authentication
->>>>>>> e38ef480
 
 	// "/" is a special case
 }
@@ -170,7 +158,6 @@
 		} else {
 			uri = path.Dir(uri) + "/"
 		}
-<<<<<<< HEAD
 	}
 	l = l.WithField("uri", uri)
 
@@ -181,18 +168,6 @@
 			body: "Forbidden.",
 		}
 	}
-=======
-	}
-	l = l.WithField("uri", uri)
-
-	if uri == "/" {
-		l.Error("Unhandled URI.")
-		return &apiError{
-			code: 403,
-			body: "Forbidden.",
-		}
-	}
->>>>>>> e38ef480
 
 	minRole := rules[uri]
 	if minRole <= role {
