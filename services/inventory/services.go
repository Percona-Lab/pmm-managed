// pmm-managed
// Copyright (C) 2017 Percona LLC
//
// This program is free software: you can redistribute it and/or modify
// it under the terms of the GNU Affero General Public License as published by
// the Free Software Foundation, either version 3 of the License, or
// (at your option) any later version.
//
// This program is distributed in the hope that it will be useful,
// but WITHOUT ANY WARRANTY; without even the implied warranty of
// MERCHANTABILITY or FITNESS FOR A PARTICULAR PURPOSE. See the
// GNU Affero General Public License for more details.
//
// You should have received a copy of the GNU Affero General Public License
// along with this program. If not, see <https://www.gnu.org/licenses/>.

package inventory

import (
	"context"
	"fmt"

	"github.com/AlekSi/pointer"
	"github.com/google/uuid"
	inventorypb "github.com/percona/pmm/api/inventory"
	"github.com/pkg/errors"
	"google.golang.org/grpc/codes"
	"google.golang.org/grpc/status"
	"gopkg.in/reform.v1"

	"github.com/percona/pmm-managed/models"
)

// ServicesService works with inventory API Services.
type ServicesService struct {
	r  registry
	ns *NodesService
}

// NewServicesService creates new ServicesService
func NewServicesService(r registry, ns *NodesService) *ServicesService {
	return &ServicesService{
		r:  r,
		ns: ns,
	}
}

// makeService converts database row to Inventory API Service.
func makeService(row *models.Service) (inventorypb.Service, error) {
	labels, err := row.GetCustomLabels()
	if err != nil {
		return nil, err
	}

	switch row.ServiceType {
	case models.MySQLServiceType:
		return &inventorypb.MySQLService{
			ServiceId:    row.ServiceID,
			ServiceName:  row.ServiceName,
			NodeId:       row.NodeID,
			Address:      pointer.GetString(row.Address),
			Port:         uint32(pointer.GetUint16(row.Port)),
			CustomLabels: labels,
		}, nil
	case models.MongoDBServiceType:
		return &inventorypb.MongoDBService{
			ServiceId:    row.ServiceID,
			ServiceName:  row.ServiceName,
			NodeId:       row.NodeID,
			Address:      pointer.GetString(row.Address),
			Port:         uint32(pointer.GetUint16(row.Port)),
			CustomLabels: labels,
		}, nil
	case models.PostgreSQLServiceType:
		return &inventorypb.PostgreSQLService{
			ServiceId:    row.ServiceID,
			ServiceName:  row.ServiceName,
			NodeId:       row.NodeID,
			Address:      pointer.GetString(row.Address),
			Port:         uint32(pointer.GetUint16(row.Port)),
			CustomLabels: labels,
		}, nil

	default:
		panic(fmt.Errorf("unhandled Service type %s", row.ServiceType))
	}
}

//nolint:unparam
func (ss *ServicesService) get(ctx context.Context, q *reform.Querier, id string) (*models.Service, error) {
	if id == "" {
		return nil, status.Error(codes.InvalidArgument, "Empty Service ID.")
	}

	row := &models.Service{ServiceID: id}
	switch err := q.Reload(row); err {
	case nil:
		return row, nil
	case reform.ErrNoRows:
		return nil, status.Errorf(codes.NotFound, "Service with ID %q not found.", id)
	default:
		return nil, errors.WithStack(err)
	}
}

//nolint:unparam
func (ss *ServicesService) checkUniqueID(ctx context.Context, q *reform.Querier, id string) error {
	if id == "" {
		panic("empty Service ID")
	}

	row := &models.Service{ServiceID: id}
	switch err := q.Reload(row); err {
	case nil:
		return status.Errorf(codes.AlreadyExists, "Service with ID %q already exists.", id)
	case reform.ErrNoRows:
		return nil
	default:
		return errors.WithStack(err)
	}
}

//nolint:unparam
func (ss *ServicesService) checkUniqueName(ctx context.Context, q *reform.Querier, name string) error {
	_, err := q.FindOneFrom(models.ServiceTable, "service_name", name)
	switch err {
	case nil:
		return status.Errorf(codes.AlreadyExists, "Service with name %q already exists.", name)
	case reform.ErrNoRows:
		return nil
	default:
		return errors.WithStack(err)
	}
}

// List selects all Services in a stable order.
//nolint:unparam
func (ss *ServicesService) List(ctx context.Context, q *reform.Querier) ([]inventorypb.Service, error) {
	structs, err := q.SelectAllFrom(models.ServiceTable, "ORDER BY service_id")
	if err != nil {
		return nil, errors.WithStack(err)
	}

	res := make([]inventorypb.Service, len(structs))
	for i, str := range structs {
		row := str.(*models.Service)
		res[i], err = makeService(row)
		if err != nil {
			return nil, err
		}
	}
	return res, nil
}

// Get selects a single Service by ID.
//nolint:unparam
func (ss *ServicesService) Get(ctx context.Context, q *reform.Querier, id string) (inventorypb.Service, error) {
	row, err := ss.get(ctx, q, id)
	if err != nil {
		return nil, err
	}
	return makeService(row)
}

// AddMySQL inserts MySQL Service with given parameters.
//nolint:dupl
func (ss *ServicesService) AddMySQL(ctx context.Context, q *reform.Querier, name, nodeID string, address *string, port *uint16) (*inventorypb.MySQLService, error) {
	// TODO Decide about validation. https://jira.percona.com/browse/PMM-1416
	// Both address and socket can't be empty, etc.

	id := "/service_id/" + uuid.New().String()
	if err := ss.checkUniqueID(ctx, q, id); err != nil {
		return nil, err
	}
	if err := ss.checkUniqueName(ctx, q, name); err != nil {
		return nil, err
	}

	if _, err := ss.ns.Get(ctx, q, nodeID); err != nil {
		return nil, err
	}

	row := &models.Service{
		ServiceID:   id,
		ServiceType: models.MySQLServiceType,
		ServiceName: name,
		NodeID:      nodeID,
		Address:     address,
		Port:        port,
	}
	if err := q.Insert(row); err != nil {
		return nil, errors.WithStack(err)
	}
	res, err := makeService(row)
	if err != nil {
		return nil, err
	}
	return res.(*inventorypb.MySQLService), nil
}

// AddMongoDB inserts MongoDB Service with given parameters.
<<<<<<< HEAD
func (ss *ServicesService) AddMongoDB(ctx context.Context, name, nodeID string, address *string, port *uint16) (*inventorypb.MongoDBService, error) {
=======
//nolint:dupl
func (ss *ServicesService) AddMongoDB(ctx context.Context, q *reform.Querier, name, nodeID string, address *string, port *uint16) (*inventorypb.MongoDBService, error) {

>>>>>>> 2c9c926c
	id := "/service_id/" + uuid.New().String()
	if err := ss.checkUniqueID(ctx, q, id); err != nil {
		return nil, err
	}
	if err := ss.checkUniqueName(ctx, q, name); err != nil {
		return nil, err
	}

	if _, err := ss.ns.Get(ctx, q, nodeID); err != nil {
		return nil, err
	}

	row := &models.Service{
		ServiceID:   id,
		ServiceType: models.MongoDBServiceType,
		ServiceName: name,
		NodeID:      nodeID,
		Address:     address,
		Port:        port,
	}
	if err := q.Insert(row); err != nil {
		return nil, errors.WithStack(err)
	}
	res, err := makeService(row)
	if err != nil {
		return nil, err
	}
	return res.(*inventorypb.MongoDBService), nil
}

// Change updates Service by ID.
func (ss *ServicesService) Change(ctx context.Context, q *reform.Querier, id string, name string) (inventorypb.Service, error) {
	// TODO Decide about validation. https://jira.percona.com/browse/PMM-1416
	// ID is not 0, name is not empty and valid.

	if err := ss.checkUniqueName(ctx, q, name); err != nil {
		return nil, err
	}

	row, err := ss.get(ctx, q, id)
	if err != nil {
		return nil, err
	}

	row.ServiceName = name
	if err = q.Update(row); err != nil {
		return nil, errors.WithStack(err)
	}
	return makeService(row)
}

// AddPostgreSQL inserts PostgreSQL Service with given parameters.
func (ss *ServicesService) AddPostgreSQL(ctx context.Context, name, nodeID string, address *string, port *uint16) (*inventorypb.PostgreSQLService, error) {
	id := "/service_id/" + uuid.New().String()
	if err := ss.checkUniqueID(ctx, id); err != nil {
		return nil, err
	}
	if err := ss.checkUniqueName(ctx, name); err != nil {
		return nil, err
	}

	ns := NewNodesService(ss.q, ss.r)
	if _, err := ns.get(ctx, nodeID); err != nil {
		return nil, err
	}

	row := &models.Service{
		ServiceID:   id,
		ServiceType: models.PostgreSQLServiceType,
		ServiceName: name,
		NodeID:      nodeID,
		Address:     address,
		Port:        port,
	}
	if err := ss.q.Insert(row); err != nil {
		return nil, errors.WithStack(err)
	}
	res, err := makeService(row)
	if err != nil {
		return nil, err
	}
	return res.(*inventorypb.PostgreSQLService), nil
}

// Remove deletes Service by ID.
//nolint:unparam
func (ss *ServicesService) Remove(ctx context.Context, q *reform.Querier, id string) error {
	// TODO Decide about validation. https://jira.percona.com/browse/PMM-1416
	// ID is not 0.

	// TODO check absence of Agents

	err := q.Delete(&models.Service{ServiceID: id})
	if err == reform.ErrNoRows {
		return status.Errorf(codes.NotFound, "Service with ID %q not found.", id)
	}
	return errors.WithStack(err)
}<|MERGE_RESOLUTION|>--- conflicted
+++ resolved
@@ -199,13 +199,8 @@
 }
 
 // AddMongoDB inserts MongoDB Service with given parameters.
-<<<<<<< HEAD
-func (ss *ServicesService) AddMongoDB(ctx context.Context, name, nodeID string, address *string, port *uint16) (*inventorypb.MongoDBService, error) {
-=======
 //nolint:dupl
 func (ss *ServicesService) AddMongoDB(ctx context.Context, q *reform.Querier, name, nodeID string, address *string, port *uint16) (*inventorypb.MongoDBService, error) {
-
->>>>>>> 2c9c926c
 	id := "/service_id/" + uuid.New().String()
 	if err := ss.checkUniqueID(ctx, q, id); err != nil {
 		return nil, err
