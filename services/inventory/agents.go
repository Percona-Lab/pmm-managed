--- conflicted
+++ resolved
@@ -731,11 +731,7 @@
 			CustomLabels: labels,
 		}, nil
 
-<<<<<<< HEAD
 	case models.QANMySQLSlowlogAgentType:
-=======
-	case models.QANMongoDBProfilerAgentType:
->>>>>>> c7959f57
 		services, err := models.ServicesForAgent(q, row.AgentID)
 		if err != nil {
 			return nil, err
@@ -744,11 +740,27 @@
 			return nil, errors.Errorf("expected exactly one Service, got %d", len(services))
 		}
 
-<<<<<<< HEAD
 		return &inventorypb.QANMySQLSlowlogAgent{
-=======
+			AgentId:      row.AgentID,
+			PmmAgentId:   pointer.GetString(row.PMMAgentID),
+			ServiceId:    services[0].ServiceID,
+			Username:     pointer.GetString(row.Username),
+			Password:     pointer.GetString(row.Password),
+			Disabled:     row.Disabled,
+			Status:       inventorypb.AgentStatus(inventorypb.AgentStatus_value[row.Status]),
+			CustomLabels: labels,
+		}, nil
+
+	case models.QANMongoDBProfilerAgentType:
+		services, err := models.ServicesForAgent(q, row.AgentID)
+		if err != nil {
+			return nil, err
+		}
+		if len(services) != 1 {
+			return nil, errors.Errorf("expected exactly one Service, got %d", len(services))
+		}
+
 		return &inventorypb.QANMongoDBProfilerAgent{
->>>>>>> c7959f57
 			AgentId:      row.AgentID,
 			PmmAgentId:   pointer.GetString(row.PMMAgentID),
 			ServiceId:    services[0].ServiceID,
