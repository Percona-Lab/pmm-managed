--- conflicted
+++ resolved
@@ -53,27 +53,16 @@
 
 // Server represents service for checking PMM Server status and changing settings.
 type Server struct {
-<<<<<<< HEAD
-	db                 *reform.DB
-	prometheus         prometheusService
-	alertmanager       alertmanagerService
-	supervisord        supervisordService
-	telemetryService   telemetryService
-	checksService      checksService
-	awsInstanceChecker *AWSInstanceChecker
-	grafanaClient      grafanaClient
-	l                  *logrus.Entry
-=======
 	db                      *reform.DB
 	prometheus              prometheusService
 	prometheusAlertingRules prometheusAlertingRules
 	alertmanager            alertmanagerService
 	supervisord             supervisordService
 	telemetryService        telemetryService
+	checksService           checksService
 	awsInstanceChecker      *AWSInstanceChecker
 	grafanaClient           grafanaClient
 	l                       *logrus.Entry
->>>>>>> 557ed27d
 
 	pmmUpdateAuthFileM sync.Mutex
 	pmmUpdateAuthFile  string
@@ -90,25 +79,15 @@
 
 // Params holds the parameters needed to create a new service.
 type Params struct {
-<<<<<<< HEAD
-	DB                 *reform.DB
-	Prometheus         prometheusService
-	Alertmanager       alertmanagerService
-	Supervisord        supervisordService
-	TelemetryService   telemetryService
-	ChecksService      checksService
-	AwsInstanceChecker *AWSInstanceChecker
-	GrafanaClient      grafanaClient
-=======
 	DB                      *reform.DB
 	Prometheus              prometheusService
 	Alertmanager            alertmanagerService
 	PrometheusAlertingRules prometheusAlertingRules
 	Supervisord             supervisordService
 	TelemetryService        telemetryService
+	ChecksService           checksService
 	AwsInstanceChecker      *AWSInstanceChecker
 	GrafanaClient           grafanaClient
->>>>>>> 557ed27d
 }
 
 // NewServer returns new server for Server service.
@@ -120,31 +99,18 @@
 	path = filepath.Join(path, "pmm-update.json")
 
 	s := &Server{
-<<<<<<< HEAD
-		db:                 params.DB,
-		prometheus:         params.Prometheus,
-		alertmanager:       params.Alertmanager,
-		supervisord:        params.Supervisord,
-		telemetryService:   params.TelemetryService,
-		checksService:      params.ChecksService,
-		awsInstanceChecker: params.AwsInstanceChecker,
-		grafanaClient:      params.GrafanaClient,
-		l:                  logrus.WithField("component", "server"),
-		pmmUpdateAuthFile:  path,
-		envSettings:        new(models.ChangeSettingsParams),
-=======
 		db:                      params.DB,
 		prometheus:              params.Prometheus,
 		alertmanager:            params.Alertmanager,
 		prometheusAlertingRules: params.PrometheusAlertingRules,
 		supervisord:             params.Supervisord,
 		telemetryService:        params.TelemetryService,
+		checksService:           params.ChecksService,
 		awsInstanceChecker:      params.AwsInstanceChecker,
 		grafanaClient:           params.GrafanaClient,
 		l:                       logrus.WithField("component", "server"),
 		pmmUpdateAuthFile:       path,
 		envSettings:             new(models.ChangeSettingsParams),
->>>>>>> 557ed27d
 	}
 	return s, nil
 }
