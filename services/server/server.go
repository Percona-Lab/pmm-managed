--- conflicted
+++ resolved
@@ -53,23 +53,14 @@
 
 // Server represents service for checking PMM Server status and changing settings.
 type Server struct {
-<<<<<<< HEAD
-	db               *reform.DB
-	prometheus       prometheusService
-	supervisord      supervisordService
-	telemetryService telemetryService
-	checksService    checksService
-	instanceChecker  *AWSInstanceChecker
-	l                *logrus.Entry
-=======
 	db                 *reform.DB
 	prometheus         prometheusService
 	supervisord        supervisordService
 	telemetryService   telemetryService
+	checksService      checksService
 	awsInstanceChecker *AWSInstanceChecker
 	grafanaClient      grafanaClient
 	l                  *logrus.Entry
->>>>>>> a54ecd90
 
 	pmmUpdateAuthFileM sync.Mutex
 	pmmUpdateAuthFile  string
@@ -99,18 +90,14 @@
 	Prometheus         prometheusService
 	Supervisord        supervisordService
 	TelemetryService   telemetryService
+	ChecksService      checksService
 	AwsInstanceChecker *AWSInstanceChecker
 	GrafanaClient      grafanaClient
 	AlertManagerFile   string
 }
 
 // NewServer returns new server for Server service.
-<<<<<<< HEAD
-func NewServer(db *reform.DB, prometheus prometheusService, supervisord supervisordService,
-	telemetryService telemetryService, checksService checksService, instanceChecker *AWSInstanceChecker, alertManagerFile string) (*Server, error) {
-=======
 func NewServer(params *ServerParams) (*Server, error) {
->>>>>>> a54ecd90
 	path := os.TempDir()
 	if _, err := os.Stat(path); err != nil {
 		return nil, errors.WithStack(err)
@@ -118,27 +105,16 @@
 	path = filepath.Join(path, "pmm-update.json")
 
 	s := &Server{
-<<<<<<< HEAD
-		db:                db,
-		prometheus:        prometheus,
-		supervisord:       supervisord,
-		telemetryService:  telemetryService,
-		checksService:     checksService,
-		instanceChecker:   instanceChecker,
-		l:                 logrus.WithField("component", "server"),
-		pmmUpdateAuthFile: path,
-		alertManagerFile:  alertManagerFile,
-=======
 		db:                 params.DB,
 		prometheus:         params.Prometheus,
 		supervisord:        params.Supervisord,
 		telemetryService:   params.TelemetryService,
+		checksService:      params.ChecksService,
 		awsInstanceChecker: params.AwsInstanceChecker,
 		grafanaClient:      params.GrafanaClient,
 		l:                  logrus.WithField("component", "server"),
 		pmmUpdateAuthFile:  path,
 		alertManagerFile:   params.AlertManagerFile,
->>>>>>> a54ecd90
 	}
 	return s, nil
 }
@@ -688,8 +664,8 @@
 	if err != nil {
 		return errors.WithStack(err)
 	}
-	tempFile.Close()                 //nolint:errcheck
-	defer os.Remove(tempFile.Name()) //nolint:errcheck
+	tempFile.Close()                 // nolint:errcheck
+	defer os.Remove(tempFile.Name()) // nolint:errcheck
 
 	if err = ioutil.WriteFile(tempFile.Name(), []byte(rules), 0644); err != nil {
 		return errors.WithStack(err)
@@ -698,7 +674,7 @@
 	timeoutCtx, cancel := context.WithTimeout(ctx, 3*time.Second)
 	defer cancel()
 
-	cmd := exec.CommandContext(timeoutCtx, "promtool", "check", "rules", tempFile.Name()) //nolint:gosec
+	cmd := exec.CommandContext(timeoutCtx, "promtool", "check", "rules", tempFile.Name()) // nolint:gosec
 	pdeathsig.Set(cmd, unix.SIGKILL)
 
 	b, err := cmd.CombinedOutput()
@@ -723,8 +699,8 @@
 	if err != nil {
 		return errors.WithStack(err)
 	}
-	tempFile.Close()                 //nolint:errcheck
-	defer os.Remove(tempFile.Name()) //nolint:errcheck
+	tempFile.Close()                 // nolint:errcheck
+	defer os.Remove(tempFile.Name()) // nolint:errcheck
 
 	if err = ioutil.WriteFile(tempFile.Name(), []byte(sshKey), 0600); err != nil {
 		return errors.WithStack(err)
@@ -733,7 +709,7 @@
 	timeoutCtx, cancel := context.WithTimeout(ctx, 3*time.Second)
 	defer cancel()
 
-	cmd := exec.CommandContext(timeoutCtx, "ssh-keygen", "-l", "-f", tempFile.Name()) //nolint:gosec
+	cmd := exec.CommandContext(timeoutCtx, "ssh-keygen", "-l", "-f", tempFile.Name()) // nolint:gosec
 	pdeathsig.Set(cmd, unix.SIGKILL)
 
 	if err = cmd.Run(); err != nil {
@@ -783,11 +759,7 @@
 
 // AWSInstanceCheck checks AWS EC2 instance ID.
 func (s *Server) AWSInstanceCheck(ctx context.Context, req *serverpb.AWSInstanceCheckRequest) (*serverpb.AWSInstanceCheckResponse, error) {
-<<<<<<< HEAD
-	if err := s.instanceChecker.check(req.InstanceId); err != nil {
-=======
 	if err := s.awsInstanceChecker.check(req.InstanceId); err != nil {
->>>>>>> a54ecd90
 		return nil, err
 	}
 	return &serverpb.AWSInstanceCheckResponse{}, nil
