--- conflicted
+++ resolved
@@ -405,11 +405,8 @@
 			Lr: ptypes.DurationProto(s.MetricsResolutions.LR),
 		},
 		DataRetention: ptypes.DurationProto(s.DataRetention),
-<<<<<<< HEAD
+		AwsPartitions: s.AWSPartitions,
 		SshKey:        s.SSHKey,
-=======
-		AwsPartitions: s.AWSPartitions,
->>>>>>> 80e12458
 	}
 }
 
@@ -487,7 +484,11 @@
 			settings.DataRetention = dr
 		}
 
-<<<<<<< HEAD
+		// absent or zero value means "do not change"
+		if p := req.GetAwsPartitions(); len(p) > 0 {
+			settings.AWSPartitions = p
+		}
+
 		if req.GetSshKey() != "" {
 			if e = s.validateSSHKey(ctx, req.SshKey); e != nil {
 				return e
@@ -498,11 +499,6 @@
 			}
 
 			settings.SSHKey = req.SshKey
-=======
-		// absent or zero value means "do not change"
-		if p := req.GetAwsPartitions(); len(p) > 0 {
-			settings.AWSPartitions = p
->>>>>>> 80e12458
 		}
 
 		return models.SaveSettings(tx, settings)
