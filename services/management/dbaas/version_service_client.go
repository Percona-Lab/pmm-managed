// pmm-managed
// Copyright (C) 2017 Percona LLC
//
// This program is free software: you can redistribute it and/or modify
// it under the terms of the GNU Affero General Public License as published by
// the Free Software Foundation, either version 3 of the License, or
// (at your option) any later version.
//
// This program is distributed in the hope that it will be useful,
// but WITHOUT ANY WARRANTY; without even the implied warranty of
// MERCHANTABILITY or FITNESS FOR A PARTICULAR PURPOSE. See the
// GNU Affero General Public License for more details.
//
// You should have received a copy of the GNU Affero General Public License
// along with this program. If not, see <https://www.gnu.org/licenses/>.

package dbaas

import (
	"context"
	"encoding/json"
	"io/ioutil"
	"net"
	"net/http"
	"strings"
	"time"

	goversion "github.com/hashicorp/go-version"
	"github.com/pkg/errors"
	prom "github.com/prometheus/client_golang/prometheus"
	"github.com/sirupsen/logrus"

	"github.com/percona/pmm-managed/utils/irt"
)

const (
	psmdbOperator = "psmdb-operator"
	pxcOperator   = "pxc-operator"
)

<<<<<<< HEAD
var errNoVersionsFound error = errors.New("no version found")
=======
var errNoVersionsFound = errors.New("no versions to compare current version with found")
>>>>>>> f7547f1d

// componentVersion contains info about exact component version.
type componentVersion struct {
	ImagePath string `json:"imagePath"`
	ImageHash string `json:"imageHash"`
	Status    string `json:"status"`
	Critical  bool   `json:"critical"`
}

type matrix struct {
	Mongod        map[string]componentVersion `json:"mongod"`
	Pxc           map[string]componentVersion `json:"pxc"`
	Pmm           map[string]componentVersion `json:"pmm"`
	Proxysql      map[string]componentVersion `json:"proxysql"`
	Haproxy       map[string]componentVersion `json:"haproxy"`
	Backup        map[string]componentVersion `json:"backup"`
	Operator      map[string]componentVersion `json:"operator"`
<<<<<<< HEAD
	PXCOperator   map[string]componentVersion `json:"pxcOperator"`
	PSMDBOperator map[string]componentVersion `json:"psmdbOperator"`
	LogCollector  map[string]componentVersion `json:"logCollector"`
=======
	LogCollector  map[string]componentVersion `json:"logCollector"`
	PXCOperator   map[string]componentVersion `json:"pxcOperator,omitempty"`
	PSMDBOperator map[string]componentVersion `json:"psmdbOperator,omitempty"`
>>>>>>> f7547f1d
}

// VersionServiceResponse represents response from version service API.
type VersionServiceResponse struct {
	Versions []struct {
		Product        string `json:"product"`
		ProductVersion string `json:"operator"`
		Matrix         matrix `json:"matrix"`
	} `json:"versions"`
}

// componentsParams contains params to filter components in version service API.
type componentsParams struct {
	product        string
	productVersion string
	dbVersion      string
}

// VersionServiceClient represents a client for Version Service API.
type VersionServiceClient struct {
	url  string
	http *http.Client
	irtm prom.Collector
	l    *logrus.Entry
}

// NewVersionServiceClient creates a new client for given version service URL.
func NewVersionServiceClient(url string) *VersionServiceClient {
	var t http.RoundTripper = &http.Transport{
		DialContext: (&net.Dialer{
			Timeout:   3 * time.Second,
			KeepAlive: 30 * time.Second,
		}).DialContext,
		MaxIdleConns:          50,
		IdleConnTimeout:       90 * time.Second,
		ExpectContinueTimeout: 1 * time.Second,
	}

	if logrus.GetLevel() >= logrus.TraceLevel {
		t = irt.WithLogger(t, logrus.WithField("component", "versionService/client").Tracef)
	}
	t, irtm := irt.WithMetrics(t, "versionService_client")

	return &VersionServiceClient{
		url: url,
		http: &http.Client{
			Transport: t,
		},
		irtm: irtm,
		l:    logrus.WithField("component", "VersionServiceClient"),
	}
}

// Describe implements prometheus.Collector.
func (c *VersionServiceClient) Describe(ch chan<- *prom.Desc) {
	c.irtm.Describe(ch)
}

// Collect implements prometheus.Collector.
func (c *VersionServiceClient) Collect(ch chan<- prom.Metric) {
	c.irtm.Collect(ch)
}

// Matrix calls version service with given params and returns components matrix.
func (c *VersionServiceClient) Matrix(ctx context.Context, params componentsParams) (*VersionServiceResponse, error) {
	paths := []string{c.url, params.product}
	if params.productVersion != "" {
		paths = append(paths, params.productVersion)
		if params.dbVersion != "" {
			paths = append(paths, params.dbVersion)
		}
	}
	url := strings.Join(paths, "/")
	req, err := http.NewRequestWithContext(ctx, "GET", url, nil)
	if err != nil {
		return nil, err
	}
	resp, err := c.http.Do(req)
	if err != nil {
		return nil, err
	}
	defer resp.Body.Close()
	body, err := ioutil.ReadAll(resp.Body)
	if err != nil {
		return nil, err
	}

	var vsResponse VersionServiceResponse
	err = json.Unmarshal(body, &vsResponse)
	if err != nil {
		return nil, err
	}

	return &vsResponse, nil
}

<<<<<<< HEAD
// IsDatabaseVersionSupportedByOperator returns false and err when request to version service fails. Otherwise returns boolen telling
// if given database version is supported by given operator version, error is nil in that case.
func (c *VersionServiceClient) IsDatabaseVersionSupportedByOperator(ctx context.Context, operatorType, operatorVersion, databaseVersion string) (bool, error) {
	m, err := c.Matrix(ctx, componentsParams{
		operator:        operatorType,
		operatorVersion: operatorVersion,
		dbVersion:       databaseVersion,
	})
	if err != nil {
		return false, err
	}
	return len(m.Versions) != 0, nil
}

// IsOperatorVersionSupported returns true and nil if given operator version is supported in given PMM version.
// It returns false and error when fetching or parsing fails. False and nil when no error is encountered but
// version service does not have any matching versions.
func (c *VersionServiceClient) IsOperatorVersionSupported(ctx context.Context, operatorType string, pmmVersion string, operatorVersion string) (bool, error) {
	pmm, err := goversion.NewVersion(pmmVersion)
	if err != nil {
		return false, err
	}
	resp, err := c.Matrix(ctx, componentsParams{operator: "pmm-server", operatorVersion: pmm.Core().String()})
	if err != nil {
		return false, err
	}
	if len(resp.Versions) == 0 {
		return false, nil
	}
	var operator map[string]componentVersion
	switch operatorType {
	case pxcOperator:
		operator = resp.Versions[0].Matrix.PXCOperator
	case psmdbOperator:
		operator = resp.Versions[0].Matrix.PSMDBOperator
	default:
		return false, errors.Errorf("%q is an unknown operator type", operatorType)
	}

	for version := range operator {
		if version == operatorVersion {
			return true, nil
		}
	}
	return false, nil
=======
func getLatest(m map[string]componentVersion) (*goversion.Version, error) {
	if len(m) == 0 {
		return nil, errNoVersionsFound
	}
	latest := goversion.Must(goversion.NewVersion("v0.0.0"))
	for version := range m {
		parsedVersion, err := goversion.NewVersion(version)
		if err != nil {
			return nil, err
		}
		if parsedVersion.GreaterThan(latest) {
			latest = parsedVersion
		}
	}
	return latest, nil
}

// GetLatestOperatorVersion return latest PXC and PSMDB operators for given PMM version.
func (c *VersionServiceClient) GetLatestOperatorVersion(ctx context.Context, pmmVersion string) (*goversion.Version, *goversion.Version, error) {
	if pmmVersion == "" {
		return nil, nil, errors.New("given PMM version is empty")
	}
	params := componentsParams{
		product:        "pmm-server",
		productVersion: pmmVersion,
	}
	resp, err := c.Matrix(ctx, params)
	if err != nil {
		return nil, nil, err
	}
	if len(resp.Versions) != 1 {
		return nil, nil, nil // no deps for the PMM version passed to c.Matrix
	}
	pmmVersionDeps := resp.Versions[0]
	latestPSMDBOperator, err := getLatest(pmmVersionDeps.Matrix.PSMDBOperator)
	if err != nil {
		return nil, nil, err
	}
	latestPXCOperator, err := getLatest(pmmVersionDeps.Matrix.PXCOperator)
	return latestPXCOperator, latestPSMDBOperator, err
>>>>>>> f7547f1d
}<|MERGE_RESOLUTION|>--- conflicted
+++ resolved
@@ -38,11 +38,7 @@
 	pxcOperator   = "pxc-operator"
 )
 
-<<<<<<< HEAD
 var errNoVersionsFound error = errors.New("no version found")
-=======
-var errNoVersionsFound = errors.New("no versions to compare current version with found")
->>>>>>> f7547f1d
 
 // componentVersion contains info about exact component version.
 type componentVersion struct {
@@ -60,31 +56,25 @@
 	Haproxy       map[string]componentVersion `json:"haproxy"`
 	Backup        map[string]componentVersion `json:"backup"`
 	Operator      map[string]componentVersion `json:"operator"`
-<<<<<<< HEAD
 	PXCOperator   map[string]componentVersion `json:"pxcOperator"`
 	PSMDBOperator map[string]componentVersion `json:"psmdbOperator"`
 	LogCollector  map[string]componentVersion `json:"logCollector"`
-=======
-	LogCollector  map[string]componentVersion `json:"logCollector"`
-	PXCOperator   map[string]componentVersion `json:"pxcOperator,omitempty"`
-	PSMDBOperator map[string]componentVersion `json:"psmdbOperator,omitempty"`
->>>>>>> f7547f1d
 }
 
 // VersionServiceResponse represents response from version service API.
 type VersionServiceResponse struct {
 	Versions []struct {
-		Product        string `json:"product"`
-		ProductVersion string `json:"operator"`
-		Matrix         matrix `json:"matrix"`
+		Product  string `json:"product"`
+		Operator string `json:"operator"`
+		Matrix   matrix `json:"matrix"`
 	} `json:"versions"`
 }
 
 // componentsParams contains params to filter components in version service API.
 type componentsParams struct {
-	product        string
-	productVersion string
-	dbVersion      string
+	operator        string
+	operatorVersion string
+	dbVersion       string
 }
 
 // VersionServiceClient represents a client for Version Service API.
@@ -92,7 +82,6 @@
 	url  string
 	http *http.Client
 	irtm prom.Collector
-	l    *logrus.Entry
 }
 
 // NewVersionServiceClient creates a new client for given version service URL.
@@ -118,7 +107,6 @@
 			Transport: t,
 		},
 		irtm: irtm,
-		l:    logrus.WithField("component", "VersionServiceClient"),
 	}
 }
 
@@ -134,9 +122,9 @@
 
 // Matrix calls version service with given params and returns components matrix.
 func (c *VersionServiceClient) Matrix(ctx context.Context, params componentsParams) (*VersionServiceResponse, error) {
-	paths := []string{c.url, params.product}
-	if params.productVersion != "" {
-		paths = append(paths, params.productVersion)
+	paths := []string{c.url, params.operator}
+	if params.operatorVersion != "" {
+		paths = append(paths, params.operatorVersion)
 		if params.dbVersion != "" {
 			paths = append(paths, params.dbVersion)
 		}
@@ -165,7 +153,6 @@
 	return &vsResponse, nil
 }
 
-<<<<<<< HEAD
 // IsDatabaseVersionSupportedByOperator returns false and err when request to version service fails. Otherwise returns boolen telling
 // if given database version is supported by given operator version, error is nil in that case.
 func (c *VersionServiceClient) IsDatabaseVersionSupportedByOperator(ctx context.Context, operatorType, operatorVersion, databaseVersion string) (bool, error) {
@@ -211,7 +198,8 @@
 		}
 	}
 	return false, nil
-=======
+}
+
 func getLatest(m map[string]componentVersion) (*goversion.Version, error) {
 	if len(m) == 0 {
 		return nil, errNoVersionsFound
@@ -235,8 +223,8 @@
 		return nil, nil, errors.New("given PMM version is empty")
 	}
 	params := componentsParams{
-		product:        "pmm-server",
-		productVersion: pmmVersion,
+		operator:        "pmm-server",
+		operatorVersion: pmmVersion,
 	}
 	resp, err := c.Matrix(ctx, params)
 	if err != nil {
@@ -252,5 +240,4 @@
 	}
 	latestPXCOperator, err := getLatest(pmmVersionDeps.Matrix.PXCOperator)
 	return latestPXCOperator, latestPSMDBOperator, err
->>>>>>> f7547f1d
 }