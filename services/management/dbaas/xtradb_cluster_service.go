// pmm-managed
// Copyright (C) 2017 Percona LLC
//
// This program is free software: you can redistribute it and/or modify
// it under the terms of the GNU Affero General Public License as published by
// the Free Software Foundation, either version 3 of the License, or
// (at your option) any later version.
//
// This program is distributed in the hope that it will be useful,
// but WITHOUT ANY WARRANTY; without even the implied warranty of
// MERCHANTABILITY or FITNESS FOR A PARTICULAR PURPOSE. See the
// GNU Affero General Public License for more details.
//
// You should have received a copy of the GNU Affero General Public License
// along with this program. If not, see <https://www.gnu.org/licenses/>.

// Package dbaas contains all logic related to dbaas services.
package dbaas

import (
	"context"

	controllerv1beta1 "github.com/percona-platform/dbaas-api/gen/controller"
	dbaasv1beta1 "github.com/percona/pmm/api/managementpb/dbaas"
	"github.com/sirupsen/logrus"
	"google.golang.org/grpc/codes"
	"google.golang.org/grpc/status"
	"gopkg.in/reform.v1"

	"github.com/percona/pmm-managed/models"
)

// XtraDBClusterService implements XtraDBClusterServer methods.
type XtraDBClusterService struct {
	db               *reform.DB
	l                *logrus.Entry
	controllerClient dbaasClient
}

// NewXtraDBClusterService creates XtraDB Service.
func NewXtraDBClusterService(db *reform.DB, client dbaasClient) dbaasv1beta1.XtraDBClusterServer {
	l := logrus.WithField("component", "xtradb_cluster")
	return &XtraDBClusterService{db: db, l: l, controllerClient: client}
}

// ListXtraDBClusters returns a list of all XtraDB clusters.
func (s XtraDBClusterService) ListXtraDBClusters(ctx context.Context, req *dbaasv1beta1.ListXtraDBClustersRequest) (*dbaasv1beta1.ListXtraDBClustersResponse, error) {
	kubernetesCluster, err := models.FindKubernetesClusterByName(s.db.Querier, req.KubernetesClusterName)
	if err != nil {
		return nil, err
	}

	in := controllerv1beta1.ListXtraDBClustersRequest{
		KubeAuth: &controllerv1beta1.KubeAuth{
			Kubeconfig: kubernetesCluster.KubeConfig,
		},
	}

	out, err := s.controllerClient.ListXtraDBClusters(ctx, &in)
	if err != nil {
		return nil, err
	}

	clusters := make([]*dbaasv1beta1.ListXtraDBClustersResponse_Cluster, len(out.Clusters))
	for i, c := range out.Clusters {
		message := ""
		if c.Operation != nil {
			message = c.Operation.Message
		}

		cluster := dbaasv1beta1.ListXtraDBClustersResponse_Cluster{
			Name: c.Name,
			Params: &dbaasv1beta1.XtraDBClusterParams{
				ClusterSize: c.Params.ClusterSize,
			},
			State: dbaasv1beta1.XtraDBClusterState(c.State),
			Operation: &dbaasv1beta1.RunningOperation{
				Message: message,
			},
		}

		if c.Params.Paused && cluster.State == dbaasv1beta1.XtraDBClusterState_XTRA_DB_CLUSTER_STATE_READY {
			cluster.State = dbaasv1beta1.XtraDBClusterState_XTRA_DB_CLUSTER_STATE_PAUSED
		}

		if c.Params.Pxc != nil {
			cluster.Params.Pxc = &dbaasv1beta1.XtraDBClusterParams_PXC{
				DiskSize: c.Params.Pxc.DiskSize,
			}
			if c.Params.Pxc.ComputeResources != nil {
				cluster.Params.Pxc.ComputeResources = &dbaasv1beta1.ComputeResources{
					CpuM:        c.Params.Pxc.ComputeResources.CpuM,
					MemoryBytes: c.Params.Pxc.ComputeResources.MemoryBytes,
				}
			}
		}

		if c.Params.Proxysql.ComputeResources != nil {
			cluster.Params.Proxysql = &dbaasv1beta1.XtraDBClusterParams_ProxySQL{
				DiskSize: c.Params.Proxysql.DiskSize,
			}
			cluster.Params.Proxysql.ComputeResources = &dbaasv1beta1.ComputeResources{
				CpuM:        c.Params.Proxysql.ComputeResources.CpuM,
				MemoryBytes: c.Params.Proxysql.ComputeResources.MemoryBytes,
			}
		}

		clusters[i] = &cluster
	}

	return &dbaasv1beta1.ListXtraDBClustersResponse{Clusters: clusters}, nil
}

// GetXtraDBCluster returns a XtraDB cluster.
func (s XtraDBClusterService) GetXtraDBCluster(ctx context.Context, req *dbaasv1beta1.GetXtraDBClusterRequest) (*dbaasv1beta1.GetXtraDBClusterResponse, error) {
	kubernetesCluster, err := models.FindKubernetesClusterByName(s.db.Querier, req.KubernetesClusterName)
	if err != nil {
		return nil, err
	}

	// TODO: implement on dbaas-controller side:
	// 1. Get pxc status
	//  - Ex.: kubectl get -o=json PerconaXtraDBCluster/<cluster_name>
	// 2. Get root password:
	//   - Ex.: kubectl get secret my-cluster-secrets -o json  | jq -r ".data.root" | base64 -d
	in := &controllerv1beta1.GetXtraDBClusterRequest{
		KubeAuth: &controllerv1beta1.KubeAuth{
			Kubeconfig: kubernetesCluster.KubeConfig,
		},
		Name: req.Name,
	}

	cluster, err := s.controllerClient.GetXtraDBCluster(ctx, in)
	if err != nil {
		return nil, err
	}

	host := ""
	if cluster.Credentials != nil {
		host = cluster.Credentials.Host
	}

	_ = kubernetesCluster
	resp := dbaasv1beta1.GetXtraDBClusterResponse{
		ConnectionCredentials: &dbaasv1beta1.XtraDBClusterConnectionCredentials{
			Username: "root",
			Password: "root_password",
			Host:     host,
			Port:     3306,
		},
	}

	return &resp, nil
}

// CreateXtraDBCluster creates XtraDB cluster with given parameters.
//nolint:dupl
func (s XtraDBClusterService) CreateXtraDBCluster(ctx context.Context, req *dbaasv1beta1.CreateXtraDBClusterRequest) (*dbaasv1beta1.CreateXtraDBClusterResponse, error) {
	settings, err := models.GetSettings(s.db.Querier)
	if err != nil {
		return nil, err
	}

	kubernetesCluster, err := models.FindKubernetesClusterByName(s.db.Querier, req.KubernetesClusterName)
	if err != nil {
		return nil, err
	}

	in := controllerv1beta1.CreateXtraDBClusterRequest{
		KubeAuth: &controllerv1beta1.KubeAuth{
			Kubeconfig: kubernetesCluster.KubeConfig,
		},
<<<<<<< HEAD
		Name: req.Name,
		Params: &controllerv1beta1.XtraDBClusterParams{
=======
		Name:             req.Name,
		PmmPublicAddress: settings.PMMPublicAddress,
		Params: &dbaascontrollerv1beta1.XtraDBClusterParams{
>>>>>>> f4c6e5e3
			ClusterSize: req.Params.ClusterSize,
			Pxc: &controllerv1beta1.XtraDBClusterParams_PXC{
				ComputeResources: new(controllerv1beta1.ComputeResources),
				DiskSize:         req.Params.Pxc.DiskSize,
			},
			Proxysql: &controllerv1beta1.XtraDBClusterParams_ProxySQL{
				ComputeResources: new(controllerv1beta1.ComputeResources),
				DiskSize:         req.Params.Proxysql.DiskSize,
			},
		},
	}

	if req.Params.Pxc.ComputeResources != nil {
		in.Params.Pxc.ComputeResources = &controllerv1beta1.ComputeResources{
			CpuM:        req.Params.Pxc.ComputeResources.CpuM,
			MemoryBytes: req.Params.Pxc.ComputeResources.MemoryBytes,
		}
	}

	if req.Params.Proxysql.ComputeResources != nil {
		in.Params.Proxysql.ComputeResources = &controllerv1beta1.ComputeResources{
			CpuM:        req.Params.Proxysql.ComputeResources.CpuM,
			MemoryBytes: req.Params.Proxysql.ComputeResources.MemoryBytes,
		}
	}

	_, err = s.controllerClient.CreateXtraDBCluster(ctx, &in)
	if err != nil {
		return nil, err
	}

	return &dbaasv1beta1.CreateXtraDBClusterResponse{}, nil
}

// UpdateXtraDBCluster updates XtraDB cluster.
//nolint:dupl
func (s XtraDBClusterService) UpdateXtraDBCluster(ctx context.Context, req *dbaasv1beta1.UpdateXtraDBClusterRequest) (*dbaasv1beta1.UpdateXtraDBClusterResponse, error) {
	kubernetesCluster, err := models.FindKubernetesClusterByName(s.db.Querier, req.KubernetesClusterName)
	if err != nil {
		return nil, err
	}

	in := controllerv1beta1.UpdateXtraDBClusterRequest{
		KubeAuth: &controllerv1beta1.KubeAuth{
			Kubeconfig: kubernetesCluster.KubeConfig,
		},
		Name: req.Name,
<<<<<<< HEAD
		Params: &controllerv1beta1.UpdateXtraDBClusterRequest_UpdateXtraDBClusterParams{
			ClusterSize: req.Params.ClusterSize,
			Pxc: &controllerv1beta1.UpdateXtraDBClusterRequest_UpdateXtraDBClusterParams_PXC{
				ComputeResources: &controllerv1beta1.ComputeResources{
					CpuM:        req.Params.Pxc.ComputeResources.CpuM,
					MemoryBytes: req.Params.Pxc.ComputeResources.MemoryBytes,
				},
			},
			Proxysql: &controllerv1beta1.UpdateXtraDBClusterRequest_UpdateXtraDBClusterParams_ProxySQL{
				ComputeResources: &controllerv1beta1.ComputeResources{
=======
	}

	if req.Params != nil {
		if req.Params.Suspend && req.Params.Resume {
			return nil, status.Error(codes.InvalidArgument, "resume and suspend cannot be set together")
		}

		in.Params = &dbaascontrollerv1beta1.UpdateXtraDBClusterRequest_UpdateXtraDBClusterParams{
			ClusterSize: req.Params.ClusterSize,
			Suspend:     req.Params.Suspend,
			Resume:      req.Params.Resume,
		}

		if req.Params.Pxc != nil && req.Params.Pxc.ComputeResources != nil {
			in.Params.Pxc = &dbaascontrollerv1beta1.UpdateXtraDBClusterRequest_UpdateXtraDBClusterParams_PXC{
				ComputeResources: &dbaascontrollerv1beta1.ComputeResources{
					CpuM:        req.Params.Pxc.ComputeResources.CpuM,
					MemoryBytes: req.Params.Pxc.ComputeResources.MemoryBytes,
				},
			}
		}

		if req.Params.Proxysql != nil && req.Params.Proxysql.ComputeResources != nil {
			in.Params.Proxysql = &dbaascontrollerv1beta1.UpdateXtraDBClusterRequest_UpdateXtraDBClusterParams_ProxySQL{
				ComputeResources: &dbaascontrollerv1beta1.ComputeResources{
>>>>>>> f4c6e5e3
					CpuM:        req.Params.Proxysql.ComputeResources.CpuM,
					MemoryBytes: req.Params.Proxysql.ComputeResources.MemoryBytes,
				},
			}
		}
	}

	_, err = s.controllerClient.UpdateXtraDBCluster(ctx, &in)
	if err != nil {
		return nil, err
	}

	return &dbaasv1beta1.UpdateXtraDBClusterResponse{}, nil
}

// DeleteXtraDBCluster deletes XtraDB cluster by given name.
func (s XtraDBClusterService) DeleteXtraDBCluster(ctx context.Context, req *dbaasv1beta1.DeleteXtraDBClusterRequest) (*dbaasv1beta1.DeleteXtraDBClusterResponse, error) {
	kubernetesCluster, err := models.FindKubernetesClusterByName(s.db.Querier, req.KubernetesClusterName)
	if err != nil {
		return nil, err
	}

	in := controllerv1beta1.DeleteXtraDBClusterRequest{
		Name: req.Name,
		KubeAuth: &controllerv1beta1.KubeAuth{
			Kubeconfig: kubernetesCluster.KubeConfig,
		},
	}

	_, err = s.controllerClient.DeleteXtraDBCluster(ctx, &in)
	if err != nil {
		return nil, err
	}

	return &dbaasv1beta1.DeleteXtraDBClusterResponse{}, nil
}

// RestartXtraDBCluster restarts XtraDB cluster by given name.
func (s XtraDBClusterService) RestartXtraDBCluster(ctx context.Context, req *dbaasv1beta1.RestartXtraDBClusterRequest) (*dbaasv1beta1.RestartXtraDBClusterResponse, error) {
	kubernetesCluster, err := models.FindKubernetesClusterByName(s.db.Querier, req.KubernetesClusterName)
	if err != nil {
		return nil, err
	}

	in := controllerv1beta1.RestartXtraDBClusterRequest{
		Name: req.Name,
		KubeAuth: &controllerv1beta1.KubeAuth{
			Kubeconfig: kubernetesCluster.KubeConfig,
		},
	}

	_, err = s.controllerClient.RestartXtraDBCluster(ctx, &in)
	if err != nil {
		return nil, err
	}

	return &dbaasv1beta1.RestartXtraDBClusterResponse{}, nil
}<|MERGE_RESOLUTION|>--- conflicted
+++ resolved
@@ -170,14 +170,9 @@
 		KubeAuth: &controllerv1beta1.KubeAuth{
 			Kubeconfig: kubernetesCluster.KubeConfig,
 		},
-<<<<<<< HEAD
-		Name: req.Name,
-		Params: &controllerv1beta1.XtraDBClusterParams{
-=======
 		Name:             req.Name,
 		PmmPublicAddress: settings.PMMPublicAddress,
 		Params: &dbaascontrollerv1beta1.XtraDBClusterParams{
->>>>>>> f4c6e5e3
 			ClusterSize: req.Params.ClusterSize,
 			Pxc: &controllerv1beta1.XtraDBClusterParams_PXC{
 				ComputeResources: new(controllerv1beta1.ComputeResources),
@@ -225,18 +220,6 @@
 			Kubeconfig: kubernetesCluster.KubeConfig,
 		},
 		Name: req.Name,
-<<<<<<< HEAD
-		Params: &controllerv1beta1.UpdateXtraDBClusterRequest_UpdateXtraDBClusterParams{
-			ClusterSize: req.Params.ClusterSize,
-			Pxc: &controllerv1beta1.UpdateXtraDBClusterRequest_UpdateXtraDBClusterParams_PXC{
-				ComputeResources: &controllerv1beta1.ComputeResources{
-					CpuM:        req.Params.Pxc.ComputeResources.CpuM,
-					MemoryBytes: req.Params.Pxc.ComputeResources.MemoryBytes,
-				},
-			},
-			Proxysql: &controllerv1beta1.UpdateXtraDBClusterRequest_UpdateXtraDBClusterParams_ProxySQL{
-				ComputeResources: &controllerv1beta1.ComputeResources{
-=======
 	}
 
 	if req.Params != nil {
@@ -262,7 +245,6 @@
 		if req.Params.Proxysql != nil && req.Params.Proxysql.ComputeResources != nil {
 			in.Params.Proxysql = &dbaascontrollerv1beta1.UpdateXtraDBClusterRequest_UpdateXtraDBClusterParams_ProxySQL{
 				ComputeResources: &dbaascontrollerv1beta1.ComputeResources{
->>>>>>> f4c6e5e3
 					CpuM:        req.Params.Proxysql.ComputeResources.CpuM,
 					MemoryBytes: req.Params.Proxysql.ComputeResources.MemoryBytes,
 				},
