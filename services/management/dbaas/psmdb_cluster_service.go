--- conflicted
+++ resolved
@@ -197,12 +197,6 @@
 			Kubeconfig: kubernetesCluster.KubeConfig,
 		},
 		Name: req.Name,
-<<<<<<< HEAD
-		Params: &controllerv1beta1.UpdatePSMDBClusterRequest_UpdatePSMDBClusterParams{
-			ClusterSize: req.Params.ClusterSize,
-			Replicaset: &controllerv1beta1.UpdatePSMDBClusterRequest_UpdatePSMDBClusterParams_ReplicaSet{
-				ComputeResources: &controllerv1beta1.ComputeResources{
-=======
 	}
 
 	if req.Params != nil {
@@ -219,7 +213,6 @@
 		if req.Params.Replicaset != nil && req.Params.Replicaset.ComputeResources != nil {
 			in.Params.Replicaset = &dbaascontrollerv1beta1.UpdatePSMDBClusterRequest_UpdatePSMDBClusterParams_ReplicaSet{
 				ComputeResources: &dbaascontrollerv1beta1.ComputeResources{
->>>>>>> f4c6e5e3
 					CpuM:        req.Params.Replicaset.ComputeResources.CpuM,
 					MemoryBytes: req.Params.Replicaset.ComputeResources.MemoryBytes,
 				},
