--- conflicted
+++ resolved
@@ -69,7 +69,6 @@
 type versionService interface {
 	// Matrix calls version service with given params and returns components matrix.
 	Matrix(ctx context.Context, params componentsParams) (*VersionServiceResponse, error)
-<<<<<<< HEAD
 	// IsDatabaseVersionSupportedByOperator returns false and err when request to version service fails. Otherwise returns boolen telling
 	// if given database version is supported by given operator version, error is nil in that case.
 	IsDatabaseVersionSupportedByOperator(ctx context.Context, operatorType, operatorVersion, databaseVersion string) (bool, error)
@@ -77,10 +76,8 @@
 	// It returns false and error when fetching or parsing fails. False and nil when no error is encountered but
 	// version service does not have any matching versions.
 	IsOperatorVersionSupported(ctx context.Context, operatorType string, pmmVersion string, operatorVersion string) (bool, error)
-=======
 	// GetLatestOperatorVersion returns latest operators versions available based on given params.
 	GetLatestOperatorVersion(ctx context.Context, pmmVersion string) (latestPSMDBOperatorVersion, latestPXCOperatorVersion *goversion.Version, err error)
->>>>>>> 85d8afbb
 }
 
 // grafanaClient is a subset of methods of grafana.Client used by this package.
