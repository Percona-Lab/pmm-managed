--- conflicted
+++ resolved
@@ -68,13 +68,9 @@
 }
 
 // StartSecurityChecks executes Security Thread Tool checks and returns when all checks are executed.
-<<<<<<< HEAD
 func (s *ChecksAPIService) StartSecurityChecks(ctx context.Context, request *managementpb.StartSecurityChecksRequest) (*managementpb.StartSecurityChecksResponse, error) {
-	err := s.checksService.StartChecks(ctx, request.Names)
-=======
-func (s *ChecksAPIService) StartSecurityChecks(ctx context.Context) (*managementpb.StartSecurityChecksResponse, error) {
-	err := s.checksService.StartChecks(ctx, "")
->>>>>>> 461cb418
+	// Start only specified checks from any group.
+	err := s.checksService.StartChecks(ctx, "", request.Names)
 	if err != nil {
 		if err == services.ErrSTTDisabled {
 			return nil, status.Errorf(codes.FailedPrecondition, "%v.", err)
