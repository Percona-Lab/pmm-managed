// pmm-managed
// Copyright (C) 2017 Percona LLC
//
// This program is free software: you can redistribute it and/or modify
// it under the terms of the GNU Affero General Public License as published by
// the Free Software Foundation, either version 3 of the License, or
// (at your option) any later version.
//
// This program is distributed in the hope that it will be useful,
// but WITHOUT ANY WARRANTY; without even the implied warranty of
// MERCHANTABILITY or FITNESS FOR A PARTICULAR PURPOSE. See the
// GNU Affero General Public License for more details.
//
// You should have received a copy of the GNU Affero General Public License
// along with this program. If not, see <https://www.gnu.org/licenses/>.

package ia

import (
	"bytes"
	"context"
	"fmt"
	"html/template"
	"io/ioutil"
	"os"
	"path/filepath"
	"sort"
	"strings"
	"sync"
	"time"

	"github.com/percona-platform/saas/pkg/alert"
	"github.com/percona-platform/saas/pkg/common"
<<<<<<< HEAD
	"github.com/percona/pmm/api/managementpb"
=======
>>>>>>> 15253fd5
	iav1beta1 "github.com/percona/pmm/api/managementpb/ia"
	"github.com/percona/promconfig"
	"github.com/pkg/errors"
	"github.com/sirupsen/logrus"
	"google.golang.org/grpc/codes"
	"google.golang.org/grpc/status"
	"gopkg.in/reform.v1"
	"gopkg.in/yaml.v3"

	"github.com/percona/pmm-managed/data"
	"github.com/percona/pmm-managed/models"
<<<<<<< HEAD
=======
	"github.com/percona/pmm-managed/services"
>>>>>>> 15253fd5
	"github.com/percona/pmm-managed/utils/dir"
)

const (
	templatesParentDir = "/srv/ia"
	templatesDir       = "/srv/ia/templates"
	rulesParentDir     = "/etc/ia"
	rulesDir           = "/etc/ia/rules"
	dirPerm            = os.FileMode(0o775)
)

// templateInfo represents alerting rule template information from various sources.
//
// TODO We already have models.Template, iav1beta1.Template, and alert.Template.
//      We probably can remove that type.
type templateInfo struct {
	alert.Template
	Yaml      string
	Source    iav1beta1.TemplateSource
	CreatedAt *time.Time
}

// TemplatesService is responsible for interactions with IA rule templates.
type TemplatesService struct {
	db                *reform.DB
	l                 *logrus.Entry
	userTemplatesPath string
	rulesPath         string // used for testing

	rw        sync.RWMutex
	templates map[string]templateInfo
}

// NewTemplatesService creates a new TemplatesService.
func NewTemplatesService(db *reform.DB) *TemplatesService {
	l := logrus.WithField("component", "management/ia/templates")

	err := dir.CreateDataDir(templatesParentDir, "pmm", "pmm", dirPerm)
	if err != nil {
		l.Error(err)
	}
	err = dir.CreateDataDir(templatesDir, "pmm", "pmm", dirPerm)
	if err != nil {
		l.Error(err)
	}

	err = dir.CreateDataDir(rulesParentDir, "pmm", "pmm", dirPerm)
	if err != nil {
		l.Error(err)
	}
	// TODO move to rules service
	err = dir.CreateDataDir(rulesDir, "pmm", "pmm", dirPerm)
	if err != nil {
		l.Error(err)
	}

	return &TemplatesService{
		db:                db,
		l:                 l,
		userTemplatesPath: templatesDir + "/*.yml",
		rulesPath:         rulesDir,
		templates:         make(map[string]templateInfo),
	}
}

func newParamTemplate() *template.Template {
	return template.New("").Option("missingkey=error").Delims("[[", "]]")
}

// getCollected return collected templates.
func (s *TemplatesService) getCollected(ctx context.Context) map[string]templateInfo {
	s.rw.RLock()
	defer s.rw.RUnlock()

	res := make(map[string]templateInfo)
	for n, r := range s.templates {
		res[n] = r
	}
	return res
}

// collect collects IA rule templates from various sources like:
// builtin templates: read from the generated code in bindata.go.
// user file templates: read from yaml files created by the user in `/srv/ia/templates`
// user API templates: in the DB created using the API.
func (s *TemplatesService) collect(ctx context.Context) {
	builtInTemplates, err := s.loadTemplatesFromAssets(ctx)
	if err != nil {
		s.l.Errorf("Failed to load built-in rule templates: %s.", err)
		return
	}

	userDefinedTemplates, err := s.loadTemplatesFromFiles(ctx, s.userTemplatesPath)
	if err != nil {
		s.l.Errorf("Failed to load user-defined rule templates: %s.", err)
		return
	}

	dbTemplates, err := s.loadTemplatesFromDB()
	if err != nil {
		s.l.Errorf("Failed to load rule templates from DB: %s.", err)
		return
	}

	templates := make([]templateInfo, 0, len(builtInTemplates)+len(userDefinedTemplates)+len(dbTemplates))
<<<<<<< HEAD

	for _, t := range builtInTemplates {
		templates = append(templates, templateInfo{
			Template: t,
			Source:   iav1beta1.TemplateSource_BUILT_IN,
		})
	}

	for _, t := range userDefinedTemplates {
		templates = append(templates, templateInfo{
			Template: t,
			Source:   iav1beta1.TemplateSource_USER_FILE,
		})
	}

	templates = append(templates, dbTemplates...)

	// TODO download templates from SAAS.

	// replace previously stored templates with newly collected ones.
	s.rw.Lock()
	defer s.rw.Unlock()
	s.templates = make(map[string]templateInfo, len(templates))
	for _, t := range templates {
		// TODO Check for name clashes? Allow users to re-define built-in templates?
		// Reserve prefix for built-in or user-defined templates?
		// https://jira.percona.com/browse/PMM-7023

		s.templates[t.Name] = t
	}
}

func (s *TemplatesService) loadTemplatesFromAssets(ctx context.Context) ([]alert.Template, error) {
	paths := data.AssetNames()
	res := make([]alert.Template, 0, len(paths))
	for _, path := range paths {
		data, err := data.Asset(path)
		if err != nil {
			return nil, errors.Wrapf(err, "failed to load rule template file: %s", path)
		}

=======

	for _, t := range builtInTemplates {
		templates = append(templates, templateInfo{
			Template: t,
			Source:   iav1beta1.TemplateSource_BUILT_IN,
		})
	}

	for _, t := range userDefinedTemplates {
		templates = append(templates, templateInfo{
			Template: t,
			Source:   iav1beta1.TemplateSource_USER_FILE,
		})
	}

	templates = append(templates, dbTemplates...)

	// TODO download templates from SAAS.

	// replace previously stored templates with newly collected ones.
	s.rw.Lock()
	defer s.rw.Unlock()
	s.templates = make(map[string]templateInfo, len(templates))
	for _, t := range templates {
		// TODO Check for name clashes? Allow users to re-define built-in templates?
		// Reserve prefix for built-in or user-defined templates?
		// https://jira.percona.com/browse/PMM-7023

		s.templates[t.Name] = t
	}
}

func (s *TemplatesService) loadTemplatesFromAssets(ctx context.Context) ([]alert.Template, error) {
	paths := data.AssetNames()
	res := make([]alert.Template, 0, len(paths))
	for _, path := range paths {
		data, err := data.Asset(path)
		if err != nil {
			return nil, errors.Wrapf(err, "failed to load rule template file: %s", path)
		}

>>>>>>> 15253fd5
		// be strict about builtin templates.
		params := &alert.ParseParams{
			DisallowUnknownFields:    true,
			DisallowInvalidTemplates: true,
		}
		templates, err := alert.Parse(bytes.NewReader(data), params)
		if err != nil {
			return nil, errors.Wrap(err, "failed to parse rule template file")
		}

		res = append(res, templates...)
	}
	return res, nil
}

func (s *TemplatesService) loadTemplatesFromFiles(ctx context.Context, path string) ([]alert.Template, error) {
	paths, err := filepath.Glob(path)
	if err != nil {
		return nil, errors.Wrap(err, "failed to get paths")
	}

	res := make([]alert.Template, 0, len(paths))
	for _, path := range paths {
		templates, err := s.loadFile(ctx, path)
		if err != nil {
			return nil, errors.Wrapf(err, "failed to load rule template file: %s", path)
		}

		res = append(res, templates...)
<<<<<<< HEAD
	}
	return res, nil
}

func (s *TemplatesService) loadTemplatesFromDB() ([]templateInfo, error) {
	var templates []models.Template
	e := s.db.InTransaction(func(tx *reform.TX) error {
		var err error
		templates, err = models.FindTemplates(tx.Querier)
		return err
	})
	if e != nil {
		return nil, errors.Wrap(e, "failed to load rule templates form DB")
=======
>>>>>>> 15253fd5
	}
	return res, nil
}

<<<<<<< HEAD
	res := make([]templateInfo, 0, len(templates))
	for _, template := range templates {
		template := template
		params := make([]alert.Parameter, len(template.Params))
		for _, param := range template.Params {
			p := alert.Parameter{
				Name:    param.Name,
				Summary: param.Summary,
				Unit:    param.Unit,
				Type:    alert.Type(param.Type),
			}

=======
func (s *TemplatesService) loadTemplatesFromDB() ([]templateInfo, error) {
	var templates []models.Template
	e := s.db.InTransaction(func(tx *reform.TX) error {
		var err error
		templates, err = models.FindTemplates(tx.Querier)
		return err
	})
	if e != nil {
		return nil, errors.Wrap(e, "failed to load rule templates form DB")
	}

	res := make([]templateInfo, 0, len(templates))
	for _, template := range templates {
		template := template
		params := make([]alert.Parameter, len(template.Params))
		for _, param := range template.Params {
			p := alert.Parameter{
				Name:    param.Name,
				Summary: param.Summary,
				Unit:    param.Unit,
				Type:    alert.Type(param.Type),
			}

>>>>>>> 15253fd5
			switch alert.Type(param.Type) {
			case alert.Float:
				f := param.FloatParam
				p.Value = f.Default
				p.Range = []interface{}{f.Min, f.Max}
			}

			params = append(params, p)
		}

		labels, err := template.GetLabels()
		if err != nil {
			return nil, errors.Wrap(err, "failed to load template labels")
		}

		annotations, err := template.GetAnnotations()
		if err != nil {
			return nil, errors.Wrap(err, "failed to load template annotations")
		}
<<<<<<< HEAD

		res = append(res,
			templateInfo{
				Template: alert.Template{
					Name:        template.Name,
					Version:     template.Version,
					Summary:     template.Summary,
					Tiers:       template.Tiers,
					Expr:        template.Expr,
					Params:      params,
					For:         promconfig.Duration(template.For),
					Severity:    convertSeverity(template.Severity),
					Labels:      labels,
					Annotations: annotations,
				},
				Yaml:      template.Yaml,
				Source:    convertSource(template.Source),
				CreatedAt: &template.CreatedAt,
			},
		)
	}

=======

		res = append(res,
			templateInfo{
				Template: alert.Template{
					Name:        template.Name,
					Version:     template.Version,
					Summary:     template.Summary,
					Tiers:       template.Tiers,
					Expr:        template.Expr,
					Params:      params,
					For:         promconfig.Duration(template.For),
					Severity:    common.Severity(convertSeverity(template.Severity)),
					Labels:      labels,
					Annotations: annotations,
				},
				Yaml:      template.Yaml,
				Source:    convertSource(template.Source),
				CreatedAt: &template.CreatedAt,
			},
		)
	}

>>>>>>> 15253fd5
	return res, nil
}

func convertSource(source models.Source) iav1beta1.TemplateSource {
	switch source {
	case models.BuiltInSource:
		return iav1beta1.TemplateSource_BUILT_IN
	case models.SAASSource:
		return iav1beta1.TemplateSource_SAAS
	case models.UserFileSource:
		return iav1beta1.TemplateSource_USER_FILE
	case models.UserAPISource:
		return iav1beta1.TemplateSource_USER_API
	default:
		return iav1beta1.TemplateSource_TEMPLATE_SOURCE_INVALID
<<<<<<< HEAD
	}
}

func convertSeverity(severity models.Severity) common.Severity {
	switch severity {
	case models.EmergencySeverity:
		return common.Emergency
	case models.AlertSeverity:
		return common.Alert
	case models.CriticalSeverity:
		return common.Critical
	case models.ErrorSeverity:
		return common.Error
	case models.WarningSeverity:
		return common.Warning
	case models.NoticeSeverity:
		return common.Notice
	case models.InfoSeverity:
		return common.Info
	case models.DebugSeverity:
		return common.Debug
	default:
		return common.Unknown
=======
>>>>>>> 15253fd5
	}
}

// loadFile parses IA rule template file.
func (s *TemplatesService) loadFile(ctx context.Context, file string) ([]alert.Template, error) {
	if ctx.Err() != nil {
		return nil, errors.WithStack(ctx.Err())
	}

	data, err := ioutil.ReadFile(file) //nolint:gosec
	if err != nil {
		return nil, errors.Wrap(err, "failed to read rule template file")
	}

	// be strict about local files
	params := &alert.ParseParams{
		DisallowUnknownFields:    true,
		DisallowInvalidTemplates: true,
	}
	templates, err := alert.Parse(bytes.NewReader(data), params)
	if err != nil {
		return nil, errors.Wrap(err, "failed to parse rule template file")
	}

	return templates, nil
}

func convertParamType(t alert.Type) iav1beta1.ParamType {
	// TODO: add another types.
	switch t {
	case alert.Float:
		return iav1beta1.ParamType_FLOAT
	default:
		return iav1beta1.ParamType_PARAM_TYPE_INVALID
	}
}

<<<<<<< HEAD
func convertParamUnit(u string) iav1beta1.ParamUnit {
	// TODO: check possible variants.
	switch u {
	case "%", "percentage":
		return iav1beta1.ParamUnit_PERCENTAGE
	default:
		return iav1beta1.ParamUnit_PARAM_UNIT_INVALID
	}
}

=======
>>>>>>> 15253fd5
// TODO Move this and related types to https://github.com/percona/promconfig
// https://jira.percona.com/browse/PMM-7069
type ruleFile struct {
	Group []ruleGroup `yaml:"groups"`
}

type ruleGroup struct {
	Name  string `yaml:"name"`
	Rules []rule `yaml:"rules"`
}

type rule struct {
	Alert       string              `yaml:"alert"` // same as alert name in template file
	Expr        string              `yaml:"expr"`
	Duration    promconfig.Duration `yaml:"for"`
	Labels      map[string]string   `yaml:"labels,omitempty"`
	Annotations map[string]string   `yaml:"annotations,omitempty"`
}

// converts an alert template rule to a rule file. generates one file per rule.
func (s *TemplatesService) convertTemplates(ctx context.Context) error {
	templates := s.getCollected(ctx)
	for _, template := range templates {
		r := rule{
			Alert:       template.Name,
			Duration:    template.For,
			Labels:      make(map[string]string, len(template.Labels)),
			Annotations: make(map[string]string, len(template.Annotations)),
		}

		data := make(map[string]string, len(template.Params))
		for _, param := range template.Params {
			data[param.Name] = fmt.Sprint(param.Value)
		}

		var buf bytes.Buffer
		t, err := newParamTemplate().Parse(template.Expr)
		if err != nil {
			return errors.Wrap(err, "failed to convert rule template")
		}
		if err = t.Execute(&buf, data); err != nil {
			return errors.Wrap(err, "failed to convert rule template")
		}
		r.Expr = buf.String()

		err = transformMaps(template.Labels, r.Labels, data)
		if err != nil {
			return errors.Wrap(err, "failed to convert rule template")
		}

		// add parameters to labels
		for _, p := range template.Params {
			r.Labels[p.Name] = fmt.Sprint(p.Value)
		}

		// add special labels
		r.Labels["ia"] = "1"
		r.Labels["severity"] = template.Severity.String()

		err = transformMaps(template.Annotations, r.Annotations, data)
		if err != nil {
			return errors.Wrap(err, "failed to convert rule template")
		}

		rf := &ruleFile{
			Group: []ruleGroup{{
				Name:  "PMM Server Integrated Alerting",
				Rules: []rule{r},
			}},
		}

		err = s.dumpRule(rf)
		if err != nil {
			return errors.Wrap(err, "failed to dump alert rules")
		}
	}
	return nil
}

// fills templates found in labels and annotaitons with values.
func transformMaps(src map[string]string, dest map[string]string, data map[string]string) error {
	var buf bytes.Buffer

	for k, v := range src {
		buf.Reset()
		t, err := newParamTemplate().Parse(v)
		if err != nil {
			return err
		}
		if err = t.Execute(&buf, data); err != nil {
			return err
		}
		dest[k] = buf.String()
	}
	return nil
}

// dump the transformed IA templates to a file.
func (s *TemplatesService) dumpRule(rule *ruleFile) error {
	b, err := yaml.Marshal(rule)
	if err != nil {
		return errors.Errorf("failed to marshal rule %s", err)
	}
	b = append([]byte("---\n"), b...)

	alertRule := rule.Group[0].Rules[0]
	if alertRule.Alert == "" {
		return errors.New("alert rule not initialized")
	}
	path := s.rulesPath + alertRule.Alert + ".yml"
	if err = ioutil.WriteFile(path, b, 0o644); err != nil {
		return errors.Errorf("failed to dump rule to file %s: %s", s.rulesPath, err)
	}
	return nil
}

// ListTemplates returns a list of all collected Alert Rule Templates.
func (s *TemplatesService) ListTemplates(ctx context.Context, req *iav1beta1.ListTemplatesRequest) (*iav1beta1.ListTemplatesResponse, error) {
<<<<<<< HEAD
=======
	settings, err := models.GetSettings(s.db)
	if err != nil {
		return nil, err
	}

	if !settings.IntegratedAlerting.Enabled {
		return nil, status.Errorf(codes.FailedPrecondition, "%v.", services.ErrAlertingDisabled)
	}

>>>>>>> 15253fd5
	if req.Reload {
		s.collect(ctx)
	}

	templates := s.getCollected(ctx)
	res := &iav1beta1.ListTemplatesResponse{
		Templates: make([]*iav1beta1.Template, 0, len(templates)),
	}
<<<<<<< HEAD
	for _, r := range templates {
		t := &iav1beta1.Template{
			Name:        r.Name,
			Summary:     r.Summary,
			Expr:        r.Expr,
			Params:      make([]*iav1beta1.TemplateParam, 0, len(r.Params)),
			For:         ptypes.DurationProto(time.Duration(r.For)),
			Severity:    managementpb.Severity(r.Severity),
			Labels:      r.Labels,
			Annotations: r.Annotations,
			Source:      r.Source,
			Yaml:        r.Yaml,
		}

		if r.CreatedAt != nil {
			var err error
			if t.CreatedAt, err = ptypes.TimestampProto(*r.CreatedAt); err != nil {
				return nil, err
			}
		}

		for _, p := range r.Params {
			tp := &iav1beta1.TemplateParam{
				Name:    p.Name,
				Summary: p.Summary,
				Unit:    convertParamUnit(p.Unit),
				Type:    convertParamType(p.Type),
			}

			switch p.Type {
			case alert.Float:
				value, err := p.GetValueForFloat()
				if err != nil {
					return nil, errors.Wrap(err, "failed to get value for float parameter")
				}

				fp := &iav1beta1.TemplateFloatParam{
					HasDefault: true,           // TODO remove or fill with valid value.
					Default:    float32(value), // TODO eliminate conversion.
				}

				if p.Range != nil {
					min, max, err := p.GetRangeForFloat()
					if err != nil {
						return nil, errors.Wrap(err, "failed to get range for float parameter")
					}

					fp.HasMin = true      // TODO remove or fill with valid value.
					fp.Min = float32(min) // TODO eliminate conversion.,
					fp.HasMax = true      // TODO remove or fill with valid value.
					fp.Max = float32(max) // TODO eliminate conversion.,
				}

				tp.Value = &iav1beta1.TemplateParam_Float{Float: fp}

				t.Params = append(t.Params, tp)

			default:
				s.l.Warnf("Skipping unexpected parameter type %q for %q.", p.Type, r.Name)
			}

=======
	for _, template := range templates {
		t, err := convertTemplate(s.l, template)
		if err != nil {
			return nil, err
>>>>>>> 15253fd5
		}

		res.Templates = append(res.Templates, t)
	}

	sort.Slice(res.Templates, func(i, j int) bool { return res.Templates[i].Name < res.Templates[j].Name })
	return res, nil
}

// CreateTemplate creates a new template.
func (s *TemplatesService) CreateTemplate(ctx context.Context, req *iav1beta1.CreateTemplateRequest) (*iav1beta1.CreateTemplateResponse, error) {
<<<<<<< HEAD
=======
	settings, err := models.GetSettings(s.db)
	if err != nil {
		return nil, err
	}

	if !settings.IntegratedAlerting.Enabled {
		return nil, status.Errorf(codes.FailedPrecondition, "%v.", services.ErrAlertingDisabled)
	}

>>>>>>> 15253fd5
	pParams := &alert.ParseParams{
		DisallowUnknownFields:    true,
		DisallowInvalidTemplates: true,
	}

	templates, err := alert.Parse(strings.NewReader(req.Yaml), pParams)
	if err != nil {
		s.l.Errorf("failed to parse rule template form request: +%v", err)
		return nil, status.Error(codes.InvalidArgument, "Failed to parse rule template.")
	}

	if len(templates) != 1 {
		return nil, status.Error(codes.InvalidArgument, "Request should contain exactly one rule template.")
	}

	params := &models.CreateTemplateParams{
		Template: &templates[0],
		Yaml:     req.Yaml,
		Source:   models.UserAPISource,
	}

	e := s.db.InTransaction(func(tx *reform.TX) error {
		var err error
		_, err = models.CreateTemplate(tx.Querier, params)
		return err
	})
	if e != nil {
		return nil, e
	}

<<<<<<< HEAD
=======
	s.collect(ctx)

>>>>>>> 15253fd5
	return &iav1beta1.CreateTemplateResponse{}, nil
}

// UpdateTemplate updates existing template, previously created via API.
func (s *TemplatesService) UpdateTemplate(ctx context.Context, req *iav1beta1.UpdateTemplateRequest) (*iav1beta1.UpdateTemplateResponse, error) {
<<<<<<< HEAD
=======
	settings, err := models.GetSettings(s.db)
	if err != nil {
		return nil, err
	}

	if !settings.IntegratedAlerting.Enabled {
		return nil, status.Errorf(codes.FailedPrecondition, "%v.", services.ErrAlertingDisabled)
	}

>>>>>>> 15253fd5
	pParams := &alert.ParseParams{
		DisallowUnknownFields:    true,
		DisallowInvalidTemplates: true,
	}

	templates, err := alert.Parse(strings.NewReader(req.Yaml), pParams)
	if err != nil {
		s.l.Errorf("failed to parse rule template form request: +%v", err)
		return nil, status.Error(codes.InvalidArgument, "Failed to parse rule template.")
	}

	if len(templates) != 1 {
		return nil, status.Error(codes.InvalidArgument, "Request should contain exactly one rule template.")
	}

	params := &models.ChangeTemplateParams{
		Template: &templates[0],
		Yaml:     req.Yaml,
	}

	e := s.db.InTransaction(func(tx *reform.TX) error {
		var err error
		_, err = models.ChangeTemplate(tx.Querier, params)
		return err
	})
	if e != nil {
		return nil, e
	}

<<<<<<< HEAD
=======
	s.collect(ctx)

>>>>>>> 15253fd5
	return &iav1beta1.UpdateTemplateResponse{}, nil
}

// DeleteTemplate deletes existing, previously created via API.
func (s *TemplatesService) DeleteTemplate(ctx context.Context, req *iav1beta1.DeleteTemplateRequest) (*iav1beta1.DeleteTemplateResponse, error) {
<<<<<<< HEAD
=======
	settings, err := models.GetSettings(s.db)
	if err != nil {
		return nil, err
	}

	if !settings.IntegratedAlerting.Enabled {
		return nil, status.Errorf(codes.FailedPrecondition, "%v.", services.ErrAlertingDisabled)
	}

>>>>>>> 15253fd5
	e := s.db.InTransaction(func(tx *reform.TX) error {
		return models.RemoveTemplate(tx.Querier, req.Name)
	})
	if e != nil {
		return nil, e
	}
	return &iav1beta1.DeleteTemplateResponse{}, nil
}

// Check interfaces.
var (
	_ iav1beta1.TemplatesServer = (*TemplatesService)(nil)
)<|MERGE_RESOLUTION|>--- conflicted
+++ resolved
@@ -31,10 +31,6 @@
 
 	"github.com/percona-platform/saas/pkg/alert"
 	"github.com/percona-platform/saas/pkg/common"
-<<<<<<< HEAD
-	"github.com/percona/pmm/api/managementpb"
-=======
->>>>>>> 15253fd5
 	iav1beta1 "github.com/percona/pmm/api/managementpb/ia"
 	"github.com/percona/promconfig"
 	"github.com/pkg/errors"
@@ -46,10 +42,7 @@
 
 	"github.com/percona/pmm-managed/data"
 	"github.com/percona/pmm-managed/models"
-<<<<<<< HEAD
-=======
 	"github.com/percona/pmm-managed/services"
->>>>>>> 15253fd5
 	"github.com/percona/pmm-managed/utils/dir"
 )
 
@@ -155,7 +148,6 @@
 	}
 
 	templates := make([]templateInfo, 0, len(builtInTemplates)+len(userDefinedTemplates)+len(dbTemplates))
-<<<<<<< HEAD
 
 	for _, t := range builtInTemplates {
 		templates = append(templates, templateInfo{
@@ -197,49 +189,6 @@
 			return nil, errors.Wrapf(err, "failed to load rule template file: %s", path)
 		}
 
-=======
-
-	for _, t := range builtInTemplates {
-		templates = append(templates, templateInfo{
-			Template: t,
-			Source:   iav1beta1.TemplateSource_BUILT_IN,
-		})
-	}
-
-	for _, t := range userDefinedTemplates {
-		templates = append(templates, templateInfo{
-			Template: t,
-			Source:   iav1beta1.TemplateSource_USER_FILE,
-		})
-	}
-
-	templates = append(templates, dbTemplates...)
-
-	// TODO download templates from SAAS.
-
-	// replace previously stored templates with newly collected ones.
-	s.rw.Lock()
-	defer s.rw.Unlock()
-	s.templates = make(map[string]templateInfo, len(templates))
-	for _, t := range templates {
-		// TODO Check for name clashes? Allow users to re-define built-in templates?
-		// Reserve prefix for built-in or user-defined templates?
-		// https://jira.percona.com/browse/PMM-7023
-
-		s.templates[t.Name] = t
-	}
-}
-
-func (s *TemplatesService) loadTemplatesFromAssets(ctx context.Context) ([]alert.Template, error) {
-	paths := data.AssetNames()
-	res := make([]alert.Template, 0, len(paths))
-	for _, path := range paths {
-		data, err := data.Asset(path)
-		if err != nil {
-			return nil, errors.Wrapf(err, "failed to load rule template file: %s", path)
-		}
-
->>>>>>> 15253fd5
 		// be strict about builtin templates.
 		params := &alert.ParseParams{
 			DisallowUnknownFields:    true,
@@ -269,7 +218,6 @@
 		}
 
 		res = append(res, templates...)
-<<<<<<< HEAD
 	}
 	return res, nil
 }
@@ -283,13 +231,8 @@
 	})
 	if e != nil {
 		return nil, errors.Wrap(e, "failed to load rule templates form DB")
-=======
->>>>>>> 15253fd5
-	}
-	return res, nil
-}
-
-<<<<<<< HEAD
+	}
+
 	res := make([]templateInfo, 0, len(templates))
 	for _, template := range templates {
 		template := template
@@ -302,31 +245,6 @@
 				Type:    alert.Type(param.Type),
 			}
 
-=======
-func (s *TemplatesService) loadTemplatesFromDB() ([]templateInfo, error) {
-	var templates []models.Template
-	e := s.db.InTransaction(func(tx *reform.TX) error {
-		var err error
-		templates, err = models.FindTemplates(tx.Querier)
-		return err
-	})
-	if e != nil {
-		return nil, errors.Wrap(e, "failed to load rule templates form DB")
-	}
-
-	res := make([]templateInfo, 0, len(templates))
-	for _, template := range templates {
-		template := template
-		params := make([]alert.Parameter, len(template.Params))
-		for _, param := range template.Params {
-			p := alert.Parameter{
-				Name:    param.Name,
-				Summary: param.Summary,
-				Unit:    param.Unit,
-				Type:    alert.Type(param.Type),
-			}
-
->>>>>>> 15253fd5
 			switch alert.Type(param.Type) {
 			case alert.Float:
 				f := param.FloatParam
@@ -346,30 +264,6 @@
 		if err != nil {
 			return nil, errors.Wrap(err, "failed to load template annotations")
 		}
-<<<<<<< HEAD
-
-		res = append(res,
-			templateInfo{
-				Template: alert.Template{
-					Name:        template.Name,
-					Version:     template.Version,
-					Summary:     template.Summary,
-					Tiers:       template.Tiers,
-					Expr:        template.Expr,
-					Params:      params,
-					For:         promconfig.Duration(template.For),
-					Severity:    convertSeverity(template.Severity),
-					Labels:      labels,
-					Annotations: annotations,
-				},
-				Yaml:      template.Yaml,
-				Source:    convertSource(template.Source),
-				CreatedAt: &template.CreatedAt,
-			},
-		)
-	}
-
-=======
 
 		res = append(res,
 			templateInfo{
@@ -392,7 +286,6 @@
 		)
 	}
 
->>>>>>> 15253fd5
 	return res, nil
 }
 
@@ -408,32 +301,6 @@
 		return iav1beta1.TemplateSource_USER_API
 	default:
 		return iav1beta1.TemplateSource_TEMPLATE_SOURCE_INVALID
-<<<<<<< HEAD
-	}
-}
-
-func convertSeverity(severity models.Severity) common.Severity {
-	switch severity {
-	case models.EmergencySeverity:
-		return common.Emergency
-	case models.AlertSeverity:
-		return common.Alert
-	case models.CriticalSeverity:
-		return common.Critical
-	case models.ErrorSeverity:
-		return common.Error
-	case models.WarningSeverity:
-		return common.Warning
-	case models.NoticeSeverity:
-		return common.Notice
-	case models.InfoSeverity:
-		return common.Info
-	case models.DebugSeverity:
-		return common.Debug
-	default:
-		return common.Unknown
-=======
->>>>>>> 15253fd5
 	}
 }
 
@@ -471,19 +338,6 @@
 	}
 }
 
-<<<<<<< HEAD
-func convertParamUnit(u string) iav1beta1.ParamUnit {
-	// TODO: check possible variants.
-	switch u {
-	case "%", "percentage":
-		return iav1beta1.ParamUnit_PERCENTAGE
-	default:
-		return iav1beta1.ParamUnit_PARAM_UNIT_INVALID
-	}
-}
-
-=======
->>>>>>> 15253fd5
 // TODO Move this and related types to https://github.com/percona/promconfig
 // https://jira.percona.com/browse/PMM-7069
 type ruleFile struct {
@@ -602,8 +456,6 @@
 
 // ListTemplates returns a list of all collected Alert Rule Templates.
 func (s *TemplatesService) ListTemplates(ctx context.Context, req *iav1beta1.ListTemplatesRequest) (*iav1beta1.ListTemplatesResponse, error) {
-<<<<<<< HEAD
-=======
 	settings, err := models.GetSettings(s.db)
 	if err != nil {
 		return nil, err
@@ -613,7 +465,6 @@
 		return nil, status.Errorf(codes.FailedPrecondition, "%v.", services.ErrAlertingDisabled)
 	}
 
->>>>>>> 15253fd5
 	if req.Reload {
 		s.collect(ctx)
 	}
@@ -622,74 +473,10 @@
 	res := &iav1beta1.ListTemplatesResponse{
 		Templates: make([]*iav1beta1.Template, 0, len(templates)),
 	}
-<<<<<<< HEAD
-	for _, r := range templates {
-		t := &iav1beta1.Template{
-			Name:        r.Name,
-			Summary:     r.Summary,
-			Expr:        r.Expr,
-			Params:      make([]*iav1beta1.TemplateParam, 0, len(r.Params)),
-			For:         ptypes.DurationProto(time.Duration(r.For)),
-			Severity:    managementpb.Severity(r.Severity),
-			Labels:      r.Labels,
-			Annotations: r.Annotations,
-			Source:      r.Source,
-			Yaml:        r.Yaml,
-		}
-
-		if r.CreatedAt != nil {
-			var err error
-			if t.CreatedAt, err = ptypes.TimestampProto(*r.CreatedAt); err != nil {
-				return nil, err
-			}
-		}
-
-		for _, p := range r.Params {
-			tp := &iav1beta1.TemplateParam{
-				Name:    p.Name,
-				Summary: p.Summary,
-				Unit:    convertParamUnit(p.Unit),
-				Type:    convertParamType(p.Type),
-			}
-
-			switch p.Type {
-			case alert.Float:
-				value, err := p.GetValueForFloat()
-				if err != nil {
-					return nil, errors.Wrap(err, "failed to get value for float parameter")
-				}
-
-				fp := &iav1beta1.TemplateFloatParam{
-					HasDefault: true,           // TODO remove or fill with valid value.
-					Default:    float32(value), // TODO eliminate conversion.
-				}
-
-				if p.Range != nil {
-					min, max, err := p.GetRangeForFloat()
-					if err != nil {
-						return nil, errors.Wrap(err, "failed to get range for float parameter")
-					}
-
-					fp.HasMin = true      // TODO remove or fill with valid value.
-					fp.Min = float32(min) // TODO eliminate conversion.,
-					fp.HasMax = true      // TODO remove or fill with valid value.
-					fp.Max = float32(max) // TODO eliminate conversion.,
-				}
-
-				tp.Value = &iav1beta1.TemplateParam_Float{Float: fp}
-
-				t.Params = append(t.Params, tp)
-
-			default:
-				s.l.Warnf("Skipping unexpected parameter type %q for %q.", p.Type, r.Name)
-			}
-
-=======
 	for _, template := range templates {
 		t, err := convertTemplate(s.l, template)
 		if err != nil {
 			return nil, err
->>>>>>> 15253fd5
 		}
 
 		res.Templates = append(res.Templates, t)
@@ -701,8 +488,6 @@
 
 // CreateTemplate creates a new template.
 func (s *TemplatesService) CreateTemplate(ctx context.Context, req *iav1beta1.CreateTemplateRequest) (*iav1beta1.CreateTemplateResponse, error) {
-<<<<<<< HEAD
-=======
 	settings, err := models.GetSettings(s.db)
 	if err != nil {
 		return nil, err
@@ -712,7 +497,6 @@
 		return nil, status.Errorf(codes.FailedPrecondition, "%v.", services.ErrAlertingDisabled)
 	}
 
->>>>>>> 15253fd5
 	pParams := &alert.ParseParams{
 		DisallowUnknownFields:    true,
 		DisallowInvalidTemplates: true,
@@ -743,18 +527,13 @@
 		return nil, e
 	}
 
-<<<<<<< HEAD
-=======
 	s.collect(ctx)
 
->>>>>>> 15253fd5
 	return &iav1beta1.CreateTemplateResponse{}, nil
 }
 
 // UpdateTemplate updates existing template, previously created via API.
 func (s *TemplatesService) UpdateTemplate(ctx context.Context, req *iav1beta1.UpdateTemplateRequest) (*iav1beta1.UpdateTemplateResponse, error) {
-<<<<<<< HEAD
-=======
 	settings, err := models.GetSettings(s.db)
 	if err != nil {
 		return nil, err
@@ -764,7 +543,6 @@
 		return nil, status.Errorf(codes.FailedPrecondition, "%v.", services.ErrAlertingDisabled)
 	}
 
->>>>>>> 15253fd5
 	pParams := &alert.ParseParams{
 		DisallowUnknownFields:    true,
 		DisallowInvalidTemplates: true,
@@ -794,18 +572,13 @@
 		return nil, e
 	}
 
-<<<<<<< HEAD
-=======
 	s.collect(ctx)
 
->>>>>>> 15253fd5
 	return &iav1beta1.UpdateTemplateResponse{}, nil
 }
 
 // DeleteTemplate deletes existing, previously created via API.
 func (s *TemplatesService) DeleteTemplate(ctx context.Context, req *iav1beta1.DeleteTemplateRequest) (*iav1beta1.DeleteTemplateResponse, error) {
-<<<<<<< HEAD
-=======
 	settings, err := models.GetSettings(s.db)
 	if err != nil {
 		return nil, err
@@ -815,7 +588,6 @@
 		return nil, status.Errorf(codes.FailedPrecondition, "%v.", services.ErrAlertingDisabled)
 	}
 
->>>>>>> 15253fd5
 	e := s.db.InTransaction(func(tx *reform.TX) error {
 		return models.RemoveTemplate(tx.Querier, req.Name)
 	})
