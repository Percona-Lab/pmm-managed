--- conflicted
+++ resolved
@@ -20,10 +20,7 @@
 	"bytes"
 	"context"
 	"fmt"
-<<<<<<< HEAD
-=======
 	"html/template"
->>>>>>> a7a53b37
 	"io/ioutil"
 	"os"
 	"path/filepath"
@@ -44,12 +41,9 @@
 	"google.golang.org/grpc/codes"
 	"google.golang.org/grpc/status"
 	"gopkg.in/reform.v1"
-<<<<<<< HEAD
+	"gopkg.in/yaml.v3"
 
 	"github.com/percona/pmm-managed/models"
-=======
-	"gopkg.in/yaml.v3"
->>>>>>> a7a53b37
 )
 
 const (
@@ -268,7 +262,6 @@
 	return rules, nil
 }
 
-<<<<<<< HEAD
 func convertParamType(t alert.Type) iav1beta1.ParamType {
 	// TODO: add another types.
 	switch t {
@@ -287,7 +280,8 @@
 	default:
 		return iav1beta1.ParamUnit_PARAM_UNIT_INVALID
 	}
-=======
+}
+
 // TODO Move this and related types to https://github.com/percona/promconfig
 // https://jira.percona.com/browse/PMM-7069
 type ruleFile struct {
@@ -308,8 +302,8 @@
 }
 
 // converts an alert template rule to a rule file. generates one file per rule.
-func (svc *TemplatesService) convertTemplates(ctx context.Context) error {
-	templates := svc.getCollected(ctx)
+func (s *TemplatesService) convertTemplates(ctx context.Context) error {
+	templates := s.getCollected(ctx)
 	for _, template := range templates {
 		r := rule{
 			Alert:       template.Name,
@@ -411,7 +405,6 @@
 
 	}
 	return nil
->>>>>>> a7a53b37
 }
 
 // ListTemplates returns a list of all collected Alert Rule Templates.
