// pmm-managed
// Copyright (C) 2017 Percona LLC
//
// This program is free software: you can redistribute it and/or modify
// it under the terms of the GNU Affero General Public License as published by
// the Free Software Foundation, either version 3 of the License, or
// (at your option) any later version.
//
// This program is distributed in the hope that it will be useful,
// but WITHOUT ANY WARRANTY; without even the implied warranty of
// MERCHANTABILITY or FITNESS FOR A PARTICULAR PURPOSE. See the
// GNU Affero General Public License for more details.
//
// You should have received a copy of the GNU Affero General Public License
// along with this program. If not, see <https://www.gnu.org/licenses/>.

package ia

import (
	"bytes"
	"context"
	"fmt"
	"html/template"
	"io/ioutil"
	"os"
	"path/filepath"
	"sort"
	"strings"
	"sync"

	"github.com/percona-platform/saas/pkg/alert"
	"github.com/percona-platform/saas/pkg/common"
	iav1beta1 "github.com/percona/pmm/api/managementpb/ia"
	"github.com/percona/promconfig"
	"github.com/pkg/errors"
	"github.com/sirupsen/logrus"
	"google.golang.org/grpc/codes"
	"google.golang.org/grpc/status"
	"gopkg.in/reform.v1"
	"gopkg.in/yaml.v3"

	"github.com/percona/pmm-managed/data"
	"github.com/percona/pmm-managed/models"
	"github.com/percona/pmm-managed/utils/dir"
)

const (
	templatesParentDir = "/srv/ia"
	templatesDir       = "/srv/ia/templates"
	rulesParentDir     = "/etc/ia"
	rulesDir           = "/etc/ia/rules"
	dirPerm            = os.FileMode(0o775)
)

// templateInfo represents alerting rule template information from various sources.
//
// TODO We already have models.Template, iav1beta1.Template, and alert.Template.
//      We probably can remove that type.
type templateInfo struct {
	alert.Template
	Yaml   string
	Source iav1beta1.TemplateSource
}

// TemplatesService is responsible for interactions with IA rule templates.
type TemplatesService struct {
	db                *reform.DB
	l                 *logrus.Entry
	userTemplatesPath string
	rulesPath         string // used for testing

	rw        sync.RWMutex
	templates map[string]templateInfo
}

// NewTemplatesService creates a new TemplatesService.
func NewTemplatesService(db *reform.DB) *TemplatesService {
	l := logrus.WithField("component", "management/ia/templates")

	err := dir.CreateDataDir(templatesParentDir, "pmm", "pmm", dirPerm)
	if err != nil {
		l.Error(err)
	}
	err = dir.CreateDataDir(templatesDir, "pmm", "pmm", dirPerm)
	if err != nil {
		l.Error(err)
	}

	err = dir.CreateDataDir(rulesParentDir, "pmm", "pmm", dirPerm)
	if err != nil {
		l.Error(err)
	}
	// TODO move to rules service
	err = dir.CreateDataDir(rulesDir, "pmm", "pmm", dirPerm)
	if err != nil {
		l.Error(err)
	}

	return &TemplatesService{
		db:                db,
		l:                 l,
		userTemplatesPath: templatesDir + "/*.yml",
		rulesPath:         rulesDir,
		templates:         make(map[string]templateInfo),
	}
}

func newParamTemplate() *template.Template {
	return template.New("").Option("missingkey=error").Delims("[[", "]]")
}

// getCollected return collected templates.
func (s *TemplatesService) getCollected(ctx context.Context) map[string]templateInfo {
	s.rw.RLock()
	defer s.rw.RUnlock()

	res := make(map[string]templateInfo)
	for n, r := range s.templates {
		res[n] = r
	}
	return res
}

// collect collects IA rule templates from various sources like:
// builtin templates: read from the generated code in bindata.go.
// user file templates: read from yaml files created by the user in `/srv/ia/templates`
// user API templates: in the DB created using the API.
func (s *TemplatesService) collect(ctx context.Context) {
	builtInTemplates, err := s.loadTemplatesFromAssets(ctx)
	if err != nil {
		s.l.Errorf("Failed to load built-in rule templates: %s.", err)
		return
	}

	userDefinedTemplates, err := s.loadTemplatesFromFiles(ctx, s.userTemplatesPath)
	if err != nil {
		s.l.Errorf("Failed to load user-defined rule templates: %s.", err)
		return
	}

	dbTemplates, err := s.loadTemplatesFromDB()
	if err != nil {
		s.l.Errorf("Failed to load rule templates from DB: %s.", err)
		return
	}

	templates := make([]templateInfo, 0, len(builtInTemplates)+len(userDefinedTemplates)+len(dbTemplates))

	for _, t := range builtInTemplates {
		templates = append(templates, templateInfo{
			Template: t,
			Source:   iav1beta1.TemplateSource_BUILT_IN,
		})
	}

	for _, t := range userDefinedTemplates {
		templates = append(templates, templateInfo{
			Template: t,
			Source:   iav1beta1.TemplateSource_USER_FILE,
		})
	}

	templates = append(templates, dbTemplates...)

	// TODO download templates from SAAS.

	// replace previously stored templates with newly collected ones.
	s.rw.Lock()
	defer s.rw.Unlock()
	s.templates = make(map[string]templateInfo, len(templates))
	for _, t := range templates {
		// TODO Check for name clashes? Allow users to re-define built-in templates?
		// Reserve prefix for built-in or user-defined templates?
		// https://jira.percona.com/browse/PMM-7023

		s.templates[t.Name] = t
	}
}

func (s *TemplatesService) loadTemplatesFromAssets(ctx context.Context) ([]alert.Template, error) {
	paths := data.AssetNames()
	res := make([]alert.Template, 0, len(paths))
	for _, path := range paths {
		data, err := data.Asset(path)
		if err != nil {
			return nil, errors.Wrapf(err, "failed to load rule template file: %s", path)
		}

		// be strict about builtin templates.
		params := &alert.ParseParams{
			DisallowUnknownFields:    true,
			DisallowInvalidTemplates: true,
		}
		templates, err := alert.Parse(bytes.NewReader(data), params)
		if err != nil {
			return nil, errors.Wrap(err, "failed to parse rule template file")
		}

		res = append(res, templates...)
	}
	return res, nil
}

func (s *TemplatesService) loadTemplatesFromFiles(ctx context.Context, path string) ([]alert.Template, error) {
	paths, err := filepath.Glob(path)
	if err != nil {
		return nil, errors.Wrap(err, "failed to get paths")
	}

	res := make([]alert.Template, 0, len(paths))
	for _, path := range paths {
		templates, err := s.loadFile(ctx, path)
		if err != nil {
			return nil, errors.Wrapf(err, "failed to load rule template file: %s", path)
		}

		res = append(res, templates...)
	}
	return res, nil
}

func (s *TemplatesService) loadTemplatesFromDB() ([]templateInfo, error) {
	var templates []models.Template
	e := s.db.InTransaction(func(tx *reform.TX) error {
		var err error
		templates, err = models.FindTemplates(tx.Querier)
		return err
	})
	if e != nil {
		return nil, errors.Wrap(e, "failed to load rule templates form DB")
	}

	res := make([]templateInfo, 0, len(templates))
	for _, template := range templates {
		params := make([]alert.Parameter, len(template.Params))
		for _, param := range template.Params {
			p := alert.Parameter{
				Name:    param.Name,
				Summary: param.Summary,
				Unit:    param.Unit,
				Type:    alert.Type(param.Type),
			}

			switch alert.Type(param.Type) {
			case alert.Float:
				f := param.FloatParam
				p.Value = f.Default
				p.Range = []interface{}{f.Min, f.Max}
			}

			params = append(params, p)
		}

		labels, err := template.GetLabels()
		if err != nil {
			return nil, errors.Wrap(err, "failed to load template labels")
		}

		annotations, err := template.GetAnnotations()
		if err != nil {
			return nil, errors.Wrap(err, "failed to load template annotations")
		}

		res = append(res,
			templateInfo{
				Template: alert.Template{
					Name:        template.Name,
					Version:     template.Version,
					Summary:     template.Summary,
					Tiers:       template.Tiers,
					Expr:        template.Expr,
					Params:      params,
					For:         promconfig.Duration(template.For),
					Severity:    common.Severity(convertSeverity(template.Severity)),
					Labels:      labels,
					Annotations: annotations,
				},
				Yaml:   template.Yaml,
				Source: convertModelToSource(template.Source),
			},
		)
	}

	return res, nil
}

func convertModelToSource(source models.Source) iav1beta1.TemplateSource {
	switch source {
	case models.UnknownSource:
		return iav1beta1.TemplateSource_TEMPLATE_SOURCE_INVALID
	case models.BuiltInSource:
		return iav1beta1.TemplateSource_BUILT_IN
	case models.SAASSource:
		return iav1beta1.TemplateSource_SAAS
	case models.UserFileSource:
		return iav1beta1.TemplateSource_USER_FILE
	case models.UserAPISource:
		return iav1beta1.TemplateSource_USER_API
	default:
		return iav1beta1.TemplateSource_TEMPLATE_SOURCE_INVALID
	}
}

// loadFile parses IA rule template file.
func (s *TemplatesService) loadFile(ctx context.Context, file string) ([]alert.Template, error) {
	if ctx.Err() != nil {
		return nil, errors.WithStack(ctx.Err())
	}

	data, err := ioutil.ReadFile(file) //nolint:gosec
	if err != nil {
		return nil, errors.Wrap(err, "failed to read rule template file")
	}

	// be strict about local files
	params := &alert.ParseParams{
		DisallowUnknownFields:    true,
		DisallowInvalidTemplates: true,
	}
	templates, err := alert.Parse(bytes.NewReader(data), params)
	if err != nil {
		return nil, errors.Wrap(err, "failed to parse rule template file")
	}

	return templates, nil
}

func convertParamType(t alert.Type) iav1beta1.ParamType {
	// TODO: add another types.
	switch t {
	case alert.Float:
		return iav1beta1.ParamType_FLOAT
	default:
		return iav1beta1.ParamType_PARAM_TYPE_INVALID
	}
}

// TODO Move this and related types to https://github.com/percona/promconfig
// https://jira.percona.com/browse/PMM-7069
type ruleFile struct {
	Group []ruleGroup `yaml:"groups"`
}

type ruleGroup struct {
	Name  string `yaml:"name"`
	Rules []rule `yaml:"rules"`
}

type rule struct {
	Alert       string              `yaml:"alert"` // same as alert name in template file
	Expr        string              `yaml:"expr"`
	Duration    promconfig.Duration `yaml:"for"`
	Labels      map[string]string   `yaml:"labels,omitempty"`
	Annotations map[string]string   `yaml:"annotations,omitempty"`
}

// converts an alert template rule to a rule file. generates one file per rule.
func (s *TemplatesService) convertTemplates(ctx context.Context) error {
	templates := s.getCollected(ctx)
	for _, template := range templates {
		r := rule{
			Alert:       template.Name,
			Duration:    template.For,
			Labels:      make(map[string]string, len(template.Labels)),
			Annotations: make(map[string]string, len(template.Annotations)),
		}

		data := make(map[string]string, len(template.Params))
		for _, param := range template.Params {
			data[param.Name] = fmt.Sprint(param.Value)
		}

		var buf bytes.Buffer
		t, err := newParamTemplate().Parse(template.Expr)
		if err != nil {
			return errors.Wrap(err, "failed to convert rule template")
		}
		if err = t.Execute(&buf, data); err != nil {
			return errors.Wrap(err, "failed to convert rule template")
		}
		r.Expr = buf.String()

		err = transformMaps(template.Labels, r.Labels, data)
		if err != nil {
			return errors.Wrap(err, "failed to convert rule template")
		}

		// add parameters to labels
		for _, p := range template.Params {
			r.Labels[p.Name] = fmt.Sprint(p.Value)
		}

		// add special labels
		r.Labels["ia"] = "1"
		r.Labels["severity"] = template.Severity.String()

		err = transformMaps(template.Annotations, r.Annotations, data)
		if err != nil {
			return errors.Wrap(err, "failed to convert rule template")
		}

		rf := &ruleFile{
			Group: []ruleGroup{{
				Name:  "PMM Server Integrated Alerting",
				Rules: []rule{r},
			}},
		}

		err = s.dumpRule(rf)
		if err != nil {
			return errors.Wrap(err, "failed to dump alert rules")
		}
	}
	return nil
}

// fills templates found in labels and annotaitons with values.
func transformMaps(src map[string]string, dest map[string]string, data map[string]string) error {
	var buf bytes.Buffer

	for k, v := range src {
		buf.Reset()
		t, err := newParamTemplate().Parse(v)
		if err != nil {
			return err
		}
		if err = t.Execute(&buf, data); err != nil {
			return err
		}
		dest[k] = buf.String()
	}
	return nil
}

// dump the transformed IA templates to a file.
func (s *TemplatesService) dumpRule(rule *ruleFile) error {
	b, err := yaml.Marshal(rule)
	if err != nil {
		return errors.Errorf("failed to marshal rule %s", err)
	}
	b = append([]byte("---\n"), b...)

	alertRule := rule.Group[0].Rules[0]
	if alertRule.Alert == "" {
		return errors.New("alert rule not initialized")
	}
<<<<<<< HEAD
	path := s.rulesFileDir + alertRule.Alert + ".yml"

	_, err = os.Stat(s.rulesFileDir)
	if os.IsNotExist(err) {
		err = os.Mkdir(s.rulesFileDir, 0750) // TODO move to https://jira.percona.com/browse/PMM-7024
		if err != nil {
			return err
		}
	}
	if err = ioutil.WriteFile(path, b, 0644); err != nil { //nolint:gosec
		return errors.Errorf("failed to dump rule to file %s: %s", s.rulesFileDir, err)
=======
	path := s.rulesPath + alertRule.Alert + ".yml"
	if err = ioutil.WriteFile(path, b, 0o644); err != nil {
		return errors.Errorf("failed to dump rule to file %s: %s", s.rulesPath, err)
>>>>>>> 423dc4ac
	}
	return nil
}

// ListTemplates returns a list of all collected Alert Rule Templates.
func (s *TemplatesService) ListTemplates(ctx context.Context, req *iav1beta1.ListTemplatesRequest) (*iav1beta1.ListTemplatesResponse, error) {
	if req.Reload {
		s.collect(ctx)
	}

	templates := s.getCollected(ctx)
	res := &iav1beta1.ListTemplatesResponse{
		Templates: make([]*iav1beta1.Template, 0, len(templates)),
	}
	for _, template := range templates {
		t, err := convertTemplate(s.l, template)
		if err != nil {
			return nil, err
		}

		res.Templates = append(res.Templates, t)
	}

	sort.Slice(res.Templates, func(i, j int) bool { return res.Templates[i].Name < res.Templates[j].Name })
	return res, nil
}

// CreateTemplate creates a new template.
func (s *TemplatesService) CreateTemplate(ctx context.Context, req *iav1beta1.CreateTemplateRequest) (*iav1beta1.CreateTemplateResponse, error) {
	pParams := &alert.ParseParams{
		DisallowUnknownFields:    true,
		DisallowInvalidTemplates: true,
	}

	templates, err := alert.Parse(strings.NewReader(req.Yaml), pParams)
	if err != nil {
		s.l.Errorf("failed to parse rule template form request: +%v", err)
		return nil, status.Error(codes.InvalidArgument, "Failed to parse rule template.")
	}

	if len(templates) != 1 {
		return nil, status.Error(codes.InvalidArgument, "Request should contain exactly one rule template.")
	}

	params := &models.CreateTemplateParams{
		Template: &templates[0],
		Yaml:     req.Yaml,
		Source:   models.UserAPISource,
	}

	e := s.db.InTransaction(func(tx *reform.TX) error {
		var err error
		_, err = models.CreateTemplate(tx.Querier, params)
		return err
	})
	if e != nil {
		return nil, e
	}

	s.collect(ctx)

	return &iav1beta1.CreateTemplateResponse{}, nil
}

// UpdateTemplate updates existing template, previously created via API.
func (s *TemplatesService) UpdateTemplate(ctx context.Context, req *iav1beta1.UpdateTemplateRequest) (*iav1beta1.UpdateTemplateResponse, error) {
	pParams := &alert.ParseParams{
		DisallowUnknownFields:    true,
		DisallowInvalidTemplates: true,
	}

	templates, err := alert.Parse(strings.NewReader(req.Yaml), pParams)
	if err != nil {
		s.l.Errorf("failed to parse rule template form request: +%v", err)
		return nil, status.Error(codes.InvalidArgument, "Failed to parse rule template.")
	}

	if len(templates) != 1 {
		return nil, status.Error(codes.InvalidArgument, "Request should contain exactly one rule template.")
	}

	params := &models.ChangeTemplateParams{
		Template: &templates[0],
	}

	e := s.db.InTransaction(func(tx *reform.TX) error {
		var err error
		_, err = models.ChangeTemplate(tx.Querier, params)
		return err
	})
	if e != nil {
		return nil, e
	}

	s.collect(ctx)

	return &iav1beta1.UpdateTemplateResponse{}, nil
}

// DeleteTemplate deletes existing, previously created via API.
func (s *TemplatesService) DeleteTemplate(ctx context.Context, req *iav1beta1.DeleteTemplateRequest) (*iav1beta1.DeleteTemplateResponse, error) {
	e := s.db.InTransaction(func(tx *reform.TX) error {
		return models.RemoveTemplate(tx.Querier, req.Name)
	})
	if e != nil {
		return nil, e
	}
	return &iav1beta1.DeleteTemplateResponse{}, nil
}

// Check interfaces.
var (
	_ iav1beta1.TemplatesServer = (*TemplatesService)(nil)
)<|MERGE_RESOLUTION|>--- conflicted
+++ resolved
@@ -286,8 +286,6 @@
 
 func convertModelToSource(source models.Source) iav1beta1.TemplateSource {
 	switch source {
-	case models.UnknownSource:
-		return iav1beta1.TemplateSource_TEMPLATE_SOURCE_INVALID
 	case models.BuiltInSource:
 		return iav1beta1.TemplateSource_BUILT_IN
 	case models.SAASSource:
@@ -444,23 +442,9 @@
 	if alertRule.Alert == "" {
 		return errors.New("alert rule not initialized")
 	}
-<<<<<<< HEAD
-	path := s.rulesFileDir + alertRule.Alert + ".yml"
-
-	_, err = os.Stat(s.rulesFileDir)
-	if os.IsNotExist(err) {
-		err = os.Mkdir(s.rulesFileDir, 0750) // TODO move to https://jira.percona.com/browse/PMM-7024
-		if err != nil {
-			return err
-		}
-	}
-	if err = ioutil.WriteFile(path, b, 0644); err != nil { //nolint:gosec
-		return errors.Errorf("failed to dump rule to file %s: %s", s.rulesFileDir, err)
-=======
 	path := s.rulesPath + alertRule.Alert + ".yml"
 	if err = ioutil.WriteFile(path, b, 0o644); err != nil {
 		return errors.Errorf("failed to dump rule to file %s: %s", s.rulesPath, err)
->>>>>>> 423dc4ac
 	}
 	return nil
 }
