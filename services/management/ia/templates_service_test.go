// pmm-managed
// Copyright (C) 2017 Percona LLC
//
// This program is free software: you can redistribute it and/or modify
// it under the terms of the GNU Affero General Public License as published by
// the Free Software Foundation, either version 3 of the License, or
// (at your option) any later version.
//
// This program is distributed in the hope that it will be useful,
// but WITHOUT ANY WARRANTY; without even the implied warranty of
// MERCHANTABILITY or FITNESS FOR A PARTICULAR PURPOSE. See the
// GNU Affero General Public License for more details.
//
// You should have received a copy of the GNU Affero General Public License
// along with this program. If not, see <https://www.gnu.org/licenses/>.

package ia

import (
	"context"
	"io/ioutil"
	"os"
	"testing"

	"github.com/stretchr/testify/assert"
	"github.com/stretchr/testify/require"
	"gopkg.in/reform.v1"
	"gopkg.in/reform.v1/dialects/postgresql"
	"gopkg.in/yaml.v3"

	"github.com/percona/pmm-managed/models"
	"github.com/percona/pmm-managed/utils/testdb"
)

const (
<<<<<<< HEAD
	testBadTemplates     = "../../../testdata/ia/bad/*.yml"
	testBuiltinTemplates = "../../../testdata/ia/builtin/*.yml"
	testUser2Templates   = "../../../testdata/ia/user2/*.yml"
	testUserTemplates    = "../../../testdata/ia/user/*.yml"
	testMissingTemplates = "/no/such/path/*.yml"

	userRuleFilePath    = "/tmp/ia3/user_rule.yml"
	builtinRuleFilePath = "/tmp/ia3/builtin_rule.yml"
=======
	testBadTemplates   = "../../../testdata/ia/bad/*.yml"
	testUser2Templates = "../../../testdata/ia/user2/*.yml"
	testUserTemplates  = "../../../testdata/ia/user/*.yml"

	userRuleFilepath     = "user_rule.yml"
	builtinRuleFilepath1 = "mysql_down.yml"
	builtinRuleFilepath2 = "mysql_restarted.yml"
	builtinRuleFilepath3 = "mysql_too_many_connections.yml"
>>>>>>> 423dc4ac
)

func TestCollect(t *testing.T) {
	t.Parallel()

	ctx := context.Background()
	sqlDB := testdb.Open(t, models.SkipFixtures, nil)
	db := reform.NewDB(sqlDB, postgresql.Dialect, reform.NewPrintfLogger(t.Logf))

	t.Run("builtin are valid", func(t *testing.T) {
		t.Parallel()

		svc := NewTemplatesService(db)
		_, err := svc.loadTemplatesFromAssets(ctx)
		require.NoError(t, err)
	})

	t.Run("bad template paths", func(t *testing.T) {
		t.Parallel()

		svc := NewTemplatesService(db)
		svc.userTemplatesPath = testBadTemplates
		svc.collect(ctx)

		require.Empty(t, svc.getCollected(ctx))
	})

	t.Run("valid template paths", func(t *testing.T) {
		t.Parallel()

		svc := NewTemplatesService(db)
		svc.userTemplatesPath = testUserTemplates
		svc.collect(ctx)

		templates := svc.getCollected(ctx)
		require.NotEmpty(t, templates)
		assert.Contains(t, templates, "user_rule")
		assert.Contains(t, templates, "mysql_down")
		assert.Contains(t, templates, "mysql_restarted")
		assert.Contains(t, templates, "mysql_too_many_connections")

		// check whether map was cleared and updated on a subsequent call
		svc.userTemplatesPath = testUser2Templates
		svc.collect(ctx)

		templates = svc.getCollected(ctx)
		require.NotEmpty(t, templates)
		assert.NotContains(t, templates, "user_rule")
		assert.Contains(t, templates, "user2_rule")
	})
}

func TestConvertTemplate(t *testing.T) {
	t.Run("no error", func(t *testing.T) {
		sqlDB := testdb.Open(t, models.SkipFixtures, nil)
		db := reform.NewDB(sqlDB, postgresql.Dialect, reform.NewPrintfLogger(t.Logf))
		ctx := context.Background()

		testDir, err := ioutil.TempDir("", "")
		require.NoError(t, err)
		defer os.RemoveAll(testDir) //nolint:errcheck

		svc := NewTemplatesService(db)
		svc.userTemplatesPath = testUserTemplates
		svc.rulesPath = testDir
		svc.collect(ctx)

		userRuleFilepath := testDir + userRuleFilepath
		builtinRuleFilepath1 := testDir + builtinRuleFilepath1
		builtinRuleFilepath2 := testDir + builtinRuleFilepath2
		builtinRuleFilepath3 := testDir + builtinRuleFilepath3

		err = svc.convertTemplates(ctx)
		require.NoError(t, err)
		assert.FileExists(t, userRuleFilepath)
		assert.FileExists(t, builtinRuleFilepath1)
		assert.FileExists(t, builtinRuleFilepath2)
		assert.FileExists(t, builtinRuleFilepath3)

		testcases := []struct {
			path             string
			alert            string
			labelsCount      int
			annotationsCount int
		}{{
			path:             builtinRuleFilepath1,
			alert:            "mysql_down",
			labelsCount:      3,
			annotationsCount: 2,
		}, {
			path:             builtinRuleFilepath2,
			alert:            "mysql_restarted",
			labelsCount:      4,
			annotationsCount: 2,
		}, {
			path:             builtinRuleFilepath3,
			alert:            "mysql_too_many_connections",
			labelsCount:      4,
			annotationsCount: 2,
		}, {
			path:             userRuleFilepath,
			alert:            "user_rule",
			labelsCount:      4,
			annotationsCount: 2,
		}}

		for _, tc := range testcases {
			t.Run(tc.path, func(t *testing.T) {
				buf, err := ioutil.ReadFile(tc.path)
				require.NoError(t, err)
				var rf ruleFile
				err = yaml.Unmarshal(buf, &rf)
				require.NoError(t, err)
				rule := rf.Group[0].Rules[0]
				assert.Equal(t, tc.alert, rule.Alert)
				assert.Len(t, rule.Labels, tc.labelsCount)
				assert.Contains(t, rule.Labels, "severity")
				assert.Contains(t, rule.Labels, "ia")
				assert.NotNil(t, rule.Annotations)
				assert.Len(t, rule.Annotations, tc.annotationsCount)
			})
		}
	})
}<|MERGE_RESOLUTION|>--- conflicted
+++ resolved
@@ -33,16 +33,6 @@
 )
 
 const (
-<<<<<<< HEAD
-	testBadTemplates     = "../../../testdata/ia/bad/*.yml"
-	testBuiltinTemplates = "../../../testdata/ia/builtin/*.yml"
-	testUser2Templates   = "../../../testdata/ia/user2/*.yml"
-	testUserTemplates    = "../../../testdata/ia/user/*.yml"
-	testMissingTemplates = "/no/such/path/*.yml"
-
-	userRuleFilePath    = "/tmp/ia3/user_rule.yml"
-	builtinRuleFilePath = "/tmp/ia3/builtin_rule.yml"
-=======
 	testBadTemplates   = "../../../testdata/ia/bad/*.yml"
 	testUser2Templates = "../../../testdata/ia/user2/*.yml"
 	testUserTemplates  = "../../../testdata/ia/user/*.yml"
@@ -51,7 +41,6 @@
 	builtinRuleFilepath1 = "mysql_down.yml"
 	builtinRuleFilepath2 = "mysql_restarted.yml"
 	builtinRuleFilepath3 = "mysql_too_many_connections.yml"
->>>>>>> 423dc4ac
 )
 
 func TestCollect(t *testing.T) {
