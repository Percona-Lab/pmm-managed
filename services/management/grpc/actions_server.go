--- conflicted
+++ resolved
@@ -340,15 +340,9 @@
 	return &agentType
 }
 
-<<<<<<< HEAD
 // StartPTPgSummaryAction starts pt-pg-summary (PostgreSQL) action and returns the pointer to the response message
 //nolint:lll
 func (s *actionsServer) StartPTPgSummaryAction(ctx context.Context, req *managementpb.StartPTPgSummaryActionRequest) (*managementpb.StartPTPgSummaryActionResponse, error) {
-=======
-// StartPTMongoDBSummaryAction starts pt-mongodb-summary action and returns the pointer to the response message
-//nolint:lll
-func (s *actionsServer) StartPTMongoDBSummaryAction(ctx context.Context, req *managementpb.StartPTMongoDBSummaryActionRequest) (*managementpb.StartPTMongoDBSummaryActionResponse, error) {
->>>>>>> a12a57bf
 	// Need to get the service id's pointer to retrieve the list of agent pointers therefrom
 	// to get the particular agentID from the request.
 	service, err := models.FindServiceByID(s.db.Querier, req.ServiceId)
@@ -373,22 +367,14 @@
 
 	// Exporters to be filtered by service ID and agent type
 	agentFilter := models.AgentFilters{PMMAgentID: "", NodeID: "",
-<<<<<<< HEAD
 		ServiceID: req.ServiceId, AgentType: pointerToAgentType(models.PostgresExporterType)}
 
 	// Need to get the postgres exporters to get the username and password therefrom
 	postgresExporters, err := models.FindAgents(s.db.Querier, agentFilter)
-=======
-		ServiceID: req.ServiceId, AgentType: pointerToAgentType(models.MongoDBExporterType)}
-
-	// Need to get the mongoDB exporters to get the username and password therefrom
-	mongoDBExporters, err := models.FindAgents(s.db.Querier, agentFilter)
->>>>>>> a12a57bf
-	if err != nil {
-		return nil, err
-	}
-
-<<<<<<< HEAD
+	if err != nil {
+		return nil, err
+	}
+
 	exportersCount := len(postgresExporters)
 
 	// Must be only one result
@@ -403,7 +389,48 @@
 	// Starts the pt-pg-summary with the host address, port, username and password
 	err = s.r.StartPTPgSummaryAction(ctx, res.ID, pmmAgentID, pointer.GetString(service.Address), pointer.GetUint16(service.Port),
 		pointer.GetString(postgresExporters[0].Username), pointer.GetString(postgresExporters[0].Password))
-=======
+	if err != nil {
+		return nil, err
+	}
+
+	return &managementpb.StartPTPgSummaryActionResponse{PmmAgentId: pmmAgentID, ActionId: res.ID}, nil
+}
+
+// StartPTMongoDBSummaryAction starts pt-mongodb-summary action and returns the pointer to the response message
+//nolint:lll
+func (s *actionsServer) StartPTMongoDBSummaryAction(ctx context.Context, req *managementpb.StartPTMongoDBSummaryActionRequest) (*managementpb.StartPTMongoDBSummaryActionResponse, error) {
+	// Need to get the service id's pointer to retrieve the list of agent pointers therefrom
+	// to get the particular agentID from the request.
+	service, err := models.FindServiceByID(s.db.Querier, req.ServiceId)
+	if err != nil {
+		return nil, err
+	}
+
+	pmmAgents, err := models.FindPMMAgentsRunningOnNode(s.db.Querier, service.NodeID)
+	if err != nil {
+		return nil, status.Errorf(codes.NotFound, "No pmm-agent running on this node")
+	}
+
+	pmmAgentID, err := models.FindPmmAgentIDToRunAction(req.PmmAgentId, pmmAgents)
+	if err != nil {
+		return nil, err
+	}
+
+	res, err := models.CreateActionResult(s.db.Querier, pmmAgentID)
+	if err != nil {
+		return nil, err
+	}
+
+	// Exporters to be filtered by service ID and agent type
+	agentFilter := models.AgentFilters{PMMAgentID: "", NodeID: "",
+		ServiceID: req.ServiceId, AgentType: pointerToAgentType(models.MongoDBExporterType)}
+
+	// Need to get the mongoDB exporters to get the username and password therefrom
+	mongoDBExporters, err := models.FindAgents(s.db.Querier, agentFilter)
+	if err != nil {
+		return nil, err
+	}
+
 	exportersCount := len(mongoDBExporters)
 
 	// Must be only one result
@@ -418,16 +445,11 @@
 	// Starts the pt-pg-summary with the host address, port, username and password
 	err = s.r.StartPTMongoDBSummaryAction(ctx, res.ID, pmmAgentID, pointer.GetString(service.Address), pointer.GetUint16(service.Port),
 		pointer.GetString(mongoDBExporters[0].Username), pointer.GetString(mongoDBExporters[0].Password))
->>>>>>> a12a57bf
-	if err != nil {
-		return nil, err
-	}
-
-<<<<<<< HEAD
-	return &managementpb.StartPTPgSummaryActionResponse{PmmAgentId: pmmAgentID, ActionId: res.ID}, nil
-=======
+	if err != nil {
+		return nil, err
+	}
+
 	return &managementpb.StartPTMongoDBSummaryActionResponse{PmmAgentId: pmmAgentID, ActionId: res.ID}, nil
->>>>>>> a12a57bf
 }
 
 // CancelAction stops an Action.
