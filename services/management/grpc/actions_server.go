--- conflicted
+++ resolved
@@ -231,18 +231,12 @@
 	}, nil
 }
 
-<<<<<<< HEAD
 // StartMongoDBExplainAction starts MongoDB Explain action
+//nolint:lll
 func (s *actionsServer) StartMongoDBExplainAction(ctx context.Context, req *managementpb.StartMongoDBExplainActionRequest) (
 	*managementpb.StartMongoDBExplainActionResponse, error) {
 	// Explain action must be executed against the admin database
 	res, dsn, err := s.prepareServiceAction(req.ServiceId, req.PmmAgentId, "admin")
-=======
-// StartPostgreSQLShowIndexAction starts PostgreSQL SHOW INDEX Action.
-//nolint:lll
-func (s *actionsServer) StartMongoDBExplainAction(ctx context.Context, req *managementpb.StartMongoDBExplainActionRequest) (*managementpb.StartMongoDBExplainActionResponse, error) {
-	res, dsn, err := s.prepareServiceAction(req.ServiceId, req.PmmAgentId, req.Database)
->>>>>>> 69666fa2
 	if err != nil {
 		return nil, err
 	}
