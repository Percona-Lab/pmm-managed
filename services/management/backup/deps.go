// pmm-managed
// Copyright (C) 2017 Percona LLC
//
// This program is free software: you can redistribute it and/or modify
// it under the terms of the GNU Affero General Public License as published by
// the Free Software Foundation, either version 3 of the License, or
// (at your option) any later version.
//
// This program is distributed in the hope that it will be useful,
// but WITHOUT ANY WARRANTY; without even the implied warranty of
// MERCHANTABILITY or FITNESS FOR A PARTICULAR PURPOSE. See the
// GNU Affero General Public License for more details.
//
// You should have received a copy of the GNU Affero General Public License
// along with this program. If not, see <https://www.gnu.org/licenses/>.

package backup

import (
	"time"

	"github.com/percona/pmm-managed/models"
)

//go:generate mockery -name=jobsService -case=snake -inpkg -testonly
//go:generate mockery -name=awsS3 -case=snake -inpkg -testonly

// jobsService is a subset of methods of agents.JobsService used by this package.
// We use it instead of real type for testing and to avoid dependency cycle.
type jobsService interface {
	StopJob(jobID string) error
<<<<<<< HEAD
	StartMySQLBackupJob(id, pmmAgentID string, timeout time.Duration, name string, dbConfig models.DBConfig, locationConfig models.BackupLocationConfig) error
	StartMongoDBBackupJob(id, pmmAgentID string, timeout time.Duration, name string, dbConfig models.DBConfig, locationConfig models.BackupLocationConfig) error
=======
	StartMySQLBackupJob(
		id string,
		pmmAgentID string,
		timeout time.Duration,
		name string,
		dbConfig models.DBConfig,
		locationConfig models.BackupLocationConfig,
	) error
	StartMySQLRestoreBackupJob(
		jobID string,
		pmmAgentID string,
		serviceID string,
		timeout time.Duration,
		name string,
		locationConfig models.BackupLocationConfig,
	) error
>>>>>>> ceca4f39
}

type awsS3 interface {
	GetBucketLocation(host string, accessKey, secretKey, name string) (string, error)
	BucketExists(host string, accessKey, secretKey, name string) (bool, error)
}<|MERGE_RESOLUTION|>--- conflicted
+++ resolved
@@ -29,10 +29,6 @@
 // We use it instead of real type for testing and to avoid dependency cycle.
 type jobsService interface {
 	StopJob(jobID string) error
-<<<<<<< HEAD
-	StartMySQLBackupJob(id, pmmAgentID string, timeout time.Duration, name string, dbConfig models.DBConfig, locationConfig models.BackupLocationConfig) error
-	StartMongoDBBackupJob(id, pmmAgentID string, timeout time.Duration, name string, dbConfig models.DBConfig, locationConfig models.BackupLocationConfig) error
-=======
 	StartMySQLBackupJob(
 		id string,
 		pmmAgentID string,
@@ -49,7 +45,14 @@
 		name string,
 		locationConfig models.BackupLocationConfig,
 	) error
->>>>>>> ceca4f39
+	StartMongoDBBackupJob(
+		id string,
+		pmmAgentID string,
+		timeout time.Duration,
+		name string,
+		dbConfig models.DBConfig,
+		locationConfig models.BackupLocationConfig,
+	) error
 }
 
 type awsS3 interface {
