// pmm-managed
// Copyright (C) 2017 Percona LLC
//
// This program is free software: you can redistribute it and/or modify
// it under the terms of the GNU Affero General Public License as published by
// the Free Software Foundation, either version 3 of the License, or
// (at your option) any later version.
//
// This program is distributed in the hope that it will be useful,
// but WITHOUT ANY WARRANTY; without even the implied warranty of
// MERCHANTABILITY or FITNESS FOR A PARTICULAR PURPOSE. See the
// GNU Affero General Public License for more details.
//
// You should have received a copy of the GNU Affero General Public License
// along with this program. If not, see <https://www.gnu.org/licenses/>.

package backup

import (
	"context"

	backupv1beta1 "github.com/percona/pmm/api/managementpb/backup"
	"github.com/pkg/errors"
	"gopkg.in/reform.v1"

	"github.com/percona/pmm-managed/models"
)

// LocationsService represents backup locations API.
type LocationsService struct {
	db *reform.DB
}

// NewLocationsService creates new backup locations API service.
func NewLocationsService(db *reform.DB) *LocationsService {
	return &LocationsService{
		db: db,
	}
}

// ListLocations returns list of all available backup locations.
func (s *LocationsService) ListLocations(ctx context.Context, req *backupv1beta1.ListLocationsRequest) (*backupv1beta1.ListLocationsResponse, error) {
	locations, err := models.FindBackupLocations(s.db.Querier)
	if err != nil {
		return nil, err
	}
	res := make([]*backupv1beta1.Location, len(locations))
	for i, location := range locations {
		loc, err := convertLocation(location)
		if err != nil {
			return nil, err
		}
		res[i] = loc
	}
	return &backupv1beta1.ListLocationsResponse{
		Locations: res,
	}, nil
}

// AddLocation adds new backup location.
func (s *LocationsService) AddLocation(ctx context.Context, req *backupv1beta1.AddLocationRequest) (*backupv1beta1.AddLocationResponse, error) {
	params := models.CreateBackupLocationParams{
		Name:        req.Name,
		Description: req.Description,
	}

	if req.S3Config != nil {
		params.S3Config = &models.S3LocationConfig{
			Endpoint:   req.S3Config.Endpoint,
			AccessKey:  req.S3Config.AccessKey,
			SecretKey:  req.S3Config.SecretKey,
			BucketName: req.S3Config.BucketName,
		}
	}
	if req.PmmServerConfig != nil {
		params.PMMServerConfig = &models.PMMServerLocationConfig{
			Path: req.PmmServerConfig.Path,
		}
	}

	if req.PmmClientConfig != nil {
		params.PMMClientConfig = &models.PMMClientLocationConfig{
			Path: req.PmmClientConfig.Path,
		}
	}

	loc, err := models.CreateBackupLocation(s.db.Querier, params)
	if err != nil {
		return nil, err
	}

	return &backupv1beta1.AddLocationResponse{
		LocationId: loc.ID,
	}, nil
}

<<<<<<< HEAD
// TestLocationConfig tests backup location and credentials.
func (s *LocationsService) TestLocationConfig(
	ctx context.Context,
	req *backupv1beta1.TestLocationConfigRequest,
) (*backupv1beta1.TestLocationConfigResponse, error) {
	params := &models.TestBackupLocationParams{}

	if req.S3Config != nil {
		params.S3Config = &models.S3LocationConfig{
			Endpoint:  req.S3Config.Endpoint,
			AccessKey: req.S3Config.AccessKey,
			SecretKey: req.S3Config.SecretKey,
		}
	}
=======
// ChangeLocation changes existing backup location.
func (s *LocationsService) ChangeLocation(ctx context.Context, req *backupv1beta1.ChangeLocationRequest) (*backupv1beta1.ChangeLocationResponse, error) {
	params := models.ChangeBackupLocationParams{
		Name:        req.Name,
		Description: req.Description,
	}

	if req.S3Config != nil {
		params.S3Config = &models.S3LocationConfig{
			Endpoint:   req.S3Config.Endpoint,
			AccessKey:  req.S3Config.AccessKey,
			SecretKey:  req.S3Config.SecretKey,
			BucketName: req.S3Config.BucketName,
		}
	}

>>>>>>> d1059b7d
	if req.PmmServerConfig != nil {
		params.PMMServerConfig = &models.PMMServerLocationConfig{
			Path: req.PmmServerConfig.Path,
		}
	}

	if req.PmmClientConfig != nil {
		params.PMMClientConfig = &models.PMMClientLocationConfig{
			Path: req.PmmClientConfig.Path,
		}
	}

<<<<<<< HEAD
	if err := models.TestBackupLocationConfig(params); err != nil {
		return nil, err
	}

	return &backupv1beta1.TestLocationConfigResponse{}, nil
=======
	_, err := models.ChangeBackupLocation(s.db.Querier, req.LocationId, params)
	if err != nil {
		return nil, err
	}

	return &backupv1beta1.ChangeLocationResponse{}, nil
>>>>>>> d1059b7d
}

func convertLocation(location *models.BackupLocation) (*backupv1beta1.Location, error) {
	loc := &backupv1beta1.Location{
		LocationId:  location.ID,
		Name:        location.Name,
		Description: location.Description,
	}
	switch location.Type {
	case models.PMMClientBackupLocationType:
		config := location.PMMClientConfig
		loc.Config = &backupv1beta1.Location_PmmClientConfig{
			PmmClientConfig: &backupv1beta1.PMMClientLocationConfig{
				Path: config.Path,
			},
		}
	case models.PMMServerBackupLocationType:
		config := location.PMMServerConfig
		loc.Config = &backupv1beta1.Location_PmmServerConfig{
			PmmServerConfig: &backupv1beta1.PMMServerLocationConfig{
				Path: config.Path,
			},
		}
	case models.S3BackupLocationType:
		config := location.S3Config
		loc.Config = &backupv1beta1.Location_S3Config{
			S3Config: &backupv1beta1.S3LocationConfig{
				Endpoint:   config.Endpoint,
				AccessKey:  config.AccessKey,
				SecretKey:  config.SecretKey,
				BucketName: config.BucketName,
			},
		}
	default:
		return nil, errors.Errorf("unknown backup location type %s", location.Type)
	}
	return loc, nil
}

// RemoveLocation removes backup location.
func (s *LocationsService) RemoveLocation(ctx context.Context, req *backupv1beta1.RemoveLocationRequest) (*backupv1beta1.RemoveLocationResponse, error) {
	mode := models.RemoveRestrict
	if req.Force {
		mode = models.RemoveCascade
	}
	if err := models.RemoveBackupLocation(s.db.Querier, req.LocationId, mode); err != nil {
		return nil, err
	}
	return &backupv1beta1.RemoveLocationResponse{}, nil
}

// Check interfaces.
var (
	_ backupv1beta1.LocationsServer = (*LocationsService)(nil)
)<|MERGE_RESOLUTION|>--- conflicted
+++ resolved
@@ -94,7 +94,42 @@
 	}, nil
 }
 
-<<<<<<< HEAD
+// ChangeLocation changes existing backup location.
+func (s *LocationsService) ChangeLocation(ctx context.Context, req *backupv1beta1.ChangeLocationRequest) (*backupv1beta1.ChangeLocationResponse, error) {
+	params := models.ChangeBackupLocationParams{
+		Name:        req.Name,
+		Description: req.Description,
+	}
+
+	if req.S3Config != nil {
+		params.S3Config = &models.S3LocationConfig{
+			Endpoint:   req.S3Config.Endpoint,
+			AccessKey:  req.S3Config.AccessKey,
+			SecretKey:  req.S3Config.SecretKey,
+			BucketName: req.S3Config.BucketName,
+		}
+	}
+
+	if req.PmmServerConfig != nil {
+		params.PMMServerConfig = &models.PMMServerLocationConfig{
+			Path: req.PmmServerConfig.Path,
+		}
+	}
+
+	if req.PmmClientConfig != nil {
+		params.PMMClientConfig = &models.PMMClientLocationConfig{
+			Path: req.PmmClientConfig.Path,
+		}
+	}
+
+	_, err := models.ChangeBackupLocation(s.db.Querier, req.LocationId, params)
+	if err != nil {
+		return nil, err
+	}
+
+	return &backupv1beta1.ChangeLocationResponse{}, nil
+}
+
 // TestLocationConfig tests backup location and credentials.
 func (s *LocationsService) TestLocationConfig(
 	ctx context.Context,
@@ -109,51 +144,14 @@
 			SecretKey: req.S3Config.SecretKey,
 		}
 	}
-=======
-// ChangeLocation changes existing backup location.
-func (s *LocationsService) ChangeLocation(ctx context.Context, req *backupv1beta1.ChangeLocationRequest) (*backupv1beta1.ChangeLocationResponse, error) {
-	params := models.ChangeBackupLocationParams{
-		Name:        req.Name,
-		Description: req.Description,
-	}
-
-	if req.S3Config != nil {
-		params.S3Config = &models.S3LocationConfig{
-			Endpoint:   req.S3Config.Endpoint,
-			AccessKey:  req.S3Config.AccessKey,
-			SecretKey:  req.S3Config.SecretKey,
-			BucketName: req.S3Config.BucketName,
-		}
-	}
-
->>>>>>> d1059b7d
-	if req.PmmServerConfig != nil {
-		params.PMMServerConfig = &models.PMMServerLocationConfig{
-			Path: req.PmmServerConfig.Path,
-		}
-	}
-
-	if req.PmmClientConfig != nil {
-		params.PMMClientConfig = &models.PMMClientLocationConfig{
-			Path: req.PmmClientConfig.Path,
-		}
-	}
-
-<<<<<<< HEAD
+
 	if err := models.TestBackupLocationConfig(params); err != nil {
 		return nil, err
 	}
 
 	return &backupv1beta1.TestLocationConfigResponse{}, nil
-=======
-	_, err := models.ChangeBackupLocation(s.db.Querier, req.LocationId, params)
-	if err != nil {
-		return nil, err
-	}
-
-	return &backupv1beta1.ChangeLocationResponse{}, nil
->>>>>>> d1059b7d
-}
+}
+
 
 func convertLocation(location *models.BackupLocation) (*backupv1beta1.Location, error) {
 	loc := &backupv1beta1.Location{
