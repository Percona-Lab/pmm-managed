--- conflicted
+++ resolved
@@ -103,16 +103,6 @@
 		}
 	}
 
-<<<<<<< HEAD
-	var loc *models.BackupLocation
-	e := s.db.InTransaction(func(tx *reform.TX) error {
-		var err error
-		loc, err = models.CreateBackupLocation(tx.Querier, params)
-		return err
-	})
-	if e != nil {
-		return nil, e
-=======
 	if err := params.Validate(models.BackupLocationValidationParams{
 		RequireConfig:    true,
 		WithBucketRegion: false,
@@ -132,7 +122,6 @@
 	loc, err := models.CreateBackupLocation(s.db.Querier, params)
 	if err != nil {
 		return nil, err
->>>>>>> 017d1052
 	}
 
 	return &backupv1beta1.AddLocationResponse{
@@ -183,12 +172,9 @@
 		params.S3Config.BucketRegion = bucketLocation
 	}
 
-	e := s.db.InTransaction(func(tx *reform.TX) error {
-		_, err := models.ChangeBackupLocation(tx.Querier, req.LocationId, params)
-		return err
-	})
-	if e != nil {
-		return nil, e
+	_, err := models.ChangeBackupLocation(s.db.Querier, req.LocationId, params)
+	if err != nil {
+		return nil, err
 	}
 
 	return &backupv1beta1.ChangeLocationResponse{}, nil
