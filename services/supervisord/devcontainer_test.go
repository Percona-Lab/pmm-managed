--- conflicted
+++ resolved
@@ -40,15 +40,12 @@
 
 // TODO move tests to other files and remove this one.
 func TestDevContainer(t *testing.T) {
-<<<<<<< HEAD
 	if os.Getenv("DEVCONTAINER") == "" {
 		t.Skip("can be tested only inside devcontainer")
 	}
 
 	pmmUpdateCheck := NewPMMUpdateChecker(logrus.WithField("component", "supervisord/pmm-update-checker_logs"))
 
-=======
->>>>>>> ba318e07
 	t.Run("Logs", func(t *testing.T) {
 		l := NewLogs("2.4.5", pmmUpdateCheck)
 		ctx := logger.Set(context.Background(), t.Name())
