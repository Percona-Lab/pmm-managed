dist: bionic
language: minimal

services:
  - docker

# skip non-trunk PMM-XXXX branch builds, but still build pull requests
branches:
  except:
    - /^PMM\-\d{3,5}/

cache:
  directories:
    - /home/travis/go-build

before_cache:
  # extract Go build cache
  - docker exec pmm-managed-server go clean -testcache
  - rm -fr /home/travis/go-build
  - docker cp pmm-managed-server:/root/.cache/go-build /home/travis/go-build

env:
  global:
    - CODECOV_ENV=GO_VERSION,PMM_SERVER_IMAGE

<<<<<<< HEAD
    # there is no case when pmm-update is older than pmm-managed (pmm-update self-updates first),
    # so there is no need to test with old PMM Server versions
    # - PMM_SERVER_IMAGE=perconalab/pmm-server:dev-latest
    # FIXME
    - PMM_SERVER_IMAGE=perconalab/pmm-server-fb:PR-650-4304cab
=======
    # There is no case when pmm-update is older than pmm-managed (pmm-update self-updates first),
    # so there is no need to test with old PMM Server versions.
    # However, there may be a need to use a different devcontainer image once
    # https://jira.percona.com/browse/PMM-5451 is implemented.
    - PMM_SERVER_IMAGE=perconalab/pmm-server:dev-latest
>>>>>>> ba318e07

    # AWS - PMM Autotest account.
    # Travis secrets are not exposed to pull requests from forks: https://docs.travis-ci.com/user/pull-requests#pull-requests-and-security-restrictions
    - AWS_ACCESS_KEY=AKIAZPBRO3QWGCO72MJZ
    # AWS_SECRET_KEY
    - secure: "NtO5BJJKVMkKrZ1AGIHzBrIvHb1sYlQUa2PBGrB5YJZaQbzYFFdxZdI5AizWBFOVmSmgy/zbb4TmETvObJj7RXwDIu0Kzkuqtv4/NKG8VJIAvKHdOTSb4O8wXb4GkoVVcFaqcU9tEP/9lOtCYZdC2ILWTUJmPf7rCQ+DVTc8Iy0987ClS3rS0eg/DL/SgZ8lIHNAaOqH+ICM09ScSwk6ENyWLA4o637OSfcsejOoHSxiTkNtcZo/VHebVwnT8HHyB8RSw6DLyS7pTzqkSckp0WnCnIKSrY05w9jIQV54RyFrPo7UQ07tx8cD6jXCriePC4H1G9NAwclYYrMfB5IWRhmCUZ7wgR+QEK4ZgF6B8GW1roG/T97smHzaxjLWyGMK7Xd8kYkqJaS1cuIfIoCbpTWJ7AWBPbi/mIhfqIKvc+XtGJEj0ur2lG6AOkI5K7Lu7qmwXUKRtrc382XFe9dPT7Guq/OVl7Zgdg0QKsKlD8ndSWRoKZz0SBkpSveeJksq32Q1NAOgHeXGvln4AY9WFEqUMOejc2F1IOytGmHS6Df0JVhke0mLAUtoOs1b+gV5EtN0qu5/JN3kUvY9v92kpOgF0rZafhWTFXM32PnxExMiVdjHI+Hh1SHNumhUaGLqnUEaqDX3hGQW0t2RamW5zqhpFdgoSpqKCDZWht6d7xw="
    # AWS_RDS_USERNAME
    - secure: "VB+UW41dd2remOq2szBrhXdK5/GA+/qUk2Pnc8JEdwgxFiyjCCDa+JB7HXlfRODPZvNJAL8KwG/YY4pxt0vbZ0/zQs/O39UsBT9tZdX5s/+zHEF75z+cVvB1R8MrxcD2B0zlMQNK/ezmXk/SZOOrtsCsCj9mIrDBsZlNAdh4RNfIVJVc6mREhuObLYODRm0w+d0cYL7jJilhRG0mHfvfCXSlHof1yv1p6l+7nrJP66MgjJrEthzLUerig9WkQp7v3TFCUADIlQxHrNz7Z1V1C2r6YQrfOYi9qVMWu4PUQL5pvAjOw/e/T7SvGKnuPBAybOYHz88wzY79j5KyCwlBYy91SKw3DB0+NklAwYnhbW0NyDrLdU5g9xSCgp+7tGv4YE7rMDxrF683zeGqx8bZLb9cY+wQQBbYi/2Pq2j53tS04O31Q7LePdk1r8odcyYiUUFkFQt7tBRRQSMbEIr4n36DzDUyqX4OofBbsVRSjkFbjZVfv7HvJRha5jQwNqgZ4fWwIbL6N7M9LoxvDk4H3QHRH4y37AcjQfhNM56jnZbtWErNhRikzsFwMmcga4hbDjSzD/+luq/K2QeQdWtIXUtwiZo8r5xfTk1/DMMuLNiddH1oagIrCRXGAMgvuzGmEfCEBFJKU6u2WfdpMggaLCX3pA5CiXT0pzg16e8MYJo="
    # AWS_RDS_PASSWORD
    - secure: "iVVToSZWmR+9Y8mXVKiWl2p0mfS9hAQxW5dAeNlXQk9ara/2cvmdffOmLLGkhI5caZvQSVjne5enkng1Y6Ifns+heuhqiPS8495eds+PKl/70YNUgoIOXUWEehimHnNLg6R9q7uxrqy8rql89LAXZaeJImVnRrm0LoZ9jgVYivCqUpUcUxJ3CsFkZwJv5LSAFI964DaG2rsj2fiNixx6tnUAssQMGpoWoo9o+psb4Uwyr8S1rABCiMt494iw7RenlhCIFv2O04+p305Nx8wy11n9tV1ViK7tKF819Lw/iXB+5DA4CrT+ff56EdPWJ4wik7CEtydKcjAx0C00s04H93GuGoyWqFLFNliNj54d8BtRu0YZBhl9m51N3dPxq+usTrdV/veL0IJ7pNqK3CV+IKc9Qb+xHNuuYgcZaMMKKaB4+5TQR/pCe+i9v3shJW+zXUWsv0WS2zTIabZNWHNlTb9aPTyHPSyf9CbB04qFa4mcza/ohhhA6pCin9ZScHCtb45DHPMe6/khQIztkuyTwBWpLWYEjnbeOjOFgRKf1Zt2AYi8yR6Vcv9gDxrYu+KOqIuqKpS7Yn1Fcktsn7ty/rTr6XWlmhg3TLKRG6C2kTNNwxJmBo4WPcsENeuS5JQjsXp46ZWFeC4VsLZe7p62bM4QjtECqWX1I5rtiCShKIc="

  matrix:
<<<<<<< HEAD
    # what we currently use in PMM
    - PROMETHEUS_IMAGE=prom/prometheus:v2.12.0
      GRAFANA_IMAGE=grafana/grafana:6.5.1
      POSTGRES_IMAGE=postgres:11.5
=======
    # what we used for the latest PMM release
    - GO_VERSION=1.13.x
>>>>>>> ba318e07

    # the latest pre-release version
    - GO_VERSION=1.14rc1

matrix:
  fast_finish: true

before_install:
  - env
  - make env-compose-up

  # restore Go build cache
  - docker cp /home/travis/go-build pmm-managed-server:/root/.cache/go-build
  - docker exec pmm-managed-server ls /root/.cache/go-build

install:
  - make env-devcontainer

before_script:
  # ensure that generated files are not changed
  - make env TARGET=gen
  - make env TARGET=format
  - git status
  - git diff --exit-code

script:
  - make env TARGET=travis

after_success:
  - curl https://codecov.io/bash > codecov
  - chmod +x codecov
  - ./codecov -f cover.out -F all,cover -X fix
  - ./codecov -f crosscover.out -F all,crosscover -X fix
  - ./codecov -f race-crosscover.out -F update,crosscover -X fix

notifications:
  slack:
    on_success: change
    on_failure: always
    rooms:
      secure: QDKp28RJiVnst5gGKSKhVWvyIacYFLvl4eypPQoagrUm7VlQlGdmExH841OtURbqwNNsQoai2kP1XfxxSTPtTzmp6rMsBH4D4+cAfpqE2xgP/zQ1ctbA7B4hSAGu0FkAzyhiQb6HaGIeELaTiS5uTgwHn64BNgNtf8rC3mCIUanKlpAwPOejDOvldjkL3TzNkjnv9kujLQhiSSlldMownb0gNeSiH2HfYAZ9XT5wQj6rBEGI2Mk5xBzkEduLpHMe6r8Ocko3j3q3czrNrlrqgPiTzYIh+A1h6cSGu4xe6C3WmANVbHi/ieeM3YM+pT1ff5Mx0g75Kyi18zBCSWL4tBOeu+ciHPAPKFGx7sv5ivLNzoKJm/Fc3AsdkkAvSHErsrRCWdwemRveSdbNOkwDybNSso3ERRZ8YuWIP5rdKb8HIprVuMrvlrpjXi5p901Nabt7Pw4mgDBVJIIvZn8PJ4N/0T+RGO2bV38JlWIutLFHFcHcQ2QPZOiGPffxbtfmU7x7+J4QCHhA4ucYkwzxEb7UZcGpSxz3+zVoP25c480Z56KInkxIEi0LBEqw2s7MqsKpgho4KJIpCbciDhPN7MTm4aVeYjtJ0GgIbgKXuaLWMUMcYQ0yTHUHweGMHLSF/k7cdP8WSb4z1LtJqxKzye9IcejdacVPhdLzHaprW7w=<|MERGE_RESOLUTION|>--- conflicted
+++ resolved
@@ -23,19 +23,11 @@
   global:
     - CODECOV_ENV=GO_VERSION,PMM_SERVER_IMAGE
 
-<<<<<<< HEAD
-    # there is no case when pmm-update is older than pmm-managed (pmm-update self-updates first),
-    # so there is no need to test with old PMM Server versions
-    # - PMM_SERVER_IMAGE=perconalab/pmm-server:dev-latest
-    # FIXME
-    - PMM_SERVER_IMAGE=perconalab/pmm-server-fb:PR-650-4304cab
-=======
     # There is no case when pmm-update is older than pmm-managed (pmm-update self-updates first),
     # so there is no need to test with old PMM Server versions.
     # However, there may be a need to use a different devcontainer image once
     # https://jira.percona.com/browse/PMM-5451 is implemented.
     - PMM_SERVER_IMAGE=perconalab/pmm-server:dev-latest
->>>>>>> ba318e07
 
     # AWS - PMM Autotest account.
     # Travis secrets are not exposed to pull requests from forks: https://docs.travis-ci.com/user/pull-requests#pull-requests-and-security-restrictions
@@ -48,15 +40,8 @@
     - secure: "iVVToSZWmR+9Y8mXVKiWl2p0mfS9hAQxW5dAeNlXQk9ara/2cvmdffOmLLGkhI5caZvQSVjne5enkng1Y6Ifns+heuhqiPS8495eds+PKl/70YNUgoIOXUWEehimHnNLg6R9q7uxrqy8rql89LAXZaeJImVnRrm0LoZ9jgVYivCqUpUcUxJ3CsFkZwJv5LSAFI964DaG2rsj2fiNixx6tnUAssQMGpoWoo9o+psb4Uwyr8S1rABCiMt494iw7RenlhCIFv2O04+p305Nx8wy11n9tV1ViK7tKF819Lw/iXB+5DA4CrT+ff56EdPWJ4wik7CEtydKcjAx0C00s04H93GuGoyWqFLFNliNj54d8BtRu0YZBhl9m51N3dPxq+usTrdV/veL0IJ7pNqK3CV+IKc9Qb+xHNuuYgcZaMMKKaB4+5TQR/pCe+i9v3shJW+zXUWsv0WS2zTIabZNWHNlTb9aPTyHPSyf9CbB04qFa4mcza/ohhhA6pCin9ZScHCtb45DHPMe6/khQIztkuyTwBWpLWYEjnbeOjOFgRKf1Zt2AYi8yR6Vcv9gDxrYu+KOqIuqKpS7Yn1Fcktsn7ty/rTr6XWlmhg3TLKRG6C2kTNNwxJmBo4WPcsENeuS5JQjsXp46ZWFeC4VsLZe7p62bM4QjtECqWX1I5rtiCShKIc="
 
   matrix:
-<<<<<<< HEAD
-    # what we currently use in PMM
-    - PROMETHEUS_IMAGE=prom/prometheus:v2.12.0
-      GRAFANA_IMAGE=grafana/grafana:6.5.1
-      POSTGRES_IMAGE=postgres:11.5
-=======
     # what we used for the latest PMM release
     - GO_VERSION=1.13.x
->>>>>>> ba318e07
 
     # the latest pre-release version
     - GO_VERSION=1.14rc1
