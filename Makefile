--- conflicted
+++ resolved
@@ -16,12 +16,11 @@
 			-X 'github.com/percona/pmm-managed/vendor/github.com/percona/pmm/version.Branch=$(PMM_RELEASE_BRANCH)' \
 			"
 
-<<<<<<< HEAD
 help:                           ## Display this help message.
 	@echo "Please use \`make <target>\` where <target> is one of:"
 	@grep '^[a-zA-Z]' $(MAKEFILE_LIST) | \
 		awk -F ':.*?## ' 'NF==2 {printf "  %-26s%s\n", $$1, $$2}'
-=======
+
 release:                        ## Build pmm-managed release binary.
 	env CGO_ENABLED=0 go build -v $(LD_FLAGS) -o $(PMM_RELEASE_PATH)/pmm-managed
 
@@ -110,7 +109,6 @@
 		TEST_PACKAGES='$(TEST_PACKAGES)' \
 		TEST_RUN_UPDATE=$(TEST_RUN_UPDATE) \
 		make -C /root/go/src/github.com/percona/pmm-managed $(TARGET)
->>>>>>> e74ff4d6
 
 env-up:                         ## Start devcontainer.
 	docker-compose pull
