# This file is autogenerated, do not edit; changes may be undone by the next 'dep ensure'.


[[projects]]
  digest = "1:15310eb747a3957085a05b6f4d446eb93af24db2b7e7b8ec24cbcff65d878e6a"
  name = "github.com/AlekSi/pointer"
  packages = ["."]
  pruneopts = "NUT"
  revision = "4f2b1f4deff73a28288291183baa1e9dff4a93a5"
  version = "v1.1.0"

[[projects]]
  branch = "master"
  digest = "1:42d4dcc25a908bb5a54ac91cd204c7d15651367f5751c569ccab8097b2f61204"
  name = "github.com/BurntSushi/go-sumtype"
  packages = ["."]
  pruneopts = "NUT"
  revision = "fcb4a6205bdc6ce526f359ae5eae5fb6ded53916"

[[projects]]
  digest = "1:0a111edd8693fd977f42a0c4f199a0efb13c20aec9da99ad8830c7bb6a87e8d6"
  name = "github.com/PuerkitoBio/purell"
  packages = ["."]
  pruneopts = "NUT"
  revision = "44968752391892e1b0d0b821ee79e9a85fa13049"
  version = "v1.1.1"

[[projects]]
  branch = "master"
  digest = "1:8098cd40cd09879efbf12e33bcd51ead4a66006ac802cd563a66c4f3373b9727"
  name = "github.com/PuerkitoBio/urlesc"
  packages = ["."]
  pruneopts = "NUT"
  revision = "de5bf2ad457846296e2031421a34e2568e304e35"

[[projects]]
  branch = "master"
  digest = "1:f3793f8a708522400cef1dba23385e901aede5519f68971fd69938ef330b07a1"
  name = "github.com/alecthomas/template"
  packages = [
    ".",
    "parse",
  ]
  pruneopts = "NUT"
  revision = "fb15b899a75114aa79cc930e33c46b577cc664b1"

[[projects]]
  branch = "master"
  digest = "1:278f733beeec2d654fc7412dbfa2dff194245e13c720bef8d4e284e0e25708f5"
  name = "github.com/alecthomas/units"
  packages = ["."]
  pruneopts = "NUT"
  revision = "f65c72e2690dc4b403c8bd637baf4611cd4c069b"

[[projects]]
  digest = "1:c625fa56b03726603d572cf18fc73499751d2715dfa3f8b2dfad48ddecd408d7"
  name = "github.com/asaskevich/govalidator"
  packages = ["."]
  pruneopts = "NUT"
  revision = "475eaeb164960a651e97470412a7d3b0c5036105"
  version = "v10"

[[projects]]
  digest = "1:e39da38f0001252c6aaa76343c2eb5dfa3e0b3d501bbd86cf0d357d0ecbc7af7"
  name = "github.com/aws/aws-sdk-go"
  packages = [
    "aws",
    "aws/awserr",
    "aws/awsutil",
    "aws/client",
    "aws/client/metadata",
    "aws/corehandlers",
    "aws/credentials",
    "aws/credentials/ec2rolecreds",
    "aws/credentials/endpointcreds",
    "aws/credentials/processcreds",
    "aws/credentials/stscreds",
    "aws/csm",
    "aws/defaults",
    "aws/ec2metadata",
    "aws/endpoints",
    "aws/request",
    "aws/session",
    "aws/signer/v4",
    "internal/context",
    "internal/ini",
    "internal/sdkio",
    "internal/sdkmath",
    "internal/sdkrand",
    "internal/sdkuri",
    "internal/shareddefaults",
    "internal/strings",
    "internal/sync/singleflight",
    "private/protocol",
    "private/protocol/json/jsonutil",
    "private/protocol/query",
    "private/protocol/query/queryutil",
    "private/protocol/rest",
    "private/protocol/xml/xmlutil",
    "service/rds",
    "service/sts",
    "service/sts/stsiface",
  ]
  pruneopts = "NUT"
  revision = "878b60015fb9e4860839b956ed16d8035876020f"
  version = "v1.33.10"

[[projects]]
  digest = "1:707ebe952a8b3d00b343c01536c79c73771d100f63ec6babeaed5c79e2b8a8dd"
  name = "github.com/beorn7/perks"
  packages = ["quantile"]
  pruneopts = "NUT"
  revision = "37c8de3658fcb183f997c4e13e8337516ab753e6"
  version = "v1.0.1"

[[projects]]
  digest = "1:3d407aad561cc061f31acbafd2236ab70c7a570cb0b1e4ce8c921cf672a0fd17"
  name = "github.com/brianvoe/gofakeit"
  packages = [
    ".",
    "data",
  ]
  pruneopts = "NUT"
  revision = "19b40d7d6241163eba8b06ddec1041a36db06c54"
  version = "v3.20.2"

[[projects]]
  digest = "1:ffe9824d294da03b391f44e1ae8281281b4afc1bdaa9588c9097785e3af10cec"
  name = "github.com/davecgh/go-spew"
  packages = ["spew"]
  pruneopts = "NUT"
  revision = "8991bc29aa16c548c550c7ff78260e27b9ab7c73"
  version = "v1.1.1"

[[projects]]
  digest = "1:b7ffca49e9cfd3dfb04a8e0a59347708c6f78f68476a32c5e0a0edca5d1b258c"
  name = "github.com/dustin/go-humanize"
  packages = ["."]
  pruneopts = "NUT"
  revision = "9f541cc9db5d55bce703bd99987c9d5cb8eea45e"
  version = "v1.0.0"

[[projects]]
  digest = "1:82ebaeef8f2da43f9c4544f05d1b0dd987189a11e444e013e6c9e529235b7504"
  name = "github.com/go-openapi/analysis"
  packages = [
    ".",
    "internal",
  ]
  pruneopts = "NUT"
  revision = "421cb960388d1c41b1d4f0eee5300257ac289c97"
  version = "v0.19.10"

[[projects]]
  digest = "1:6a736893297649605f8a7ecc69c662eed252f21fa3c34809088e5d44735bcb02"
  name = "github.com/go-openapi/errors"
  packages = ["."]
  pruneopts = "NUT"
  revision = "7f2246786dd6ea01e5e7fe8e0229a53ea48bc6c4"
  version = "v0.19.6"

[[projects]]
  digest = "1:3758c86e787dfe5792a23430f34636106a16da914446724399c9c12f121a225d"
  name = "github.com/go-openapi/jsonpointer"
  packages = ["."]
  pruneopts = "NUT"
  revision = "ed123515f087412cd7ef02e49b0b0a5e6a79a360"
  version = "v0.19.3"

[[projects]]
  digest = "1:98abd61947ff5c7c6fcfec5473d02a4821ed3a2dd99a4fbfdb7925b0dd745546"
  name = "github.com/go-openapi/jsonreference"
  packages = ["."]
  pruneopts = "NUT"
  revision = "7775307885f903b5e6808c24d81ead7eb136915f"
  version = "v0.19.4"

[[projects]]
  digest = "1:c3cb0571346173abe3b329baf50e5ca05d2d1640cfe2817c65ed377e44c34afc"
  name = "github.com/go-openapi/loads"
  packages = ["."]
  pruneopts = "NUT"
  revision = "18bb1f3437c08e833e5f629003bafc2a3884d19f"
  version = "v0.19.5"

[[projects]]
  digest = "1:731c48ad404d44df8d3da9c209dd29084a8eba9904e895546b66845ea85ae957"
  name = "github.com/go-openapi/runtime"
  packages = [
    ".",
    "client",
    "logger",
    "middleware",
    "middleware/denco",
    "middleware/header",
    "middleware/untyped",
    "security",
  ]
  pruneopts = "NUT"
  revision = "5fc6d7931327cf2e35c6f68b24964af682789b15"
  version = "v0.19.20"

[[projects]]
  digest = "1:a73c7e40dcada711eb805afea511470874b8e934a6eaadd7d92a350bf80ea111"
  name = "github.com/go-openapi/spec"
  packages = ["."]
  pruneopts = "NUT"
  revision = "e7bc266bd09139be98b222b2ef8fbca0ffdb933d"
  version = "v0.19.9"

[[projects]]
  digest = "1:505f715d384d958e9378bd398015d50ede72dc6375f8d18961121452d545f865"
  name = "github.com/go-openapi/strfmt"
  packages = ["."]
  pruneopts = "NUT"
  revision = "2887e74ed0fe2aea628affe322b19fc3112f98cd"
  version = "v0.19.5"

[[projects]]
  digest = "1:b8bae5ae3c3ccc79b8af1cf6658aa8255711b7eb4eabfb3a3ac785129a372b0c"
  name = "github.com/go-openapi/swag"
  packages = ["."]
  pruneopts = "NUT"
  revision = "ab98f8e6456407f6afd63e441c5304d6ef60cb7f"
  version = "v0.19.9"

[[projects]]
  digest = "1:2e35ee61c5e4d43f0503a7c6895aff9ba0c3995798e89c2b4d99895f025c7921"
  name = "github.com/go-openapi/validate"
  packages = ["."]
  pruneopts = "NUT"
  revision = "b4358e2166e999e752797fead269fb411dc700f7"
  version = "v0.19.10"

[[projects]]
  digest = "1:24f20a61b3d084137d13cf53aba7365862b850fe4f30b733ed0e3c7ade9ca86d"
  name = "github.com/go-sql-driver/mysql"
  packages = ["."]
  pruneopts = "NUT"
  revision = "17ef3dd9d98b69acec3e85878995ada9533a9370"
  version = "v1.5.0"

[[projects]]
  digest = "1:91358b3a314c1ddfd4d6445ca9c1fb846842c31c153e626730594b3c95f73f4a"
  name = "github.com/go-stack/stack"
  packages = ["."]
  pruneopts = "NUT"
  revision = "2fee6af1a9795aafbe0253a0cfbdf668e1fb8a9a"
  version = "v1.8.0"

[[projects]]
  digest = "1:b2b193b1c8227eea746da4a8467d16a8b79d460ae6d27a16d930581d30bb6990"
  name = "github.com/gogo/protobuf"
  packages = [
    "proto",
    "protoc-gen-gogo/descriptor",
  ]
  pruneopts = "NUT"
  revision = "5628607bb4c51c3157aacc3a50f0ab707582b805"
  version = "v1.3.1"

[[projects]]
  digest = "1:5c33f5bfab7e87b5d6243f713208ae953aa708eeb83d23642c608edd7d526f49"
  name = "github.com/golang/protobuf"
  packages = [
    "descriptor",
    "jsonpb",
    "proto",
    "protoc-gen-go/descriptor",
    "ptypes",
    "ptypes/any",
    "ptypes/duration",
    "ptypes/timestamp",
    "ptypes/wrappers",
  ]
  pruneopts = "NUT"
  revision = "4846b58453b3708320bdb524f25cc5a1d9cda4d4"
  version = "v1.4.3"

[[projects]]
  digest = "1:ab3ec1fe3e39bac4b3ab63390767766622be35b7cab03f47f787f9ec60522a53"
  name = "github.com/google/uuid"
  packages = ["."]
  pruneopts = "NUT"
  revision = "0cd6bf5da1e1c83f8b45653022c74f71af0538a4"
  version = "v1.1.1"

[[projects]]
  digest = "1:a0b9c06ce71d9972e6a5d44d64ef9a17a1db2fe164a090805077e9a0510105b5"
  name = "github.com/grpc-ecosystem/go-grpc-middleware"
  packages = [
    ".",
    "validator",
  ]
  pruneopts = "NUT"
  revision = "3c51f7f332123e8be5a157c0802a228ac85bf9db"
  version = "v1.2.0"

[[projects]]
  digest = "1:5872c7f130f62fc34bfda20babad36be6309c00b5c9207717f7cd2a51536fff4"
  name = "github.com/grpc-ecosystem/go-grpc-prometheus"
  packages = ["."]
  pruneopts = "NUT"
  revision = "c225b8c3b01faf2899099b768856a9e916e5087b"
  version = "v1.2.0"

[[projects]]
  digest = "1:2a682a0b8b991a25578a6a7cd7f6cc6350c127732e8e58bec530f2f0dff236cf"
  name = "github.com/grpc-ecosystem/grpc-gateway"
  packages = [
    "internal",
    "runtime",
    "utilities",
  ]
  pruneopts = "NUT"
  revision = "96e0d89cdc98e8d3be96851a66b2cff36082120b"
  version = "v1.15.0"

[[projects]]
  digest = "1:1f2aebae7e7c856562355ec0198d8ca2fa222fb05e5b1b66632a1fce39631885"
  name = "github.com/jmespath/go-jmespath"
  packages = ["."]
  pruneopts = "NUT"
  revision = "c2b33e84"

[[projects]]
  digest = "1:9d8169a68525a40501811137321057d3c3fb452b26059027e55d0d1ae307db01"
  name = "github.com/kevinburke/go-bindata"
  packages = [
    ".",
    "go-bindata",
  ]
  pruneopts = "NUT"
  revision = "017bb32866cbdd959f3f9891ab831bcd199c5819"
  version = "v3.22.0"

[[projects]]
  digest = "1:a3998f85665bdf805d519735e658c0e0125bd67b57bb15e414a5a9e360e32455"
  name = "github.com/konsorten/go-windows-terminal-sequences"
  packages = ["."]
  pruneopts = "NUT"
  revision = "edb144dfd453055e1e49a3d8b410a660b5a87613"
  version = "v1.0.3"

[[projects]]
  digest = "1:cd430a6f27f6133eb80fdd52990928a24ab612d42778eb1f8b3f866bdd5162e9"
  name = "github.com/lib/pq"
  packages = [
    ".",
    "oid",
    "scram",
  ]
  pruneopts = "NUT"
  revision = "984a6aa1ca4673778a2965cb1dc74bd070dc8818"
  version = "v1.7.1"

[[projects]]
  digest = "1:7bbccd3dd7998f2a180264ec1d12e362ed8e02f55ea7b82ac0d0f48ffa2d8888"
  name = "github.com/mailru/easyjson"
  packages = [
    "buffer",
    "jlexer",
    "jwriter",
  ]
  pruneopts = "NUT"
  revision = "8edcc4e51f39ddbd3505a3386aff3f435a7fd028"
  version = "v0.7.1"

[[projects]]
  digest = "1:5985ef4caf91ece5d54817c11ea25f182697534f8ae6521eadcd628c142ac4b6"
  name = "github.com/matttproud/golang_protobuf_extensions"
  packages = ["pbutil"]
  pruneopts = "NUT"
  revision = "c12348ce28de40eed0136aa2b644d0ee0650e56c"
  version = "v1.0.1"

[[projects]]
  digest = "1:962215f00d3e3d8624d15c042552f0abc2b0c9ae541da47a7bab496dc9a76b57"
  name = "github.com/minio/minio-go"
  packages = [
    ".",
    "pkg/credentials",
    "pkg/encrypt",
    "pkg/s3signer",
    "pkg/s3utils",
    "pkg/set",
  ]
  pruneopts = "NUT"
  revision = "c6c2912aa5522e5f5a505e6cba30e95f0d8456fa"
  version = "v6.0.25"

[[projects]]
  digest = "1:f9f72e583aaacf1d1ac5d6121abd4afd3c690baa9e14e1d009df26bf831ba347"
  name = "github.com/mitchellh/go-homedir"
  packages = ["."]
  pruneopts = "NUT"
  revision = "af06845cf3004701891bf4fdb884bfe4920b3727"
  version = "v1.1.0"

[[projects]]
  digest = "1:40709da827caf66d1421f7e7251ed840c1c04423597041332d01797403280e49"
  name = "github.com/mitchellh/mapstructure"
  packages = ["."]
  pruneopts = "NUT"
  revision = "9e1e4717f8567d7ead72d070d064ad17d444a67e"
  version = "v1.3.3"

[[projects]]
  digest = "1:93b5830f1e6138532e9450d6a639d68132e613a0878d789c610322764220171a"
  name = "github.com/mwitkow/go-proto-validators"
  packages = ["."]
  pruneopts = "NUT"
  revision = "f73ec5a7ce82b3f9fb47f01d4629aa4617247af5"
  version = "v0.3.0"

[[projects]]
<<<<<<< HEAD
  branch = "PMM-7595-use-uint64-for-resources"
  digest = "1:9fb472e3f52d391602e2b075638a1e093f2b47a33cc12192ba1add0dac1880c5"
  name = "github.com/percona-platform/dbaas-api"
  packages = ["gen/controller"]
  pruneopts = "NUT"
  revision = "9eb831cb0dcf1b2200368da2f029eeb36d06e196"
=======
  branch = "main"
  digest = "1:7b3bf9956a9fa753fa167b6e75951fb9654512af4dbbbf813c24a80d632451b3"
  name = "github.com/percona-platform/dbaas-api"
  packages = ["gen/controller"]
  pruneopts = "NUT"
  revision = "759c17a8159fbba673bd2286dd5bb19a5041ba37"
>>>>>>> 8657ad2c

[[projects]]
  branch = "main"
  digest = "1:1d6597d442006947bc3feed7eea6aa8002424414626d5476fc983fe738690769"
  name = "github.com/percona-platform/saas"
  packages = [
    "gen/auth",
    "gen/check/retrieval",
    "gen/telemetry/events/pmm",
    "gen/telemetry/reporter",
    "pkg/alert",
    "pkg/check",
    "pkg/common",
    "pkg/starlark",
  ]
  pruneopts = "NUT"
  revision = "e66cc9d89f9739d5f841f847877f12443b37484a"

[[projects]]
<<<<<<< HEAD
  branch = "PMM-7595-use-uint64-for-resources"
  digest = "1:fbe014886b2ce75fc9d4cf7ad24b06cf13d743e9e4ad17dfde12ee0ba7d5bc89"
=======
  branch = "PMM-2.0"
  digest = "1:d45d56679cf15697061303d8d4e8ec94078258f709f24456caeed8712cf6a85f"
>>>>>>> 8657ad2c
  name = "github.com/percona/pmm"
  packages = [
    "api/agentpb",
    "api/alertmanager/amclient",
    "api/alertmanager/amclient/alert",
    "api/alertmanager/amclient/alertgroup",
    "api/alertmanager/amclient/general",
    "api/alertmanager/amclient/receiver",
    "api/alertmanager/amclient/silence",
    "api/alertmanager/ammodels",
    "api/inventorypb",
    "api/managementpb",
    "api/managementpb/backup",
    "api/managementpb/dbaas",
    "api/managementpb/ia",
    "api/managementpb/jobs",
    "api/qanpb",
    "api/serverpb",
    "utils/pdeathsig",
    "utils/sqlmetrics",
    "utils/tlsconfig",
    "version",
  ]
  pruneopts = "NUT"
<<<<<<< HEAD
  revision = "431d2dfb2929126f4ffd6523ca4ef3eb81b6447c"
=======
  revision = "a75447706c45982e880062d0ca4d985020a75ded"
>>>>>>> 8657ad2c

[[projects]]
  digest = "1:65230c46134944510adb8844cf4098b5c9fdd1dd11992c3980afc1d3e0c8e4bd"
  name = "github.com/percona/promconfig"
  packages = [
    ".",
    "alertmanager",
  ]
  pruneopts = "NUT"
  revision = "4b3fbe05a3478c76879e598fca582536f7871f77"
  version = "v0.2.1"

[[projects]]
  digest = "1:4047c378584616813d610c9f993bf90dd0d07aed8d94bd3bc299cd35ececdcba"
  name = "github.com/pkg/errors"
  packages = ["."]
  pruneopts = "NUT"
  revision = "614d223910a179a466c1767a985424175c39b465"
  version = "v0.9.1"

[[projects]]
  digest = "1:0028cb19b2e4c3112225cd871870f2d9cf49b9b4276531f03438a88e94be86fe"
  name = "github.com/pmezard/go-difflib"
  packages = ["difflib"]
  pruneopts = "NUT"
  revision = "792786c7400a136282c1664665ae0a8db921c6c2"
  version = "v1.0.0"

[[projects]]
  digest = "1:254b83bcd08a647e239388d738403d63a61d3d6b4240ec88656220bad880325c"
  name = "github.com/prometheus/client_golang"
  packages = [
    "prometheus",
    "prometheus/internal",
    "prometheus/promhttp",
    "prometheus/testutil",
  ]
  pruneopts = "NUT"
  revision = "170205fb58decfd011f1550d4cfb737230d7ae4f"
  version = "v1.1.0"

[[projects]]
  branch = "master"
  digest = "1:0db23933b8052702d980a3f029149b3f175f7c0eea0cff85b175017d0f2722c0"
  name = "github.com/prometheus/client_model"
  packages = ["go"]
  pruneopts = "NUT"
  revision = "60555c9708c786597e6b07bf846d0dc5c2a46f54"

[[projects]]
  digest = "1:98278956c7c550efc75a027e528aa51743f06fd0e33613d7ed224432a11e5ecf"
  name = "github.com/prometheus/common"
  packages = [
    "expfmt",
    "internal/bitbucket.org/ww/goautoneg",
    "model",
  ]
  pruneopts = "NUT"
  revision = "629b6ff9b3aafafba54ab96663903fde9544f037"
  version = "v0.8.0"

[[projects]]
  digest = "1:81515c09577f593364fa7ccc4df5d917165e45bf80f543ce2ebb1cbd598e9e57"
  name = "github.com/prometheus/procfs"
  packages = [
    ".",
    "internal/fs",
    "internal/util",
  ]
  pruneopts = "NUT"
  revision = "3a900613711866765af641f387dad41b639dbdc4"
  version = "v0.1.3"

[[projects]]
  digest = "1:1dbbefdedbdb89fc0073bfa0df49e0f117f9d901fe265c24552b72473cc5a650"
  name = "github.com/sirupsen/logrus"
  packages = ["."]
  pruneopts = "NUT"
  revision = "60c74ad9be0d874af0ab0daef6ab07c5c5911f0d"
  version = "v1.6.0"

[[projects]]
  digest = "1:99c59df3e312b276d94781efbdd94c258b059701274495bbd48310ccc02df113"
  name = "github.com/stretchr/objx"
  packages = ["."]
  pruneopts = "NUT"
  revision = "35313a95ee26395aa17d366c71a2ccf788fa69b6"
  version = "v0.3.0"

[[projects]]
  digest = "1:fb345fb08c4c73d02f68d8eeae2fcfb1519df6511504629c393cd74e82c9cf47"
  name = "github.com/stretchr/testify"
  packages = [
    "assert",
    "mock",
    "require",
  ]
  pruneopts = "NUT"
  revision = "f654a9112bbeac49ca2cd45bfbe11533c4666cf8"
  version = "v1.6.1"

[[projects]]
  digest = "1:b49f6e75d8aa6f18a320671f674a75a3f35eec1e9da5cb1631605eb1058dae3c"
  name = "github.com/vektra/mockery"
  packages = [
    "cmd/mockery",
    "mockery",
  ]
  pruneopts = "NUT"
  revision = "b91686d8be1370af45d78e3c6744216a90624df4"
  version = "v1.1.2"

[[projects]]
  digest = "1:00ccb7bf33c11f1905bd791a5dd8ddcf202f84e95aa506808fd0376bf6dc224b"
  name = "go.mongodb.org/mongo-driver"
  packages = [
    "bson",
    "bson/bsoncodec",
    "bson/bsonoptions",
    "bson/bsonrw",
    "bson/bsontype",
    "bson/primitive",
    "x/bsonx/bsoncore",
  ]
  pruneopts = "NUT"
  revision = "750fe7dfc033d023b335494a4ad2b713386e8e59"
  version = "v1.3.5"

[[projects]]
  branch = "master"
  digest = "1:0ba6cff23e0079fb8876b3f540b17663a502374a1f141803a1c5e353e99b83e4"
  name = "go.starlark.net"
  packages = [
    "internal/compile",
    "internal/spell",
    "resolve",
    "starlark",
    "syntax",
  ]
  pruneopts = "NUT"
  revision = "be5394c419b6941c14d194a98925a71512f8f979"

[[projects]]
  branch = "master"
  digest = "1:51a061980fcdcafce0694cae0d88eda777769603c4861f461f061f40fe0894ce"
  name = "golang.org/x/crypto"
  packages = [
    "argon2",
    "blake2b",
  ]
  pruneopts = "NUT"
  revision = "5ea612d1eb830b38bc4e914e37f55311eb58adce"

[[projects]]
  digest = "1:467bb8fb8fa786448b8d486cd0bb7c1a5577dcd7310441aa02a20110cd9f727d"
  name = "golang.org/x/mod"
  packages = [
    "module",
    "semver",
  ]
  pruneopts = "NUT"
  revision = "859b3ef565e237f9f1a0fb6b55385c497545680d"
  version = "v0.3.0"

[[projects]]
  branch = "master"
  digest = "1:78df8a69e79026f901a068e8de50773458ce8a7ebad8f2200335955e9979f614"
  name = "golang.org/x/net"
  packages = [
    "context",
    "http/httpguts",
    "http2",
    "http2/hpack",
    "idna",
    "internal/timeseries",
    "publicsuffix",
    "trace",
  ]
  pruneopts = "NUT"
  revision = "ab34263943818b32f575efc978a3d24e80b04bd7"

[[projects]]
  branch = "master"
  digest = "1:b521f10a2d8fa85c04a8ef4e62f2d1e14d303599a55d64dabf9f5a02f84d35eb"
  name = "golang.org/x/sync"
  packages = ["errgroup"]
  pruneopts = "NUT"
  revision = "6e8e738ad208923de99951fe0b48239bfd864f28"

[[projects]]
  branch = "master"
  digest = "1:19ed82cf6677772270f1cf405c2ea6cc868bbe0264cbda5a67d3d5f0f6318787"
  name = "golang.org/x/sys"
  packages = [
    "cpu",
    "internal/unsafeheader",
    "unix",
    "windows",
  ]
  pruneopts = "NUT"
  revision = "76b94024e4b621e672466e8db3d7f084e7ddcad2"

[[projects]]
  digest = "1:dd87aec186c054a90f96cb78e44d25b23b625c48f22bd79f7a68c7e35aa7caf4"
  name = "golang.org/x/text"
  packages = [
    "collate",
    "collate/build",
    "internal/colltab",
    "internal/gen",
    "internal/language",
    "internal/language/compact",
    "internal/tag",
    "internal/triegen",
    "internal/ucd",
    "language",
    "secure/bidirule",
    "transform",
    "unicode/bidi",
    "unicode/cldr",
    "unicode/norm",
    "unicode/rangetable",
    "width",
  ]
  pruneopts = "NUT"
  revision = "23ae387dee1f90d29a23c0e87ee0b46038fbed0e"
  version = "v0.3.3"

[[projects]]
  branch = "master"
  digest = "1:3d7e8d0a2344e5598e8b18d41379bd3b9e5dc30c7ee3b3bec76fe554604ac458"
  name = "golang.org/x/tools"
  packages = [
    "cmd/goimports",
    "go/ast/astutil",
    "go/buildutil",
    "go/gcexportdata",
    "go/internal/cgo",
    "go/internal/gcimporter",
    "go/internal/packagesdriver",
    "go/loader",
    "go/packages",
    "go/types/typeutil",
    "imports",
    "internal/event",
    "internal/event/core",
    "internal/event/keys",
    "internal/event/label",
    "internal/fastwalk",
    "internal/gocommand",
    "internal/gopathwalk",
    "internal/imports",
    "internal/packagesinternal",
    "internal/typesinternal",
  ]
  pruneopts = "NUT"
  revision = "a7c6fd066f6dcf64c13983e28e029ce7874760ff"

[[projects]]
  branch = "master"
  digest = "1:325a1b73817aa79fc85f10376ed41ea607f7dd7f6c6bfa46df6a28ef2857941f"
  name = "golang.org/x/xerrors"
  packages = [
    ".",
    "internal",
  ]
  pruneopts = "NUT"
  revision = "9bdfabe68543c54f90421aeb9a60ef8061b5b544"

[[projects]]
  branch = "master"
  digest = "1:acefdfa6e8e61260fd4f976462ac3321589b31b42d3aa5c33c4b15155130d889"
  name = "google.golang.org/genproto"
  packages = [
    "googleapis/api/annotations",
    "googleapis/api/httpbody",
    "googleapis/rpc/status",
    "protobuf/field_mask",
  ]
  pruneopts = "NUT"
  revision = "d950eab6f860f209ea1641dee947bb9f7009e120"

[[projects]]
  digest = "1:b13288c2fafd0d307ccec98ef008f3c20e4ffcc3cfee879ca95fdfae638423d6"
  name = "google.golang.org/grpc"
  packages = [
    ".",
    "attributes",
    "backoff",
    "balancer",
    "balancer/base",
    "balancer/grpclb/state",
    "balancer/roundrobin",
    "binarylog/grpc_binarylog_v1",
    "channelz/grpc_channelz_v1",
    "channelz/service",
    "codes",
    "connectivity",
    "credentials",
    "encoding",
    "encoding/proto",
    "grpclog",
    "internal",
    "internal/backoff",
    "internal/balancerload",
    "internal/binarylog",
    "internal/buffer",
    "internal/channelz",
    "internal/credentials",
    "internal/envconfig",
    "internal/grpclog",
    "internal/grpcrand",
    "internal/grpcsync",
    "internal/grpcutil",
    "internal/resolver/dns",
    "internal/resolver/passthrough",
    "internal/serviceconfig",
    "internal/status",
    "internal/syscall",
    "internal/transport",
    "keepalive",
    "metadata",
    "peer",
    "reflection",
    "reflection/grpc_reflection_v1alpha",
    "resolver",
    "serviceconfig",
    "stats",
    "status",
    "tap",
  ]
  pruneopts = "NUT"
  revision = "5e8f83304c0563d1ba74db05fee83d9c18ab9a58"
  version = "v1.32.0"

[[projects]]
  digest = "1:a6bca15378a84c9edbc6a46779f626103e13cc7504d66a113a211f407720f840"
  name = "google.golang.org/protobuf"
  packages = [
    "encoding/protojson",
    "encoding/prototext",
    "encoding/protowire",
    "internal/descfmt",
    "internal/descopts",
    "internal/detrand",
    "internal/encoding/defval",
    "internal/encoding/json",
    "internal/encoding/messageset",
    "internal/encoding/tag",
    "internal/encoding/text",
    "internal/errors",
    "internal/fieldsort",
    "internal/filedesc",
    "internal/filetype",
    "internal/flags",
    "internal/genid",
    "internal/impl",
    "internal/mapsort",
    "internal/pragma",
    "internal/set",
    "internal/strs",
    "internal/version",
    "proto",
    "reflect/protodesc",
    "reflect/protoreflect",
    "reflect/protoregistry",
    "runtime/protoiface",
    "runtime/protoimpl",
    "types/descriptorpb",
    "types/known/anypb",
    "types/known/durationpb",
    "types/known/timestamppb",
    "types/known/wrapperspb",
  ]
  pruneopts = "NUT"
  revision = "3f7a61f89bb6813f89d981d1870ed68da0b3c3f1"
  version = "v1.25.0"

[[projects]]
  digest = "1:22b2dee6f30bc8601f087449a2a819df8388e54e9547349c658f14d8f8c590f2"
  name = "gopkg.in/alecthomas/kingpin.v2"
  packages = ["."]
  pruneopts = "NUT"
  revision = "947dcec5ba9c011838740e680966fd7087a71d0d"
  version = "v2.2.6"

[[projects]]
  digest = "1:e084e01838f4c361fa2f03d2e227c059df3127efcebc958450a9d618524c8e38"
  name = "gopkg.in/ini.v1"
  packages = ["."]
  pruneopts = "NUT"
  revision = "5e97220809ffaa826f787728501264e9114cb834"
  version = "v1.62.0"

[[projects]]
  digest = "1:666e94676a94cb3351be105e21b8579039a6306ec050191333fb931ef4baab64"
  name = "gopkg.in/reform.v1"
  packages = [
    ".",
    "dialects/postgresql",
    "internal",
    "parse",
    "reform",
  ]
  pruneopts = "NUT"
  revision = "be1c9e20a895a055b71875afe38f593d8f0623b9"
  version = "v1.5.0"

[[projects]]
  digest = "1:62a89978829993fb84e755bff5ae0e3d84837228898fd55b1a88a885036e1e51"
  name = "gopkg.in/yaml.v2"
  packages = ["."]
  pruneopts = "NUT"
  revision = "0b1645d91e851e735d3e23330303ce81f70adbe3"
  version = "v2.3.0"

[[projects]]
  branch = "v3"
  digest = "1:c9a53b5be2654e3d1d466419bb389371ff3755220ec3cafd43dd8742fb7aebdd"
  name = "gopkg.in/yaml.v3"
  packages = ["."]
  pruneopts = "NUT"
  revision = "eeeca48fe7764f320e4870d231902bf9c1be2c08"

[solve-meta]
  analyzer-name = "dep"
  analyzer-version = 1
  input-imports = [
    "github.com/AlekSi/pointer",
    "github.com/BurntSushi/go-sumtype",
    "github.com/aws/aws-sdk-go/aws",
    "github.com/aws/aws-sdk-go/aws/awserr",
    "github.com/aws/aws-sdk-go/aws/credentials",
    "github.com/aws/aws-sdk-go/aws/ec2metadata",
    "github.com/aws/aws-sdk-go/aws/endpoints",
    "github.com/aws/aws-sdk-go/aws/session",
    "github.com/aws/aws-sdk-go/service/rds",
    "github.com/brianvoe/gofakeit",
    "github.com/go-openapi/runtime/client",
    "github.com/go-openapi/strfmt",
    "github.com/go-sql-driver/mysql",
    "github.com/golang/protobuf/jsonpb",
    "github.com/golang/protobuf/proto",
    "github.com/golang/protobuf/ptypes",
    "github.com/golang/protobuf/ptypes/duration",
    "github.com/google/uuid",
    "github.com/grpc-ecosystem/go-grpc-middleware",
    "github.com/grpc-ecosystem/go-grpc-middleware/validator",
    "github.com/grpc-ecosystem/go-grpc-prometheus",
    "github.com/grpc-ecosystem/grpc-gateway/runtime",
    "github.com/kevinburke/go-bindata/go-bindata",
    "github.com/lib/pq",
    "github.com/minio/minio-go",
    "github.com/percona-platform/dbaas-api/gen/controller",
    "github.com/percona-platform/saas/gen/auth",
    "github.com/percona-platform/saas/gen/check/retrieval",
    "github.com/percona-platform/saas/gen/telemetry/events/pmm",
    "github.com/percona-platform/saas/gen/telemetry/reporter",
    "github.com/percona-platform/saas/pkg/alert",
    "github.com/percona-platform/saas/pkg/check",
    "github.com/percona-platform/saas/pkg/common",
    "github.com/percona-platform/saas/pkg/starlark",
    "github.com/percona/pmm/api/agentpb",
    "github.com/percona/pmm/api/alertmanager/amclient",
    "github.com/percona/pmm/api/alertmanager/amclient/alert",
    "github.com/percona/pmm/api/alertmanager/amclient/silence",
    "github.com/percona/pmm/api/alertmanager/ammodels",
    "github.com/percona/pmm/api/inventorypb",
    "github.com/percona/pmm/api/managementpb",
    "github.com/percona/pmm/api/managementpb/backup",
    "github.com/percona/pmm/api/managementpb/dbaas",
    "github.com/percona/pmm/api/managementpb/ia",
    "github.com/percona/pmm/api/managementpb/jobs",
    "github.com/percona/pmm/api/qanpb",
    "github.com/percona/pmm/api/serverpb",
    "github.com/percona/pmm/utils/pdeathsig",
    "github.com/percona/pmm/utils/sqlmetrics",
    "github.com/percona/pmm/utils/tlsconfig",
    "github.com/percona/pmm/version",
    "github.com/percona/promconfig",
    "github.com/percona/promconfig/alertmanager",
    "github.com/pkg/errors",
    "github.com/pmezard/go-difflib/difflib",
    "github.com/prometheus/client_golang/prometheus",
    "github.com/prometheus/client_golang/prometheus/promhttp",
    "github.com/prometheus/client_golang/prometheus/testutil",
    "github.com/prometheus/common/model",
    "github.com/sirupsen/logrus",
    "github.com/stretchr/testify/assert",
    "github.com/stretchr/testify/mock",
    "github.com/stretchr/testify/require",
    "github.com/vektra/mockery/cmd/mockery",
    "go.starlark.net/resolve",
    "golang.org/x/sync/errgroup",
    "golang.org/x/sys/unix",
    "golang.org/x/tools/cmd/goimports",
    "google.golang.org/grpc",
    "google.golang.org/grpc/backoff",
    "google.golang.org/grpc/channelz/service",
    "google.golang.org/grpc/codes",
    "google.golang.org/grpc/credentials",
    "google.golang.org/grpc/grpclog",
    "google.golang.org/grpc/metadata",
    "google.golang.org/grpc/reflection",
    "google.golang.org/grpc/status",
    "google.golang.org/protobuf/types/known/durationpb",
    "gopkg.in/alecthomas/kingpin.v2",
    "gopkg.in/reform.v1",
    "gopkg.in/reform.v1/dialects/postgresql",
    "gopkg.in/reform.v1/parse",
    "gopkg.in/reform.v1/reform",
    "gopkg.in/yaml.v3",
  ]
  solver-name = "gps-cdcl"
  solver-version = 1<|MERGE_RESOLUTION|>--- conflicted
+++ resolved
@@ -414,21 +414,12 @@
   version = "v0.3.0"
 
 [[projects]]
-<<<<<<< HEAD
   branch = "PMM-7595-use-uint64-for-resources"
   digest = "1:9fb472e3f52d391602e2b075638a1e093f2b47a33cc12192ba1add0dac1880c5"
   name = "github.com/percona-platform/dbaas-api"
   packages = ["gen/controller"]
   pruneopts = "NUT"
   revision = "9eb831cb0dcf1b2200368da2f029eeb36d06e196"
-=======
-  branch = "main"
-  digest = "1:7b3bf9956a9fa753fa167b6e75951fb9654512af4dbbbf813c24a80d632451b3"
-  name = "github.com/percona-platform/dbaas-api"
-  packages = ["gen/controller"]
-  pruneopts = "NUT"
-  revision = "759c17a8159fbba673bd2286dd5bb19a5041ba37"
->>>>>>> 8657ad2c
 
 [[projects]]
   branch = "main"
@@ -448,13 +439,8 @@
   revision = "e66cc9d89f9739d5f841f847877f12443b37484a"
 
 [[projects]]
-<<<<<<< HEAD
   branch = "PMM-7595-use-uint64-for-resources"
   digest = "1:fbe014886b2ce75fc9d4cf7ad24b06cf13d743e9e4ad17dfde12ee0ba7d5bc89"
-=======
-  branch = "PMM-2.0"
-  digest = "1:d45d56679cf15697061303d8d4e8ec94078258f709f24456caeed8712cf6a85f"
->>>>>>> 8657ad2c
   name = "github.com/percona/pmm"
   packages = [
     "api/agentpb",
@@ -479,11 +465,7 @@
     "version",
   ]
   pruneopts = "NUT"
-<<<<<<< HEAD
   revision = "431d2dfb2929126f4ffd6523ca4ef3eb81b6447c"
-=======
-  revision = "a75447706c45982e880062d0ca4d985020a75ded"
->>>>>>> 8657ad2c
 
 [[projects]]
   digest = "1:65230c46134944510adb8844cf4098b5c9fdd1dd11992c3980afc1d3e0c8e4bd"
