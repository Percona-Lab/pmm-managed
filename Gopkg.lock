--- conflicted
+++ resolved
@@ -408,13 +408,8 @@
   revision = "c158e23a172f892cc389233858238449efec1dbb"
 
 [[projects]]
-<<<<<<< HEAD
-  branch = "PMM-7382-backup-location-update"
-  digest = "1:4a845f6dce650dc2152d91878596e5fa1a7c3c8f8a4f5b0b6b55be587d49dc60"
-=======
   branch = "PMM-2.0"
-  digest = "1:847ebcd8fb2466011349476a96ad54cc9b2ade7976e79d66cecfb2ae8afca46e"
->>>>>>> 1a6f905f
+  digest = "1:0dc48a97c648889fb44853395c4e311b2f58427b05ca5510b8f5a4fe386c9b92"
   name = "github.com/percona/pmm"
   packages = [
     "api/agentpb",
@@ -438,11 +433,7 @@
     "version",
   ]
   pruneopts = "NUT"
-<<<<<<< HEAD
-  revision = "9daf9f5740c4b47b1d0ff468dbefe6483182839c"
-=======
-  revision = "9fd5c3feec3892e7e83b7b367a2ccf5085e6b398"
->>>>>>> 1a6f905f
+  revision = "1a7db70414d25988f6d9569414dcaa56c3e05f20"
 
 [[projects]]
   digest = "1:65230c46134944510adb8844cf4098b5c9fdd1dd11992c3980afc1d3e0c8e4bd"
