# This file is autogenerated, do not edit; changes may be undone by the next 'dep ensure'.


[[projects]]
  digest = "1:15310eb747a3957085a05b6f4d446eb93af24db2b7e7b8ec24cbcff65d878e6a"
  name = "github.com/AlekSi/pointer"
  packages = ["."]
  pruneopts = "NUT"
  revision = "4f2b1f4deff73a28288291183baa1e9dff4a93a5"
  version = "v1.1.0"

[[projects]]
  branch = "master"
  digest = "1:42d4dcc25a908bb5a54ac91cd204c7d15651367f5751c569ccab8097b2f61204"
  name = "github.com/BurntSushi/go-sumtype"
  packages = ["."]
  pruneopts = "NUT"
  revision = "fcb4a6205bdc6ce526f359ae5eae5fb6ded53916"

[[projects]]
  digest = "1:0a111edd8693fd977f42a0c4f199a0efb13c20aec9da99ad8830c7bb6a87e8d6"
  name = "github.com/PuerkitoBio/purell"
  packages = ["."]
  pruneopts = "NUT"
  revision = "44968752391892e1b0d0b821ee79e9a85fa13049"
  version = "v1.1.1"

[[projects]]
  branch = "master"
  digest = "1:8098cd40cd09879efbf12e33bcd51ead4a66006ac802cd563a66c4f3373b9727"
  name = "github.com/PuerkitoBio/urlesc"
  packages = ["."]
  pruneopts = "NUT"
  revision = "de5bf2ad457846296e2031421a34e2568e304e35"

[[projects]]
  branch = "master"
  digest = "1:f3793f8a708522400cef1dba23385e901aede5519f68971fd69938ef330b07a1"
  name = "github.com/alecthomas/template"
  packages = [
    ".",
    "parse",
  ]
  pruneopts = "NUT"
  revision = "fb15b899a75114aa79cc930e33c46b577cc664b1"

[[projects]]
  branch = "master"
  digest = "1:278f733beeec2d654fc7412dbfa2dff194245e13c720bef8d4e284e0e25708f5"
  name = "github.com/alecthomas/units"
  packages = ["."]
  pruneopts = "NUT"
  revision = "f65c72e2690dc4b403c8bd637baf4611cd4c069b"

[[projects]]
  digest = "1:c625fa56b03726603d572cf18fc73499751d2715dfa3f8b2dfad48ddecd408d7"
  name = "github.com/asaskevich/govalidator"
  packages = ["."]
  pruneopts = "NUT"
  revision = "475eaeb164960a651e97470412a7d3b0c5036105"
  version = "v10"

[[projects]]
  digest = "1:e39da38f0001252c6aaa76343c2eb5dfa3e0b3d501bbd86cf0d357d0ecbc7af7"
  name = "github.com/aws/aws-sdk-go"
  packages = [
    "aws",
    "aws/awserr",
    "aws/awsutil",
    "aws/client",
    "aws/client/metadata",
    "aws/corehandlers",
    "aws/credentials",
    "aws/credentials/ec2rolecreds",
    "aws/credentials/endpointcreds",
    "aws/credentials/processcreds",
    "aws/credentials/stscreds",
    "aws/csm",
    "aws/defaults",
    "aws/ec2metadata",
    "aws/endpoints",
    "aws/request",
    "aws/session",
    "aws/signer/v4",
    "internal/context",
    "internal/ini",
    "internal/sdkio",
    "internal/sdkmath",
    "internal/sdkrand",
    "internal/sdkuri",
    "internal/shareddefaults",
    "internal/strings",
    "internal/sync/singleflight",
    "private/protocol",
    "private/protocol/json/jsonutil",
    "private/protocol/query",
    "private/protocol/query/queryutil",
    "private/protocol/rest",
    "private/protocol/xml/xmlutil",
    "service/rds",
    "service/sts",
    "service/sts/stsiface",
  ]
  pruneopts = "NUT"
  revision = "878b60015fb9e4860839b956ed16d8035876020f"
  version = "v1.33.10"

[[projects]]
  digest = "1:707ebe952a8b3d00b343c01536c79c73771d100f63ec6babeaed5c79e2b8a8dd"
  name = "github.com/beorn7/perks"
  packages = ["quantile"]
  pruneopts = "NUT"
  revision = "37c8de3658fcb183f997c4e13e8337516ab753e6"
  version = "v1.0.1"

[[projects]]
  digest = "1:3d407aad561cc061f31acbafd2236ab70c7a570cb0b1e4ce8c921cf672a0fd17"
  name = "github.com/brianvoe/gofakeit"
  packages = [
    ".",
    "data",
  ]
  pruneopts = "NUT"
  revision = "19b40d7d6241163eba8b06ddec1041a36db06c54"
  version = "v3.20.2"

[[projects]]
  digest = "1:ffe9824d294da03b391f44e1ae8281281b4afc1bdaa9588c9097785e3af10cec"
  name = "github.com/davecgh/go-spew"
  packages = ["spew"]
  pruneopts = "NUT"
  revision = "8991bc29aa16c548c550c7ff78260e27b9ab7c73"
  version = "v1.1.1"

[[projects]]
  digest = "1:82ebaeef8f2da43f9c4544f05d1b0dd987189a11e444e013e6c9e529235b7504"
  name = "github.com/go-openapi/analysis"
  packages = [
    ".",
    "internal",
  ]
  pruneopts = "NUT"
  revision = "421cb960388d1c41b1d4f0eee5300257ac289c97"
  version = "v0.19.10"

[[projects]]
  digest = "1:6a736893297649605f8a7ecc69c662eed252f21fa3c34809088e5d44735bcb02"
  name = "github.com/go-openapi/errors"
  packages = ["."]
  pruneopts = "NUT"
  revision = "7f2246786dd6ea01e5e7fe8e0229a53ea48bc6c4"
  version = "v0.19.6"

[[projects]]
  digest = "1:3758c86e787dfe5792a23430f34636106a16da914446724399c9c12f121a225d"
  name = "github.com/go-openapi/jsonpointer"
  packages = ["."]
  pruneopts = "NUT"
  revision = "ed123515f087412cd7ef02e49b0b0a5e6a79a360"
  version = "v0.19.3"

[[projects]]
  digest = "1:98abd61947ff5c7c6fcfec5473d02a4821ed3a2dd99a4fbfdb7925b0dd745546"
  name = "github.com/go-openapi/jsonreference"
  packages = ["."]
  pruneopts = "NUT"
  revision = "7775307885f903b5e6808c24d81ead7eb136915f"
  version = "v0.19.4"

[[projects]]
  digest = "1:c3cb0571346173abe3b329baf50e5ca05d2d1640cfe2817c65ed377e44c34afc"
  name = "github.com/go-openapi/loads"
  packages = ["."]
  pruneopts = "NUT"
  revision = "18bb1f3437c08e833e5f629003bafc2a3884d19f"
  version = "v0.19.5"

[[projects]]
  digest = "1:731c48ad404d44df8d3da9c209dd29084a8eba9904e895546b66845ea85ae957"
  name = "github.com/go-openapi/runtime"
  packages = [
    ".",
    "client",
    "logger",
    "middleware",
    "middleware/denco",
    "middleware/header",
    "middleware/untyped",
    "security",
  ]
  pruneopts = "NUT"
  revision = "5fc6d7931327cf2e35c6f68b24964af682789b15"
  version = "v0.19.20"

[[projects]]
  digest = "1:a73c7e40dcada711eb805afea511470874b8e934a6eaadd7d92a350bf80ea111"
  name = "github.com/go-openapi/spec"
  packages = ["."]
  pruneopts = "NUT"
  revision = "e7bc266bd09139be98b222b2ef8fbca0ffdb933d"
  version = "v0.19.9"

[[projects]]
  digest = "1:505f715d384d958e9378bd398015d50ede72dc6375f8d18961121452d545f865"
  name = "github.com/go-openapi/strfmt"
  packages = ["."]
  pruneopts = "NUT"
  revision = "2887e74ed0fe2aea628affe322b19fc3112f98cd"
  version = "v0.19.5"

[[projects]]
  digest = "1:b8bae5ae3c3ccc79b8af1cf6658aa8255711b7eb4eabfb3a3ac785129a372b0c"
  name = "github.com/go-openapi/swag"
  packages = ["."]
  pruneopts = "NUT"
  revision = "ab98f8e6456407f6afd63e441c5304d6ef60cb7f"
  version = "v0.19.9"

[[projects]]
  digest = "1:2e35ee61c5e4d43f0503a7c6895aff9ba0c3995798e89c2b4d99895f025c7921"
  name = "github.com/go-openapi/validate"
  packages = ["."]
  pruneopts = "NUT"
  revision = "b4358e2166e999e752797fead269fb411dc700f7"
  version = "v0.19.10"

[[projects]]
  digest = "1:24f20a61b3d084137d13cf53aba7365862b850fe4f30b733ed0e3c7ade9ca86d"
  name = "github.com/go-sql-driver/mysql"
  packages = ["."]
  pruneopts = "NUT"
  revision = "17ef3dd9d98b69acec3e85878995ada9533a9370"
  version = "v1.5.0"

[[projects]]
  digest = "1:91358b3a314c1ddfd4d6445ca9c1fb846842c31c153e626730594b3c95f73f4a"
  name = "github.com/go-stack/stack"
  packages = ["."]
  pruneopts = "NUT"
  revision = "2fee6af1a9795aafbe0253a0cfbdf668e1fb8a9a"
  version = "v1.8.0"

[[projects]]
  digest = "1:b2b193b1c8227eea746da4a8467d16a8b79d460ae6d27a16d930581d30bb6990"
  name = "github.com/gogo/protobuf"
  packages = [
    "proto",
    "protoc-gen-gogo/descriptor",
  ]
  pruneopts = "NUT"
  revision = "5628607bb4c51c3157aacc3a50f0ab707582b805"
  version = "v1.3.1"

[[projects]]
  digest = "1:01a7dad6a8aacd6269a61fd08c0fe9e3ce0c57e45f2e4270aec5a284fb178936"
  name = "github.com/golang/protobuf"
  packages = [
    "descriptor",
    "jsonpb",
    "proto",
    "protoc-gen-go/descriptor",
    "ptypes",
    "ptypes/any",
    "ptypes/duration",
    "ptypes/timestamp",
    "ptypes/wrappers",
  ]
  pruneopts = "NUT"
  revision = "d04d7b157bb510b1e0c10132224b616ac0e26b17"
  version = "v1.4.2"

[[projects]]
  digest = "1:ab3ec1fe3e39bac4b3ab63390767766622be35b7cab03f47f787f9ec60522a53"
  name = "github.com/google/uuid"
  packages = ["."]
  pruneopts = "NUT"
  revision = "0cd6bf5da1e1c83f8b45653022c74f71af0538a4"
  version = "v1.1.1"

[[projects]]
  digest = "1:a0b9c06ce71d9972e6a5d44d64ef9a17a1db2fe164a090805077e9a0510105b5"
  name = "github.com/grpc-ecosystem/go-grpc-middleware"
  packages = [
    ".",
    "validator",
  ]
  pruneopts = "NUT"
  revision = "3c51f7f332123e8be5a157c0802a228ac85bf9db"
  version = "v1.2.0"

[[projects]]
  digest = "1:5872c7f130f62fc34bfda20babad36be6309c00b5c9207717f7cd2a51536fff4"
  name = "github.com/grpc-ecosystem/go-grpc-prometheus"
  packages = ["."]
  pruneopts = "NUT"
  revision = "c225b8c3b01faf2899099b768856a9e916e5087b"
  version = "v1.2.0"

[[projects]]
  digest = "1:040f67b83ef7a511931be0915e66c949f799de6e3fe364fb71a86634ebe669a9"
  name = "github.com/grpc-ecosystem/grpc-gateway"
  packages = [
    "internal",
    "runtime",
    "utilities",
  ]
  pruneopts = "NUT"
  revision = "5ec11588db26960526dccc39cf40367a54d76e16"
  version = "v1.14.3"

[[projects]]
  digest = "1:1f2aebae7e7c856562355ec0198d8ca2fa222fb05e5b1b66632a1fce39631885"
  name = "github.com/jmespath/go-jmespath"
  packages = ["."]
  pruneopts = "NUT"
  revision = "c2b33e84"

[[projects]]
  digest = "1:a3998f85665bdf805d519735e658c0e0125bd67b57bb15e414a5a9e360e32455"
  name = "github.com/konsorten/go-windows-terminal-sequences"
  packages = ["."]
  pruneopts = "NUT"
  revision = "edb144dfd453055e1e49a3d8b410a660b5a87613"
  version = "v1.0.3"

[[projects]]
  digest = "1:cd430a6f27f6133eb80fdd52990928a24ab612d42778eb1f8b3f866bdd5162e9"
  name = "github.com/lib/pq"
  packages = [
    ".",
    "oid",
    "scram",
  ]
  pruneopts = "NUT"
  revision = "984a6aa1ca4673778a2965cb1dc74bd070dc8818"
  version = "v1.7.1"

[[projects]]
  digest = "1:7bbccd3dd7998f2a180264ec1d12e362ed8e02f55ea7b82ac0d0f48ffa2d8888"
  name = "github.com/mailru/easyjson"
  packages = [
    "buffer",
    "jlexer",
    "jwriter",
  ]
  pruneopts = "NUT"
  revision = "8edcc4e51f39ddbd3505a3386aff3f435a7fd028"
  version = "v0.7.1"

[[projects]]
  digest = "1:5985ef4caf91ece5d54817c11ea25f182697534f8ae6521eadcd628c142ac4b6"
  name = "github.com/matttproud/golang_protobuf_extensions"
  packages = ["pbutil"]
  pruneopts = "NUT"
  revision = "c12348ce28de40eed0136aa2b644d0ee0650e56c"
  version = "v1.0.1"

[[projects]]
  digest = "1:40709da827caf66d1421f7e7251ed840c1c04423597041332d01797403280e49"
  name = "github.com/mitchellh/mapstructure"
  packages = ["."]
  pruneopts = "NUT"
  revision = "9e1e4717f8567d7ead72d070d064ad17d444a67e"
  version = "v1.3.3"

[[projects]]
  digest = "1:93b5830f1e6138532e9450d6a639d68132e613a0878d789c610322764220171a"
  name = "github.com/mwitkow/go-proto-validators"
  packages = ["."]
  pruneopts = "NUT"
  revision = "f73ec5a7ce82b3f9fb47f01d4629aa4617247af5"
  version = "v0.3.0"

[[projects]]
  branch = "main"
  digest = "1:ec88c9d228f014e49ac929f8e49bc8f4d9c873c1748a171353ed4037c3b479ac"
  name = "github.com/percona-platform/dbaas-api"
  packages = ["gen/controller"]
  pruneopts = "NUT"
  revision = "66ecc11c9d845d11ca0ed1eb3779601641ee6352"

[[projects]]
  branch = "main"
  digest = "1:1b60bc566f79a74654b8d88b20871da44d7099e88029ddaf32db789bbf4fbeb9"
  name = "github.com/percona-platform/saas"
  packages = [
    "gen/auth",
    "gen/check/retrieval",
    "gen/telemetry/events/pmm",
    "gen/telemetry/reporter",
    "pkg/check",
    "pkg/starlark",
  ]
  pruneopts = "NUT"
  revision = "ebe10b465e2b50c28971374724a9789283c77134"

[[projects]]
  digest = "1:16379f2653feea4834bd3700b27e2e0058d7bb7b1a708ac2904c92b9a7939581"
  name = "github.com/percona/exporter_shared"
  packages = ["helpers"]
  pruneopts = "NUT"
  revision = "6ed5adb5b4587752e46c8b9f9e4e5b79895a06f9"
  version = "v0.7.2"

[[projects]]
<<<<<<< HEAD
  branch = "PMM-6457-api-db-cluster"
  digest = "1:15f4cda8551845656086fba0bcabe5513deec774a641c8d1c57509e6d069ee4b"
=======
  branch = "release/2.11"
  digest = "1:f2abee45d91e496bc7d3900f265f6413d35541d2ef70d2415425ec7f2120e051"
>>>>>>> 46035143
  name = "github.com/percona/pmm"
  packages = [
    "api/agentpb",
    "api/alertmanager/amclient",
    "api/alertmanager/amclient/alert",
    "api/alertmanager/amclient/alertgroup",
    "api/alertmanager/amclient/general",
    "api/alertmanager/amclient/receiver",
    "api/alertmanager/amclient/silence",
    "api/alertmanager/ammodels",
    "api/inventorypb",
    "api/managementpb",
    "api/managementpb/dbaas",
    "api/qanpb",
    "api/serverpb",
    "utils/pdeathsig",
    "utils/sqlmetrics",
    "utils/tlsconfig",
    "version",
  ]
  pruneopts = "NUT"
<<<<<<< HEAD
  revision = "a6962d6accba0a722c805da2a83995d6d2ca9b8d"
=======
  revision = "4bcbbf0db10ec85104ccec3787614f065d889552"
>>>>>>> 46035143

[[projects]]
  digest = "1:dbee7dc52291bb149388085eeb20561d4cb3c2044e0fa6ffa8d342c6b305f4bf"
  name = "github.com/percona/promconfig"
  packages = ["."]
  pruneopts = "NUT"
  revision = "b6ed0406fe0b84c57801bd8ca6842f00e52cf894"
  version = "v0.1.1"

[[projects]]
  digest = "1:4047c378584616813d610c9f993bf90dd0d07aed8d94bd3bc299cd35ececdcba"
  name = "github.com/pkg/errors"
  packages = ["."]
  pruneopts = "NUT"
  revision = "614d223910a179a466c1767a985424175c39b465"
  version = "v0.9.1"

[[projects]]
  digest = "1:0028cb19b2e4c3112225cd871870f2d9cf49b9b4276531f03438a88e94be86fe"
  name = "github.com/pmezard/go-difflib"
  packages = ["difflib"]
  pruneopts = "NUT"
  revision = "792786c7400a136282c1664665ae0a8db921c6c2"
  version = "v1.0.0"

[[projects]]
  digest = "1:254b83bcd08a647e239388d738403d63a61d3d6b4240ec88656220bad880325c"
  name = "github.com/prometheus/client_golang"
  packages = [
    "prometheus",
    "prometheus/internal",
    "prometheus/promhttp",
    "prometheus/testutil",
  ]
  pruneopts = "NUT"
  revision = "170205fb58decfd011f1550d4cfb737230d7ae4f"
  version = "v1.1.0"

[[projects]]
  branch = "master"
  digest = "1:0db23933b8052702d980a3f029149b3f175f7c0eea0cff85b175017d0f2722c0"
  name = "github.com/prometheus/client_model"
  packages = ["go"]
  pruneopts = "NUT"
  revision = "60555c9708c786597e6b07bf846d0dc5c2a46f54"

[[projects]]
  digest = "1:98278956c7c550efc75a027e528aa51743f06fd0e33613d7ed224432a11e5ecf"
  name = "github.com/prometheus/common"
  packages = [
    "expfmt",
    "internal/bitbucket.org/ww/goautoneg",
    "model",
  ]
  pruneopts = "NUT"
  revision = "629b6ff9b3aafafba54ab96663903fde9544f037"
  version = "v0.8.0"

[[projects]]
  digest = "1:81515c09577f593364fa7ccc4df5d917165e45bf80f543ce2ebb1cbd598e9e57"
  name = "github.com/prometheus/procfs"
  packages = [
    ".",
    "internal/fs",
    "internal/util",
  ]
  pruneopts = "NUT"
  revision = "3a900613711866765af641f387dad41b639dbdc4"
  version = "v0.1.3"

[[projects]]
  digest = "1:1dbbefdedbdb89fc0073bfa0df49e0f117f9d901fe265c24552b72473cc5a650"
  name = "github.com/sirupsen/logrus"
  packages = ["."]
  pruneopts = "NUT"
  revision = "60c74ad9be0d874af0ab0daef6ab07c5c5911f0d"
  version = "v1.6.0"

[[projects]]
  digest = "1:99c59df3e312b276d94781efbdd94c258b059701274495bbd48310ccc02df113"
  name = "github.com/stretchr/objx"
  packages = ["."]
  pruneopts = "NUT"
  revision = "35313a95ee26395aa17d366c71a2ccf788fa69b6"
  version = "v0.3.0"

[[projects]]
  digest = "1:fb345fb08c4c73d02f68d8eeae2fcfb1519df6511504629c393cd74e82c9cf47"
  name = "github.com/stretchr/testify"
  packages = [
    "assert",
    "mock",
    "require",
  ]
  pruneopts = "NUT"
  revision = "f654a9112bbeac49ca2cd45bfbe11533c4666cf8"
  version = "v1.6.1"

[[projects]]
  digest = "1:b49f6e75d8aa6f18a320671f674a75a3f35eec1e9da5cb1631605eb1058dae3c"
  name = "github.com/vektra/mockery"
  packages = [
    "cmd/mockery",
    "mockery",
  ]
  pruneopts = "NUT"
  revision = "b91686d8be1370af45d78e3c6744216a90624df4"
  version = "v1.1.2"

[[projects]]
  digest = "1:00ccb7bf33c11f1905bd791a5dd8ddcf202f84e95aa506808fd0376bf6dc224b"
  name = "go.mongodb.org/mongo-driver"
  packages = [
    "bson",
    "bson/bsoncodec",
    "bson/bsonoptions",
    "bson/bsonrw",
    "bson/bsontype",
    "bson/primitive",
    "x/bsonx/bsoncore",
  ]
  pruneopts = "NUT"
  revision = "750fe7dfc033d023b335494a4ad2b713386e8e59"
  version = "v1.3.5"

[[projects]]
  branch = "master"
  digest = "1:0ba6cff23e0079fb8876b3f540b17663a502374a1f141803a1c5e353e99b83e4"
  name = "go.starlark.net"
  packages = [
    "internal/compile",
    "internal/spell",
    "resolve",
    "starlark",
    "syntax",
  ]
  pruneopts = "NUT"
  revision = "be5394c419b6941c14d194a98925a71512f8f979"

[[projects]]
  digest = "1:467bb8fb8fa786448b8d486cd0bb7c1a5577dcd7310441aa02a20110cd9f727d"
  name = "golang.org/x/mod"
  packages = [
    "module",
    "semver",
  ]
  pruneopts = "NUT"
  revision = "859b3ef565e237f9f1a0fb6b55385c497545680d"
  version = "v0.3.0"

[[projects]]
  branch = "master"
  digest = "1:9c0ed55b7bc9a2400d14b8ce55758ea861b0d5fc1767804a07b7f76b27716f46"
  name = "golang.org/x/net"
  packages = [
    "context",
    "http/httpguts",
    "http2",
    "http2/hpack",
    "idna",
    "internal/timeseries",
    "trace",
  ]
  pruneopts = "NUT"
  revision = "ab34263943818b32f575efc978a3d24e80b04bd7"

[[projects]]
  branch = "master"
  digest = "1:b521f10a2d8fa85c04a8ef4e62f2d1e14d303599a55d64dabf9f5a02f84d35eb"
  name = "golang.org/x/sync"
  packages = ["errgroup"]
  pruneopts = "NUT"
  revision = "6e8e738ad208923de99951fe0b48239bfd864f28"

[[projects]]
  branch = "master"
  digest = "1:13facccf077775bc11bba13a7efb3457e6eebd16a54c2fd2ac92d3ad73d5dda4"
  name = "golang.org/x/sys"
  packages = [
    "internal/unsafeheader",
    "unix",
    "windows",
  ]
  pruneopts = "NUT"
  revision = "76b94024e4b621e672466e8db3d7f084e7ddcad2"

[[projects]]
  digest = "1:dd87aec186c054a90f96cb78e44d25b23b625c48f22bd79f7a68c7e35aa7caf4"
  name = "golang.org/x/text"
  packages = [
    "collate",
    "collate/build",
    "internal/colltab",
    "internal/gen",
    "internal/language",
    "internal/language/compact",
    "internal/tag",
    "internal/triegen",
    "internal/ucd",
    "language",
    "secure/bidirule",
    "transform",
    "unicode/bidi",
    "unicode/cldr",
    "unicode/norm",
    "unicode/rangetable",
    "width",
  ]
  pruneopts = "NUT"
  revision = "23ae387dee1f90d29a23c0e87ee0b46038fbed0e"
  version = "v0.3.3"

[[projects]]
  branch = "master"
  digest = "1:3d7e8d0a2344e5598e8b18d41379bd3b9e5dc30c7ee3b3bec76fe554604ac458"
  name = "golang.org/x/tools"
  packages = [
    "cmd/goimports",
    "go/ast/astutil",
    "go/buildutil",
    "go/gcexportdata",
    "go/internal/cgo",
    "go/internal/gcimporter",
    "go/internal/packagesdriver",
    "go/loader",
    "go/packages",
    "go/types/typeutil",
    "imports",
    "internal/event",
    "internal/event/core",
    "internal/event/keys",
    "internal/event/label",
    "internal/fastwalk",
    "internal/gocommand",
    "internal/gopathwalk",
    "internal/imports",
    "internal/packagesinternal",
    "internal/typesinternal",
  ]
  pruneopts = "NUT"
  revision = "a7c6fd066f6dcf64c13983e28e029ce7874760ff"

[[projects]]
  branch = "master"
  digest = "1:325a1b73817aa79fc85f10376ed41ea607f7dd7f6c6bfa46df6a28ef2857941f"
  name = "golang.org/x/xerrors"
  packages = [
    ".",
    "internal",
  ]
  pruneopts = "NUT"
  revision = "9bdfabe68543c54f90421aeb9a60ef8061b5b544"

[[projects]]
  branch = "master"
  digest = "1:acefdfa6e8e61260fd4f976462ac3321589b31b42d3aa5c33c4b15155130d889"
  name = "google.golang.org/genproto"
  packages = [
    "googleapis/api/annotations",
    "googleapis/api/httpbody",
    "googleapis/rpc/status",
    "protobuf/field_mask",
  ]
  pruneopts = "NUT"
  revision = "d950eab6f860f209ea1641dee947bb9f7009e120"

[[projects]]
  digest = "1:bd0ae8139d0b305aa5e92133bce0f3717d2fc83da12f27d94fd745fa217d6d55"
  name = "google.golang.org/grpc"
  packages = [
    ".",
    "attributes",
    "backoff",
    "balancer",
    "balancer/base",
    "balancer/grpclb/state",
    "balancer/roundrobin",
    "binarylog/grpc_binarylog_v1",
    "channelz/grpc_channelz_v1",
    "channelz/service",
    "codes",
    "connectivity",
    "credentials",
    "credentials/internal",
    "encoding",
    "encoding/proto",
    "grpclog",
    "internal",
    "internal/backoff",
    "internal/balancerload",
    "internal/binarylog",
    "internal/buffer",
    "internal/channelz",
    "internal/envconfig",
    "internal/grpclog",
    "internal/grpcrand",
    "internal/grpcsync",
    "internal/grpcutil",
    "internal/resolver/dns",
    "internal/resolver/passthrough",
    "internal/serviceconfig",
    "internal/status",
    "internal/syscall",
    "internal/transport",
    "keepalive",
    "metadata",
    "peer",
    "reflection",
    "reflection/grpc_reflection_v1alpha",
    "resolver",
    "serviceconfig",
    "stats",
    "status",
    "tap",
  ]
  pruneopts = "NUT"
  revision = "1f47ba4663831f2a9c28a62a7de3ff8bc45078f0"
  version = "v1.30.0"

[[projects]]
  digest = "1:a6bca15378a84c9edbc6a46779f626103e13cc7504d66a113a211f407720f840"
  name = "google.golang.org/protobuf"
  packages = [
    "encoding/protojson",
    "encoding/prototext",
    "encoding/protowire",
    "internal/descfmt",
    "internal/descopts",
    "internal/detrand",
    "internal/encoding/defval",
    "internal/encoding/json",
    "internal/encoding/messageset",
    "internal/encoding/tag",
    "internal/encoding/text",
    "internal/errors",
    "internal/fieldsort",
    "internal/filedesc",
    "internal/filetype",
    "internal/flags",
    "internal/genid",
    "internal/impl",
    "internal/mapsort",
    "internal/pragma",
    "internal/set",
    "internal/strs",
    "internal/version",
    "proto",
    "reflect/protodesc",
    "reflect/protoreflect",
    "reflect/protoregistry",
    "runtime/protoiface",
    "runtime/protoimpl",
    "types/descriptorpb",
    "types/known/anypb",
    "types/known/durationpb",
    "types/known/timestamppb",
    "types/known/wrapperspb",
  ]
  pruneopts = "NUT"
  revision = "3f7a61f89bb6813f89d981d1870ed68da0b3c3f1"
  version = "v1.25.0"

[[projects]]
  digest = "1:22b2dee6f30bc8601f087449a2a819df8388e54e9547349c658f14d8f8c590f2"
  name = "gopkg.in/alecthomas/kingpin.v2"
  packages = ["."]
  pruneopts = "NUT"
  revision = "947dcec5ba9c011838740e680966fd7087a71d0d"
  version = "v2.2.6"

[[projects]]
  digest = "1:72caeb94dfca2a9190404cff141246fd9b81af2a19b27bcec8aa22f84887abf4"
  name = "gopkg.in/reform.v1"
  packages = [
    ".",
    "dialects",
    "dialects/mssql",
    "dialects/mysql",
    "dialects/postgresql",
    "dialects/sqlite3",
    "dialects/sqlserver",
    "internal",
    "parse",
    "reform",
  ]
  pruneopts = "NUT"
  revision = "d180de3a658d1bd73a5473b48cc635263dac2320"
  version = "v1.3.4"

[[projects]]
  digest = "1:62a89978829993fb84e755bff5ae0e3d84837228898fd55b1a88a885036e1e51"
  name = "gopkg.in/yaml.v2"
  packages = ["."]
  pruneopts = "NUT"
  revision = "0b1645d91e851e735d3e23330303ce81f70adbe3"
  version = "v2.3.0"

[[projects]]
  branch = "v3"
  digest = "1:c9a53b5be2654e3d1d466419bb389371ff3755220ec3cafd43dd8742fb7aebdd"
  name = "gopkg.in/yaml.v3"
  packages = ["."]
  pruneopts = "NUT"
  revision = "eeeca48fe7764f320e4870d231902bf9c1be2c08"

[solve-meta]
  analyzer-name = "dep"
  analyzer-version = 1
  input-imports = [
    "github.com/AlekSi/pointer",
    "github.com/BurntSushi/go-sumtype",
    "github.com/aws/aws-sdk-go/aws",
    "github.com/aws/aws-sdk-go/aws/awserr",
    "github.com/aws/aws-sdk-go/aws/credentials",
    "github.com/aws/aws-sdk-go/aws/ec2metadata",
    "github.com/aws/aws-sdk-go/aws/endpoints",
    "github.com/aws/aws-sdk-go/aws/session",
    "github.com/aws/aws-sdk-go/service/rds",
    "github.com/brianvoe/gofakeit",
    "github.com/go-openapi/runtime/client",
    "github.com/go-openapi/strfmt",
    "github.com/go-sql-driver/mysql",
    "github.com/golang/protobuf/proto",
    "github.com/golang/protobuf/ptypes",
    "github.com/golang/protobuf/ptypes/duration",
    "github.com/google/uuid",
    "github.com/grpc-ecosystem/go-grpc-middleware",
    "github.com/grpc-ecosystem/go-grpc-middleware/validator",
    "github.com/grpc-ecosystem/go-grpc-prometheus",
    "github.com/grpc-ecosystem/grpc-gateway/runtime",
    "github.com/lib/pq",
    "github.com/percona-platform/dbaas-api/gen/controller",
    "github.com/percona-platform/saas/gen/auth",
    "github.com/percona-platform/saas/gen/check/retrieval",
    "github.com/percona-platform/saas/gen/telemetry/events/pmm",
    "github.com/percona-platform/saas/gen/telemetry/reporter",
    "github.com/percona-platform/saas/pkg/check",
    "github.com/percona-platform/saas/pkg/starlark",
    "github.com/percona/exporter_shared/helpers",
    "github.com/percona/pmm/api/agentpb",
    "github.com/percona/pmm/api/alertmanager/amclient",
    "github.com/percona/pmm/api/alertmanager/amclient/alert",
    "github.com/percona/pmm/api/alertmanager/amclient/general",
    "github.com/percona/pmm/api/alertmanager/ammodels",
    "github.com/percona/pmm/api/inventorypb",
    "github.com/percona/pmm/api/managementpb",
    "github.com/percona/pmm/api/managementpb/dbaas",
    "github.com/percona/pmm/api/qanpb",
    "github.com/percona/pmm/api/serverpb",
    "github.com/percona/pmm/utils/pdeathsig",
    "github.com/percona/pmm/utils/sqlmetrics",
    "github.com/percona/pmm/utils/tlsconfig",
    "github.com/percona/pmm/version",
    "github.com/percona/promconfig",
    "github.com/pkg/errors",
    "github.com/pmezard/go-difflib/difflib",
    "github.com/prometheus/client_golang/prometheus",
    "github.com/prometheus/client_golang/prometheus/promhttp",
    "github.com/prometheus/client_golang/prometheus/testutil",
    "github.com/prometheus/common/model",
    "github.com/sirupsen/logrus",
    "github.com/stretchr/testify/assert",
    "github.com/stretchr/testify/mock",
    "github.com/stretchr/testify/require",
    "github.com/vektra/mockery/cmd/mockery",
    "go.starlark.net/resolve",
    "golang.org/x/sync/errgroup",
    "golang.org/x/sys/unix",
    "golang.org/x/tools/cmd/goimports",
    "google.golang.org/grpc",
    "google.golang.org/grpc/channelz/service",
    "google.golang.org/grpc/codes",
    "google.golang.org/grpc/credentials",
    "google.golang.org/grpc/grpclog",
    "google.golang.org/grpc/metadata",
    "google.golang.org/grpc/reflection",
    "google.golang.org/grpc/status",
    "gopkg.in/alecthomas/kingpin.v2",
    "gopkg.in/reform.v1",
    "gopkg.in/reform.v1/dialects/postgresql",
    "gopkg.in/reform.v1/parse",
    "gopkg.in/reform.v1/reform",
    "gopkg.in/yaml.v2",
  ]
  solver-name = "gps-cdcl"
  solver-version = 1<|MERGE_RESOLUTION|>--- conflicted
+++ resolved
@@ -403,13 +403,8 @@
   version = "v0.7.2"
 
 [[projects]]
-<<<<<<< HEAD
   branch = "PMM-6457-api-db-cluster"
-  digest = "1:15f4cda8551845656086fba0bcabe5513deec774a641c8d1c57509e6d069ee4b"
-=======
-  branch = "release/2.11"
-  digest = "1:f2abee45d91e496bc7d3900f265f6413d35541d2ef70d2415425ec7f2120e051"
->>>>>>> 46035143
+  digest = "1:e28e4f009642d979c1133d42ef466c88c4c33eb67a75a4ddffa8f1bf4c4b82f9"
   name = "github.com/percona/pmm"
   packages = [
     "api/agentpb",
@@ -431,11 +426,7 @@
     "version",
   ]
   pruneopts = "NUT"
-<<<<<<< HEAD
-  revision = "a6962d6accba0a722c805da2a83995d6d2ca9b8d"
-=======
-  revision = "4bcbbf0db10ec85104ccec3787614f065d889552"
->>>>>>> 46035143
+  revision = "a9ccfe327b6c38afab22c2e93b99d81aca8fe738"
 
 [[projects]]
   digest = "1:dbee7dc52291bb149388085eeb20561d4cb3c2044e0fa6ffa8d342c6b305f4bf"
