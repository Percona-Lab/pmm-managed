# This file is autogenerated, do not edit; changes may be undone by the next 'dep ensure'.


[[projects]]
  digest = "1:15310eb747a3957085a05b6f4d446eb93af24db2b7e7b8ec24cbcff65d878e6a"
  name = "github.com/AlekSi/pointer"
  packages = ["."]
  pruneopts = "NUT"
  revision = "4f2b1f4deff73a28288291183baa1e9dff4a93a5"
  version = "v1.1.0"

[[projects]]
  branch = "master"
  digest = "1:42d4dcc25a908bb5a54ac91cd204c7d15651367f5751c569ccab8097b2f61204"
  name = "github.com/BurntSushi/go-sumtype"
  packages = ["."]
  pruneopts = "NUT"
  revision = "fcb4a6205bdc6ce526f359ae5eae5fb6ded53916"

[[projects]]
  digest = "1:0a111edd8693fd977f42a0c4f199a0efb13c20aec9da99ad8830c7bb6a87e8d6"
  name = "github.com/PuerkitoBio/purell"
  packages = ["."]
  pruneopts = "NUT"
  revision = "44968752391892e1b0d0b821ee79e9a85fa13049"
  version = "v1.1.1"

[[projects]]
  branch = "master"
  digest = "1:8098cd40cd09879efbf12e33bcd51ead4a66006ac802cd563a66c4f3373b9727"
  name = "github.com/PuerkitoBio/urlesc"
  packages = ["."]
  pruneopts = "NUT"
  revision = "de5bf2ad457846296e2031421a34e2568e304e35"

[[projects]]
  branch = "master"
  digest = "1:f3793f8a708522400cef1dba23385e901aede5519f68971fd69938ef330b07a1"
  name = "github.com/alecthomas/template"
  packages = [
    ".",
    "parse",
  ]
  pruneopts = "NUT"
  revision = "fb15b899a75114aa79cc930e33c46b577cc664b1"

[[projects]]
  branch = "master"
  digest = "1:278f733beeec2d654fc7412dbfa2dff194245e13c720bef8d4e284e0e25708f5"
  name = "github.com/alecthomas/units"
  packages = ["."]
  pruneopts = "NUT"
  revision = "f65c72e2690dc4b403c8bd637baf4611cd4c069b"

[[projects]]
  digest = "1:c625fa56b03726603d572cf18fc73499751d2715dfa3f8b2dfad48ddecd408d7"
  name = "github.com/asaskevich/govalidator"
  packages = ["."]
  pruneopts = "NUT"
  revision = "475eaeb164960a651e97470412a7d3b0c5036105"
  version = "v10"

[[projects]]
  digest = "1:e39da38f0001252c6aaa76343c2eb5dfa3e0b3d501bbd86cf0d357d0ecbc7af7"
  name = "github.com/aws/aws-sdk-go"
  packages = [
    "aws",
    "aws/awserr",
    "aws/awsutil",
    "aws/client",
    "aws/client/metadata",
    "aws/corehandlers",
    "aws/credentials",
    "aws/credentials/ec2rolecreds",
    "aws/credentials/endpointcreds",
    "aws/credentials/processcreds",
    "aws/credentials/stscreds",
    "aws/csm",
    "aws/defaults",
    "aws/ec2metadata",
    "aws/endpoints",
    "aws/request",
    "aws/session",
    "aws/signer/v4",
    "internal/context",
    "internal/ini",
    "internal/sdkio",
    "internal/sdkmath",
    "internal/sdkrand",
    "internal/sdkuri",
    "internal/shareddefaults",
    "internal/strings",
    "internal/sync/singleflight",
    "private/protocol",
    "private/protocol/json/jsonutil",
    "private/protocol/query",
    "private/protocol/query/queryutil",
    "private/protocol/rest",
    "private/protocol/xml/xmlutil",
    "service/rds",
    "service/sts",
    "service/sts/stsiface",
  ]
  pruneopts = "NUT"
  revision = "878b60015fb9e4860839b956ed16d8035876020f"
  version = "v1.33.10"

[[projects]]
  digest = "1:707ebe952a8b3d00b343c01536c79c73771d100f63ec6babeaed5c79e2b8a8dd"
  name = "github.com/beorn7/perks"
  packages = ["quantile"]
  pruneopts = "NUT"
  revision = "37c8de3658fcb183f997c4e13e8337516ab753e6"
  version = "v1.0.1"

[[projects]]
  digest = "1:3d407aad561cc061f31acbafd2236ab70c7a570cb0b1e4ce8c921cf672a0fd17"
  name = "github.com/brianvoe/gofakeit"
  packages = [
    ".",
    "data",
  ]
  pruneopts = "NUT"
  revision = "19b40d7d6241163eba8b06ddec1041a36db06c54"
  version = "v3.20.2"

[[projects]]
  digest = "1:ffe9824d294da03b391f44e1ae8281281b4afc1bdaa9588c9097785e3af10cec"
  name = "github.com/davecgh/go-spew"
  packages = ["spew"]
  pruneopts = "NUT"
  revision = "8991bc29aa16c548c550c7ff78260e27b9ab7c73"
  version = "v1.1.1"

[[projects]]
  digest = "1:82ebaeef8f2da43f9c4544f05d1b0dd987189a11e444e013e6c9e529235b7504"
  name = "github.com/go-openapi/analysis"
  packages = [
    ".",
    "internal",
  ]
  pruneopts = "NUT"
  revision = "421cb960388d1c41b1d4f0eee5300257ac289c97"
  version = "v0.19.10"

[[projects]]
  digest = "1:6a736893297649605f8a7ecc69c662eed252f21fa3c34809088e5d44735bcb02"
  name = "github.com/go-openapi/errors"
  packages = ["."]
  pruneopts = "NUT"
  revision = "7f2246786dd6ea01e5e7fe8e0229a53ea48bc6c4"
  version = "v0.19.6"

[[projects]]
  digest = "1:3758c86e787dfe5792a23430f34636106a16da914446724399c9c12f121a225d"
  name = "github.com/go-openapi/jsonpointer"
  packages = ["."]
  pruneopts = "NUT"
  revision = "ed123515f087412cd7ef02e49b0b0a5e6a79a360"
  version = "v0.19.3"

[[projects]]
  digest = "1:98abd61947ff5c7c6fcfec5473d02a4821ed3a2dd99a4fbfdb7925b0dd745546"
  name = "github.com/go-openapi/jsonreference"
  packages = ["."]
  pruneopts = "NUT"
  revision = "7775307885f903b5e6808c24d81ead7eb136915f"
  version = "v0.19.4"

[[projects]]
  digest = "1:c3cb0571346173abe3b329baf50e5ca05d2d1640cfe2817c65ed377e44c34afc"
  name = "github.com/go-openapi/loads"
  packages = ["."]
  pruneopts = "NUT"
  revision = "18bb1f3437c08e833e5f629003bafc2a3884d19f"
  version = "v0.19.5"

[[projects]]
  digest = "1:731c48ad404d44df8d3da9c209dd29084a8eba9904e895546b66845ea85ae957"
  name = "github.com/go-openapi/runtime"
  packages = [
    ".",
    "client",
    "logger",
    "middleware",
    "middleware/denco",
    "middleware/header",
    "middleware/untyped",
    "security",
  ]
  pruneopts = "NUT"
  revision = "5fc6d7931327cf2e35c6f68b24964af682789b15"
  version = "v0.19.20"

[[projects]]
  digest = "1:a73c7e40dcada711eb805afea511470874b8e934a6eaadd7d92a350bf80ea111"
  name = "github.com/go-openapi/spec"
  packages = ["."]
  pruneopts = "NUT"
  revision = "e7bc266bd09139be98b222b2ef8fbca0ffdb933d"
  version = "v0.19.9"

[[projects]]
  digest = "1:505f715d384d958e9378bd398015d50ede72dc6375f8d18961121452d545f865"
  name = "github.com/go-openapi/strfmt"
  packages = ["."]
  pruneopts = "NUT"
  revision = "2887e74ed0fe2aea628affe322b19fc3112f98cd"
  version = "v0.19.5"

[[projects]]
  digest = "1:b8bae5ae3c3ccc79b8af1cf6658aa8255711b7eb4eabfb3a3ac785129a372b0c"
  name = "github.com/go-openapi/swag"
  packages = ["."]
  pruneopts = "NUT"
  revision = "ab98f8e6456407f6afd63e441c5304d6ef60cb7f"
  version = "v0.19.9"

[[projects]]
  digest = "1:2e35ee61c5e4d43f0503a7c6895aff9ba0c3995798e89c2b4d99895f025c7921"
  name = "github.com/go-openapi/validate"
  packages = ["."]
  pruneopts = "NUT"
  revision = "b4358e2166e999e752797fead269fb411dc700f7"
  version = "v0.19.10"

[[projects]]
  digest = "1:24f20a61b3d084137d13cf53aba7365862b850fe4f30b733ed0e3c7ade9ca86d"
  name = "github.com/go-sql-driver/mysql"
  packages = ["."]
  pruneopts = "NUT"
  revision = "17ef3dd9d98b69acec3e85878995ada9533a9370"
  version = "v1.5.0"

[[projects]]
  digest = "1:91358b3a314c1ddfd4d6445ca9c1fb846842c31c153e626730594b3c95f73f4a"
  name = "github.com/go-stack/stack"
  packages = ["."]
  pruneopts = "NUT"
  revision = "2fee6af1a9795aafbe0253a0cfbdf668e1fb8a9a"
  version = "v1.8.0"

[[projects]]
  digest = "1:b2b193b1c8227eea746da4a8467d16a8b79d460ae6d27a16d930581d30bb6990"
  name = "github.com/gogo/protobuf"
  packages = [
    "proto",
    "protoc-gen-gogo/descriptor",
  ]
  pruneopts = "NUT"
  revision = "5628607bb4c51c3157aacc3a50f0ab707582b805"
  version = "v1.3.1"

[[projects]]
  digest = "1:5c33f5bfab7e87b5d6243f713208ae953aa708eeb83d23642c608edd7d526f49"
  name = "github.com/golang/protobuf"
  packages = [
    "descriptor",
    "jsonpb",
    "proto",
    "protoc-gen-go/descriptor",
    "ptypes",
    "ptypes/any",
    "ptypes/duration",
    "ptypes/timestamp",
    "ptypes/wrappers",
  ]
  pruneopts = "NUT"
  revision = "4846b58453b3708320bdb524f25cc5a1d9cda4d4"
  version = "v1.4.3"

[[projects]]
  digest = "1:ab3ec1fe3e39bac4b3ab63390767766622be35b7cab03f47f787f9ec60522a53"
  name = "github.com/google/uuid"
  packages = ["."]
  pruneopts = "NUT"
  revision = "0cd6bf5da1e1c83f8b45653022c74f71af0538a4"
  version = "v1.1.1"

[[projects]]
  digest = "1:a0b9c06ce71d9972e6a5d44d64ef9a17a1db2fe164a090805077e9a0510105b5"
  name = "github.com/grpc-ecosystem/go-grpc-middleware"
  packages = [
    ".",
    "validator",
  ]
  pruneopts = "NUT"
  revision = "3c51f7f332123e8be5a157c0802a228ac85bf9db"
  version = "v1.2.0"

[[projects]]
  digest = "1:5872c7f130f62fc34bfda20babad36be6309c00b5c9207717f7cd2a51536fff4"
  name = "github.com/grpc-ecosystem/go-grpc-prometheus"
  packages = ["."]
  pruneopts = "NUT"
  revision = "c225b8c3b01faf2899099b768856a9e916e5087b"
  version = "v1.2.0"

[[projects]]
  digest = "1:2a682a0b8b991a25578a6a7cd7f6cc6350c127732e8e58bec530f2f0dff236cf"
  name = "github.com/grpc-ecosystem/grpc-gateway"
  packages = [
    "internal",
    "runtime",
    "utilities",
  ]
  pruneopts = "NUT"
  revision = "96e0d89cdc98e8d3be96851a66b2cff36082120b"
  version = "v1.15.0"

[[projects]]
  digest = "1:1f2aebae7e7c856562355ec0198d8ca2fa222fb05e5b1b66632a1fce39631885"
  name = "github.com/jmespath/go-jmespath"
  packages = ["."]
  pruneopts = "NUT"
  revision = "c2b33e84"

[[projects]]
  digest = "1:9d8169a68525a40501811137321057d3c3fb452b26059027e55d0d1ae307db01"
  name = "github.com/kevinburke/go-bindata"
  packages = [
    ".",
    "go-bindata",
  ]
  pruneopts = "NUT"
  revision = "017bb32866cbdd959f3f9891ab831bcd199c5819"
  version = "v3.22.0"

[[projects]]
  digest = "1:a3998f85665bdf805d519735e658c0e0125bd67b57bb15e414a5a9e360e32455"
  name = "github.com/konsorten/go-windows-terminal-sequences"
  packages = ["."]
  pruneopts = "NUT"
  revision = "edb144dfd453055e1e49a3d8b410a660b5a87613"
  version = "v1.0.3"

[[projects]]
  digest = "1:cd430a6f27f6133eb80fdd52990928a24ab612d42778eb1f8b3f866bdd5162e9"
  name = "github.com/lib/pq"
  packages = [
    ".",
    "oid",
    "scram",
  ]
  pruneopts = "NUT"
  revision = "984a6aa1ca4673778a2965cb1dc74bd070dc8818"
  version = "v1.7.1"

[[projects]]
  digest = "1:7bbccd3dd7998f2a180264ec1d12e362ed8e02f55ea7b82ac0d0f48ffa2d8888"
  name = "github.com/mailru/easyjson"
  packages = [
    "buffer",
    "jlexer",
    "jwriter",
  ]
  pruneopts = "NUT"
  revision = "8edcc4e51f39ddbd3505a3386aff3f435a7fd028"
  version = "v0.7.1"

[[projects]]
  digest = "1:5985ef4caf91ece5d54817c11ea25f182697534f8ae6521eadcd628c142ac4b6"
  name = "github.com/matttproud/golang_protobuf_extensions"
  packages = ["pbutil"]
  pruneopts = "NUT"
  revision = "c12348ce28de40eed0136aa2b644d0ee0650e56c"
  version = "v1.0.1"

[[projects]]
  digest = "1:40709da827caf66d1421f7e7251ed840c1c04423597041332d01797403280e49"
  name = "github.com/mitchellh/mapstructure"
  packages = ["."]
  pruneopts = "NUT"
  revision = "9e1e4717f8567d7ead72d070d064ad17d444a67e"
  version = "v1.3.3"

[[projects]]
  digest = "1:93b5830f1e6138532e9450d6a639d68132e613a0878d789c610322764220171a"
  name = "github.com/mwitkow/go-proto-validators"
  packages = ["."]
  pruneopts = "NUT"
  revision = "f73ec5a7ce82b3f9fb47f01d4629aa4617247af5"
  version = "v0.3.0"

[[projects]]
  branch = "main"
  digest = "1:82b51a2316a7be9823a4c61f54afaec0cc0b8b658ed6fd9b7f9798bc8d17cacd"
  name = "github.com/percona-platform/dbaas-api"
  packages = ["gen/controller"]
  pruneopts = "NUT"
  revision = "496fbe43a782f552124fc0f7511039eeb635c8c1"

[[projects]]
  branch = "main"
  digest = "1:1437b7f23ac82538bfd92ed22909f854d6ef51020792b76bec03c0e2a4bec125"
  name = "github.com/percona-platform/saas"
  packages = [
    "gen/auth",
    "gen/check/retrieval",
    "gen/telemetry/events/pmm",
    "gen/telemetry/reporter",
    "pkg/alert",
    "pkg/check",
    "pkg/common",
    "pkg/starlark",
  ]
  pruneopts = "NUT"
  revision = "ad38b2c7116bd3cc80057ab2a8cf86166d9d2e24"

[[projects]]
  digest = "1:16379f2653feea4834bd3700b27e2e0058d7bb7b1a708ac2904c92b9a7939581"
  name = "github.com/percona/exporter_shared"
  packages = ["helpers"]
  pruneopts = "NUT"
  revision = "6ed5adb5b4587752e46c8b9f9e4e5b79895a06f9"
  version = "v0.7.2"

[[projects]]
<<<<<<< HEAD
  branch = "PMM-6983-force-for-unregister-k8s"
  digest = "1:e593cf8e4036d5b125527b7ba51b3d18743a32dfed09d9a8d25e8ea4c101eae7"
=======
  branch = "release/2.13"
  digest = "1:95d80de4fe9d8adc4bb9bd497b564489c827b8ce071367a7727058a679eaf0c2"
>>>>>>> 64ef4440
  name = "github.com/percona/pmm"
  packages = [
    "api/agentpb",
    "api/alertmanager/amclient",
    "api/alertmanager/amclient/alert",
    "api/alertmanager/amclient/alertgroup",
    "api/alertmanager/amclient/general",
    "api/alertmanager/amclient/receiver",
    "api/alertmanager/amclient/silence",
    "api/alertmanager/ammodels",
    "api/inventorypb",
    "api/managementpb",
    "api/managementpb/dbaas",
    "api/managementpb/ia",
    "api/qanpb",
    "api/serverpb",
    "utils/pdeathsig",
    "utils/sqlmetrics",
    "utils/tlsconfig",
    "version",
  ]
  pruneopts = "NUT"
<<<<<<< HEAD
  revision = "4e76e64d7e40c9bd33f62c36039e809b7d4c9549"
=======
  revision = "b1469eee300016ea48a987503b6a3f036ab78025"
>>>>>>> 64ef4440

[[projects]]
  digest = "1:6832634ec059f4bfddaff75621cf1c4750949129c6de2e5e58e01059d0851e25"
  name = "github.com/percona/promconfig"
  packages = [
    ".",
    "alertmanager",
  ]
  pruneopts = "NUT"
  revision = "bbfe4cec824887dffa3d1d485a825485830cb710"
  version = "v0.2.0"

[[projects]]
  digest = "1:4047c378584616813d610c9f993bf90dd0d07aed8d94bd3bc299cd35ececdcba"
  name = "github.com/pkg/errors"
  packages = ["."]
  pruneopts = "NUT"
  revision = "614d223910a179a466c1767a985424175c39b465"
  version = "v0.9.1"

[[projects]]
  digest = "1:0028cb19b2e4c3112225cd871870f2d9cf49b9b4276531f03438a88e94be86fe"
  name = "github.com/pmezard/go-difflib"
  packages = ["difflib"]
  pruneopts = "NUT"
  revision = "792786c7400a136282c1664665ae0a8db921c6c2"
  version = "v1.0.0"

[[projects]]
  digest = "1:254b83bcd08a647e239388d738403d63a61d3d6b4240ec88656220bad880325c"
  name = "github.com/prometheus/client_golang"
  packages = [
    "prometheus",
    "prometheus/internal",
    "prometheus/promhttp",
    "prometheus/testutil",
  ]
  pruneopts = "NUT"
  revision = "170205fb58decfd011f1550d4cfb737230d7ae4f"
  version = "v1.1.0"

[[projects]]
  branch = "master"
  digest = "1:0db23933b8052702d980a3f029149b3f175f7c0eea0cff85b175017d0f2722c0"
  name = "github.com/prometheus/client_model"
  packages = ["go"]
  pruneopts = "NUT"
  revision = "60555c9708c786597e6b07bf846d0dc5c2a46f54"

[[projects]]
  digest = "1:98278956c7c550efc75a027e528aa51743f06fd0e33613d7ed224432a11e5ecf"
  name = "github.com/prometheus/common"
  packages = [
    "expfmt",
    "internal/bitbucket.org/ww/goautoneg",
    "model",
  ]
  pruneopts = "NUT"
  revision = "629b6ff9b3aafafba54ab96663903fde9544f037"
  version = "v0.8.0"

[[projects]]
  digest = "1:81515c09577f593364fa7ccc4df5d917165e45bf80f543ce2ebb1cbd598e9e57"
  name = "github.com/prometheus/procfs"
  packages = [
    ".",
    "internal/fs",
    "internal/util",
  ]
  pruneopts = "NUT"
  revision = "3a900613711866765af641f387dad41b639dbdc4"
  version = "v0.1.3"

[[projects]]
  digest = "1:1dbbefdedbdb89fc0073bfa0df49e0f117f9d901fe265c24552b72473cc5a650"
  name = "github.com/sirupsen/logrus"
  packages = ["."]
  pruneopts = "NUT"
  revision = "60c74ad9be0d874af0ab0daef6ab07c5c5911f0d"
  version = "v1.6.0"

[[projects]]
  digest = "1:99c59df3e312b276d94781efbdd94c258b059701274495bbd48310ccc02df113"
  name = "github.com/stretchr/objx"
  packages = ["."]
  pruneopts = "NUT"
  revision = "35313a95ee26395aa17d366c71a2ccf788fa69b6"
  version = "v0.3.0"

[[projects]]
  digest = "1:fb345fb08c4c73d02f68d8eeae2fcfb1519df6511504629c393cd74e82c9cf47"
  name = "github.com/stretchr/testify"
  packages = [
    "assert",
    "mock",
    "require",
  ]
  pruneopts = "NUT"
  revision = "f654a9112bbeac49ca2cd45bfbe11533c4666cf8"
  version = "v1.6.1"

[[projects]]
  digest = "1:b49f6e75d8aa6f18a320671f674a75a3f35eec1e9da5cb1631605eb1058dae3c"
  name = "github.com/vektra/mockery"
  packages = [
    "cmd/mockery",
    "mockery",
  ]
  pruneopts = "NUT"
  revision = "b91686d8be1370af45d78e3c6744216a90624df4"
  version = "v1.1.2"

[[projects]]
  digest = "1:00ccb7bf33c11f1905bd791a5dd8ddcf202f84e95aa506808fd0376bf6dc224b"
  name = "go.mongodb.org/mongo-driver"
  packages = [
    "bson",
    "bson/bsoncodec",
    "bson/bsonoptions",
    "bson/bsonrw",
    "bson/bsontype",
    "bson/primitive",
    "x/bsonx/bsoncore",
  ]
  pruneopts = "NUT"
  revision = "750fe7dfc033d023b335494a4ad2b713386e8e59"
  version = "v1.3.5"

[[projects]]
  branch = "master"
  digest = "1:0ba6cff23e0079fb8876b3f540b17663a502374a1f141803a1c5e353e99b83e4"
  name = "go.starlark.net"
  packages = [
    "internal/compile",
    "internal/spell",
    "resolve",
    "starlark",
    "syntax",
  ]
  pruneopts = "NUT"
  revision = "be5394c419b6941c14d194a98925a71512f8f979"

[[projects]]
  digest = "1:467bb8fb8fa786448b8d486cd0bb7c1a5577dcd7310441aa02a20110cd9f727d"
  name = "golang.org/x/mod"
  packages = [
    "module",
    "semver",
  ]
  pruneopts = "NUT"
  revision = "859b3ef565e237f9f1a0fb6b55385c497545680d"
  version = "v0.3.0"

[[projects]]
  branch = "master"
  digest = "1:9c0ed55b7bc9a2400d14b8ce55758ea861b0d5fc1767804a07b7f76b27716f46"
  name = "golang.org/x/net"
  packages = [
    "context",
    "http/httpguts",
    "http2",
    "http2/hpack",
    "idna",
    "internal/timeseries",
    "trace",
  ]
  pruneopts = "NUT"
  revision = "ab34263943818b32f575efc978a3d24e80b04bd7"

[[projects]]
  branch = "master"
  digest = "1:b521f10a2d8fa85c04a8ef4e62f2d1e14d303599a55d64dabf9f5a02f84d35eb"
  name = "golang.org/x/sync"
  packages = ["errgroup"]
  pruneopts = "NUT"
  revision = "6e8e738ad208923de99951fe0b48239bfd864f28"

[[projects]]
  branch = "master"
  digest = "1:13facccf077775bc11bba13a7efb3457e6eebd16a54c2fd2ac92d3ad73d5dda4"
  name = "golang.org/x/sys"
  packages = [
    "internal/unsafeheader",
    "unix",
    "windows",
  ]
  pruneopts = "NUT"
  revision = "76b94024e4b621e672466e8db3d7f084e7ddcad2"

[[projects]]
  digest = "1:dd87aec186c054a90f96cb78e44d25b23b625c48f22bd79f7a68c7e35aa7caf4"
  name = "golang.org/x/text"
  packages = [
    "collate",
    "collate/build",
    "internal/colltab",
    "internal/gen",
    "internal/language",
    "internal/language/compact",
    "internal/tag",
    "internal/triegen",
    "internal/ucd",
    "language",
    "secure/bidirule",
    "transform",
    "unicode/bidi",
    "unicode/cldr",
    "unicode/norm",
    "unicode/rangetable",
    "width",
  ]
  pruneopts = "NUT"
  revision = "23ae387dee1f90d29a23c0e87ee0b46038fbed0e"
  version = "v0.3.3"

[[projects]]
  branch = "master"
  digest = "1:3d7e8d0a2344e5598e8b18d41379bd3b9e5dc30c7ee3b3bec76fe554604ac458"
  name = "golang.org/x/tools"
  packages = [
    "cmd/goimports",
    "go/ast/astutil",
    "go/buildutil",
    "go/gcexportdata",
    "go/internal/cgo",
    "go/internal/gcimporter",
    "go/internal/packagesdriver",
    "go/loader",
    "go/packages",
    "go/types/typeutil",
    "imports",
    "internal/event",
    "internal/event/core",
    "internal/event/keys",
    "internal/event/label",
    "internal/fastwalk",
    "internal/gocommand",
    "internal/gopathwalk",
    "internal/imports",
    "internal/packagesinternal",
    "internal/typesinternal",
  ]
  pruneopts = "NUT"
  revision = "a7c6fd066f6dcf64c13983e28e029ce7874760ff"

[[projects]]
  branch = "master"
  digest = "1:325a1b73817aa79fc85f10376ed41ea607f7dd7f6c6bfa46df6a28ef2857941f"
  name = "golang.org/x/xerrors"
  packages = [
    ".",
    "internal",
  ]
  pruneopts = "NUT"
  revision = "9bdfabe68543c54f90421aeb9a60ef8061b5b544"

[[projects]]
  branch = "master"
  digest = "1:acefdfa6e8e61260fd4f976462ac3321589b31b42d3aa5c33c4b15155130d889"
  name = "google.golang.org/genproto"
  packages = [
    "googleapis/api/annotations",
    "googleapis/api/httpbody",
    "googleapis/rpc/status",
    "protobuf/field_mask",
  ]
  pruneopts = "NUT"
  revision = "d950eab6f860f209ea1641dee947bb9f7009e120"

[[projects]]
  digest = "1:b13288c2fafd0d307ccec98ef008f3c20e4ffcc3cfee879ca95fdfae638423d6"
  name = "google.golang.org/grpc"
  packages = [
    ".",
    "attributes",
    "backoff",
    "balancer",
    "balancer/base",
    "balancer/grpclb/state",
    "balancer/roundrobin",
    "binarylog/grpc_binarylog_v1",
    "channelz/grpc_channelz_v1",
    "channelz/service",
    "codes",
    "connectivity",
    "credentials",
    "encoding",
    "encoding/proto",
    "grpclog",
    "internal",
    "internal/backoff",
    "internal/balancerload",
    "internal/binarylog",
    "internal/buffer",
    "internal/channelz",
    "internal/credentials",
    "internal/envconfig",
    "internal/grpclog",
    "internal/grpcrand",
    "internal/grpcsync",
    "internal/grpcutil",
    "internal/resolver/dns",
    "internal/resolver/passthrough",
    "internal/serviceconfig",
    "internal/status",
    "internal/syscall",
    "internal/transport",
    "keepalive",
    "metadata",
    "peer",
    "reflection",
    "reflection/grpc_reflection_v1alpha",
    "resolver",
    "serviceconfig",
    "stats",
    "status",
    "tap",
  ]
  pruneopts = "NUT"
  revision = "5e8f83304c0563d1ba74db05fee83d9c18ab9a58"
  version = "v1.32.0"

[[projects]]
  digest = "1:a6bca15378a84c9edbc6a46779f626103e13cc7504d66a113a211f407720f840"
  name = "google.golang.org/protobuf"
  packages = [
    "encoding/protojson",
    "encoding/prototext",
    "encoding/protowire",
    "internal/descfmt",
    "internal/descopts",
    "internal/detrand",
    "internal/encoding/defval",
    "internal/encoding/json",
    "internal/encoding/messageset",
    "internal/encoding/tag",
    "internal/encoding/text",
    "internal/errors",
    "internal/fieldsort",
    "internal/filedesc",
    "internal/filetype",
    "internal/flags",
    "internal/genid",
    "internal/impl",
    "internal/mapsort",
    "internal/pragma",
    "internal/set",
    "internal/strs",
    "internal/version",
    "proto",
    "reflect/protodesc",
    "reflect/protoreflect",
    "reflect/protoregistry",
    "runtime/protoiface",
    "runtime/protoimpl",
    "types/descriptorpb",
    "types/known/anypb",
    "types/known/durationpb",
    "types/known/timestamppb",
    "types/known/wrapperspb",
  ]
  pruneopts = "NUT"
  revision = "3f7a61f89bb6813f89d981d1870ed68da0b3c3f1"
  version = "v1.25.0"

[[projects]]
  digest = "1:22b2dee6f30bc8601f087449a2a819df8388e54e9547349c658f14d8f8c590f2"
  name = "gopkg.in/alecthomas/kingpin.v2"
  packages = ["."]
  pruneopts = "NUT"
  revision = "947dcec5ba9c011838740e680966fd7087a71d0d"
  version = "v2.2.6"

[[projects]]
  digest = "1:666e94676a94cb3351be105e21b8579039a6306ec050191333fb931ef4baab64"
  name = "gopkg.in/reform.v1"
  packages = [
    ".",
    "dialects/postgresql",
    "internal",
    "parse",
    "reform",
  ]
  pruneopts = "NUT"
  revision = "be1c9e20a895a055b71875afe38f593d8f0623b9"
  version = "v1.5.0"

[[projects]]
  digest = "1:62a89978829993fb84e755bff5ae0e3d84837228898fd55b1a88a885036e1e51"
  name = "gopkg.in/yaml.v2"
  packages = ["."]
  pruneopts = "NUT"
  revision = "0b1645d91e851e735d3e23330303ce81f70adbe3"
  version = "v2.3.0"

[[projects]]
  branch = "v3"
  digest = "1:c9a53b5be2654e3d1d466419bb389371ff3755220ec3cafd43dd8742fb7aebdd"
  name = "gopkg.in/yaml.v3"
  packages = ["."]
  pruneopts = "NUT"
  revision = "eeeca48fe7764f320e4870d231902bf9c1be2c08"

[solve-meta]
  analyzer-name = "dep"
  analyzer-version = 1
  input-imports = [
    "github.com/AlekSi/pointer",
    "github.com/BurntSushi/go-sumtype",
    "github.com/aws/aws-sdk-go/aws",
    "github.com/aws/aws-sdk-go/aws/awserr",
    "github.com/aws/aws-sdk-go/aws/credentials",
    "github.com/aws/aws-sdk-go/aws/ec2metadata",
    "github.com/aws/aws-sdk-go/aws/endpoints",
    "github.com/aws/aws-sdk-go/aws/session",
    "github.com/aws/aws-sdk-go/service/rds",
    "github.com/brianvoe/gofakeit",
    "github.com/go-openapi/runtime/client",
    "github.com/go-openapi/strfmt",
    "github.com/go-sql-driver/mysql",
    "github.com/golang/protobuf/jsonpb",
    "github.com/golang/protobuf/proto",
    "github.com/golang/protobuf/ptypes",
    "github.com/golang/protobuf/ptypes/duration",
    "github.com/google/uuid",
    "github.com/grpc-ecosystem/go-grpc-middleware",
    "github.com/grpc-ecosystem/go-grpc-middleware/validator",
    "github.com/grpc-ecosystem/go-grpc-prometheus",
    "github.com/grpc-ecosystem/grpc-gateway/runtime",
    "github.com/kevinburke/go-bindata/go-bindata",
    "github.com/lib/pq",
    "github.com/percona-platform/dbaas-api/gen/controller",
    "github.com/percona-platform/saas/gen/auth",
    "github.com/percona-platform/saas/gen/check/retrieval",
    "github.com/percona-platform/saas/gen/telemetry/events/pmm",
    "github.com/percona-platform/saas/gen/telemetry/reporter",
    "github.com/percona-platform/saas/pkg/alert",
    "github.com/percona-platform/saas/pkg/check",
    "github.com/percona-platform/saas/pkg/common",
    "github.com/percona-platform/saas/pkg/starlark",
    "github.com/percona/exporter_shared/helpers",
    "github.com/percona/pmm/api/agentpb",
    "github.com/percona/pmm/api/alertmanager/amclient",
    "github.com/percona/pmm/api/alertmanager/amclient/alert",
    "github.com/percona/pmm/api/alertmanager/amclient/general",
    "github.com/percona/pmm/api/alertmanager/ammodels",
    "github.com/percona/pmm/api/inventorypb",
    "github.com/percona/pmm/api/managementpb",
    "github.com/percona/pmm/api/managementpb/dbaas",
    "github.com/percona/pmm/api/managementpb/ia",
    "github.com/percona/pmm/api/qanpb",
    "github.com/percona/pmm/api/serverpb",
    "github.com/percona/pmm/utils/pdeathsig",
    "github.com/percona/pmm/utils/sqlmetrics",
    "github.com/percona/pmm/utils/tlsconfig",
    "github.com/percona/pmm/version",
    "github.com/percona/promconfig",
    "github.com/percona/promconfig/alertmanager",
    "github.com/pkg/errors",
    "github.com/pmezard/go-difflib/difflib",
    "github.com/prometheus/client_golang/prometheus",
    "github.com/prometheus/client_golang/prometheus/promhttp",
    "github.com/prometheus/client_golang/prometheus/testutil",
    "github.com/prometheus/common/model",
    "github.com/sirupsen/logrus",
    "github.com/stretchr/testify/assert",
    "github.com/stretchr/testify/mock",
    "github.com/stretchr/testify/require",
    "github.com/vektra/mockery/cmd/mockery",
    "go.starlark.net/resolve",
    "golang.org/x/sync/errgroup",
    "golang.org/x/sys/unix",
    "golang.org/x/tools/cmd/goimports",
    "google.golang.org/grpc",
    "google.golang.org/grpc/backoff",
    "google.golang.org/grpc/channelz/service",
    "google.golang.org/grpc/codes",
    "google.golang.org/grpc/credentials",
    "google.golang.org/grpc/grpclog",
    "google.golang.org/grpc/metadata",
    "google.golang.org/grpc/reflection",
    "google.golang.org/grpc/status",
    "gopkg.in/alecthomas/kingpin.v2",
    "gopkg.in/reform.v1",
    "gopkg.in/reform.v1/dialects/postgresql",
    "gopkg.in/reform.v1/parse",
    "gopkg.in/reform.v1/reform",
    "gopkg.in/yaml.v3",
  ]
  solver-name = "gps-cdcl"
  solver-version = 1<|MERGE_RESOLUTION|>--- conflicted
+++ resolved
@@ -416,13 +416,8 @@
   version = "v0.7.2"
 
 [[projects]]
-<<<<<<< HEAD
   branch = "PMM-6983-force-for-unregister-k8s"
   digest = "1:e593cf8e4036d5b125527b7ba51b3d18743a32dfed09d9a8d25e8ea4c101eae7"
-=======
-  branch = "release/2.13"
-  digest = "1:95d80de4fe9d8adc4bb9bd497b564489c827b8ce071367a7727058a679eaf0c2"
->>>>>>> 64ef4440
   name = "github.com/percona/pmm"
   packages = [
     "api/agentpb",
@@ -445,11 +440,7 @@
     "version",
   ]
   pruneopts = "NUT"
-<<<<<<< HEAD
   revision = "4e76e64d7e40c9bd33f62c36039e809b7d4c9549"
-=======
-  revision = "b1469eee300016ea48a987503b6a3f036ab78025"
->>>>>>> 64ef4440
 
 [[projects]]
   digest = "1:6832634ec059f4bfddaff75621cf1c4750949129c6de2e5e58e01059d0851e25"
