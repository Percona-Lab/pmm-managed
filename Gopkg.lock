# This file is autogenerated, do not edit; changes may be undone by the next 'dep ensure'.


[[projects]]
  digest = "1:15310eb747a3957085a05b6f4d446eb93af24db2b7e7b8ec24cbcff65d878e6a"
  name = "github.com/AlekSi/pointer"
  packages = ["."]
  pruneopts = "NUT"
  revision = "4f2b1f4deff73a28288291183baa1e9dff4a93a5"
  version = "v1.1.0"

[[projects]]
  branch = "master"
  digest = "1:42d4dcc25a908bb5a54ac91cd204c7d15651367f5751c569ccab8097b2f61204"
  name = "github.com/BurntSushi/go-sumtype"
  packages = ["."]
  pruneopts = "NUT"
  revision = "fcb4a6205bdc6ce526f359ae5eae5fb6ded53916"

[[projects]]
  digest = "1:0a111edd8693fd977f42a0c4f199a0efb13c20aec9da99ad8830c7bb6a87e8d6"
  name = "github.com/PuerkitoBio/purell"
  packages = ["."]
  pruneopts = "NUT"
  revision = "44968752391892e1b0d0b821ee79e9a85fa13049"
  version = "v1.1.1"

[[projects]]
  branch = "master"
  digest = "1:8098cd40cd09879efbf12e33bcd51ead4a66006ac802cd563a66c4f3373b9727"
  name = "github.com/PuerkitoBio/urlesc"
  packages = ["."]
  pruneopts = "NUT"
  revision = "de5bf2ad457846296e2031421a34e2568e304e35"

[[projects]]
  branch = "master"
  digest = "1:f3793f8a708522400cef1dba23385e901aede5519f68971fd69938ef330b07a1"
  name = "github.com/alecthomas/template"
  packages = [
    ".",
    "parse",
  ]
  pruneopts = "NUT"
  revision = "fb15b899a75114aa79cc930e33c46b577cc664b1"

[[projects]]
  branch = "master"
  digest = "1:278f733beeec2d654fc7412dbfa2dff194245e13c720bef8d4e284e0e25708f5"
  name = "github.com/alecthomas/units"
  packages = ["."]
  pruneopts = "NUT"
  revision = "f65c72e2690dc4b403c8bd637baf4611cd4c069b"

[[projects]]
  digest = "1:c625fa56b03726603d572cf18fc73499751d2715dfa3f8b2dfad48ddecd408d7"
  name = "github.com/asaskevich/govalidator"
  packages = ["."]
  pruneopts = "NUT"
  revision = "475eaeb164960a651e97470412a7d3b0c5036105"
  version = "v10"

[[projects]]
  digest = "1:e39da38f0001252c6aaa76343c2eb5dfa3e0b3d501bbd86cf0d357d0ecbc7af7"
  name = "github.com/aws/aws-sdk-go"
  packages = [
    "aws",
    "aws/awserr",
    "aws/awsutil",
    "aws/client",
    "aws/client/metadata",
    "aws/corehandlers",
    "aws/credentials",
    "aws/credentials/ec2rolecreds",
    "aws/credentials/endpointcreds",
    "aws/credentials/processcreds",
    "aws/credentials/stscreds",
    "aws/csm",
    "aws/defaults",
    "aws/ec2metadata",
    "aws/endpoints",
    "aws/request",
    "aws/session",
    "aws/signer/v4",
    "internal/context",
    "internal/ini",
    "internal/sdkio",
    "internal/sdkmath",
    "internal/sdkrand",
    "internal/sdkuri",
    "internal/shareddefaults",
    "internal/strings",
    "internal/sync/singleflight",
    "private/protocol",
    "private/protocol/json/jsonutil",
    "private/protocol/query",
    "private/protocol/query/queryutil",
    "private/protocol/rest",
    "private/protocol/xml/xmlutil",
    "service/rds",
    "service/sts",
    "service/sts/stsiface",
  ]
  pruneopts = "NUT"
  revision = "878b60015fb9e4860839b956ed16d8035876020f"
  version = "v1.33.10"

[[projects]]
  digest = "1:707ebe952a8b3d00b343c01536c79c73771d100f63ec6babeaed5c79e2b8a8dd"
  name = "github.com/beorn7/perks"
  packages = ["quantile"]
  pruneopts = "NUT"
  revision = "37c8de3658fcb183f997c4e13e8337516ab753e6"
  version = "v1.0.1"

[[projects]]
  digest = "1:3d407aad561cc061f31acbafd2236ab70c7a570cb0b1e4ce8c921cf672a0fd17"
  name = "github.com/brianvoe/gofakeit"
  packages = [
    ".",
    "data",
  ]
  pruneopts = "NUT"
  revision = "19b40d7d6241163eba8b06ddec1041a36db06c54"
  version = "v3.20.2"

[[projects]]
  digest = "1:ffe9824d294da03b391f44e1ae8281281b4afc1bdaa9588c9097785e3af10cec"
  name = "github.com/davecgh/go-spew"
  packages = ["spew"]
  pruneopts = "NUT"
  revision = "8991bc29aa16c548c550c7ff78260e27b9ab7c73"
  version = "v1.1.1"

[[projects]]
  digest = "1:b7ffca49e9cfd3dfb04a8e0a59347708c6f78f68476a32c5e0a0edca5d1b258c"
  name = "github.com/dustin/go-humanize"
  packages = ["."]
  pruneopts = "NUT"
  revision = "9f541cc9db5d55bce703bd99987c9d5cb8eea45e"
  version = "v1.0.0"

[[projects]]
  digest = "1:82ebaeef8f2da43f9c4544f05d1b0dd987189a11e444e013e6c9e529235b7504"
  name = "github.com/go-openapi/analysis"
  packages = [
    ".",
    "internal",
  ]
  pruneopts = "NUT"
  revision = "421cb960388d1c41b1d4f0eee5300257ac289c97"
  version = "v0.19.10"

[[projects]]
  digest = "1:6a736893297649605f8a7ecc69c662eed252f21fa3c34809088e5d44735bcb02"
  name = "github.com/go-openapi/errors"
  packages = ["."]
  pruneopts = "NUT"
  revision = "7f2246786dd6ea01e5e7fe8e0229a53ea48bc6c4"
  version = "v0.19.6"

[[projects]]
  digest = "1:3758c86e787dfe5792a23430f34636106a16da914446724399c9c12f121a225d"
  name = "github.com/go-openapi/jsonpointer"
  packages = ["."]
  pruneopts = "NUT"
  revision = "ed123515f087412cd7ef02e49b0b0a5e6a79a360"
  version = "v0.19.3"

[[projects]]
  digest = "1:98abd61947ff5c7c6fcfec5473d02a4821ed3a2dd99a4fbfdb7925b0dd745546"
  name = "github.com/go-openapi/jsonreference"
  packages = ["."]
  pruneopts = "NUT"
  revision = "7775307885f903b5e6808c24d81ead7eb136915f"
  version = "v0.19.4"

[[projects]]
  digest = "1:c3cb0571346173abe3b329baf50e5ca05d2d1640cfe2817c65ed377e44c34afc"
  name = "github.com/go-openapi/loads"
  packages = ["."]
  pruneopts = "NUT"
  revision = "18bb1f3437c08e833e5f629003bafc2a3884d19f"
  version = "v0.19.5"

[[projects]]
  digest = "1:731c48ad404d44df8d3da9c209dd29084a8eba9904e895546b66845ea85ae957"
  name = "github.com/go-openapi/runtime"
  packages = [
    ".",
    "client",
    "logger",
    "middleware",
    "middleware/denco",
    "middleware/header",
    "middleware/untyped",
    "security",
  ]
  pruneopts = "NUT"
  revision = "5fc6d7931327cf2e35c6f68b24964af682789b15"
  version = "v0.19.20"

[[projects]]
  digest = "1:a73c7e40dcada711eb805afea511470874b8e934a6eaadd7d92a350bf80ea111"
  name = "github.com/go-openapi/spec"
  packages = ["."]
  pruneopts = "NUT"
  revision = "e7bc266bd09139be98b222b2ef8fbca0ffdb933d"
  version = "v0.19.9"

[[projects]]
  digest = "1:505f715d384d958e9378bd398015d50ede72dc6375f8d18961121452d545f865"
  name = "github.com/go-openapi/strfmt"
  packages = ["."]
  pruneopts = "NUT"
  revision = "2887e74ed0fe2aea628affe322b19fc3112f98cd"
  version = "v0.19.5"

[[projects]]
  digest = "1:b8bae5ae3c3ccc79b8af1cf6658aa8255711b7eb4eabfb3a3ac785129a372b0c"
  name = "github.com/go-openapi/swag"
  packages = ["."]
  pruneopts = "NUT"
  revision = "ab98f8e6456407f6afd63e441c5304d6ef60cb7f"
  version = "v0.19.9"

[[projects]]
  digest = "1:2e35ee61c5e4d43f0503a7c6895aff9ba0c3995798e89c2b4d99895f025c7921"
  name = "github.com/go-openapi/validate"
  packages = ["."]
  pruneopts = "NUT"
  revision = "b4358e2166e999e752797fead269fb411dc700f7"
  version = "v0.19.10"

[[projects]]
  digest = "1:24f20a61b3d084137d13cf53aba7365862b850fe4f30b733ed0e3c7ade9ca86d"
  name = "github.com/go-sql-driver/mysql"
  packages = ["."]
  pruneopts = "NUT"
  revision = "17ef3dd9d98b69acec3e85878995ada9533a9370"
  version = "v1.5.0"

[[projects]]
  digest = "1:91358b3a314c1ddfd4d6445ca9c1fb846842c31c153e626730594b3c95f73f4a"
  name = "github.com/go-stack/stack"
  packages = ["."]
  pruneopts = "NUT"
  revision = "2fee6af1a9795aafbe0253a0cfbdf668e1fb8a9a"
  version = "v1.8.0"

[[projects]]
  digest = "1:b2b193b1c8227eea746da4a8467d16a8b79d460ae6d27a16d930581d30bb6990"
  name = "github.com/gogo/protobuf"
  packages = [
    "proto",
    "protoc-gen-gogo/descriptor",
  ]
  pruneopts = "NUT"
  revision = "5628607bb4c51c3157aacc3a50f0ab707582b805"
  version = "v1.3.1"

[[projects]]
  digest = "1:5c33f5bfab7e87b5d6243f713208ae953aa708eeb83d23642c608edd7d526f49"
  name = "github.com/golang/protobuf"
  packages = [
    "descriptor",
    "jsonpb",
    "proto",
    "protoc-gen-go/descriptor",
    "ptypes",
    "ptypes/any",
    "ptypes/duration",
    "ptypes/timestamp",
    "ptypes/wrappers",
  ]
  pruneopts = "NUT"
  revision = "4846b58453b3708320bdb524f25cc5a1d9cda4d4"
  version = "v1.4.3"

[[projects]]
  digest = "1:ab3ec1fe3e39bac4b3ab63390767766622be35b7cab03f47f787f9ec60522a53"
  name = "github.com/google/uuid"
  packages = ["."]
  pruneopts = "NUT"
  revision = "0cd6bf5da1e1c83f8b45653022c74f71af0538a4"
  version = "v1.1.1"

[[projects]]
  digest = "1:a0b9c06ce71d9972e6a5d44d64ef9a17a1db2fe164a090805077e9a0510105b5"
  name = "github.com/grpc-ecosystem/go-grpc-middleware"
  packages = [
    ".",
    "validator",
  ]
  pruneopts = "NUT"
  revision = "3c51f7f332123e8be5a157c0802a228ac85bf9db"
  version = "v1.2.0"

[[projects]]
  digest = "1:5872c7f130f62fc34bfda20babad36be6309c00b5c9207717f7cd2a51536fff4"
  name = "github.com/grpc-ecosystem/go-grpc-prometheus"
  packages = ["."]
  pruneopts = "NUT"
  revision = "c225b8c3b01faf2899099b768856a9e916e5087b"
  version = "v1.2.0"

[[projects]]
  digest = "1:2a682a0b8b991a25578a6a7cd7f6cc6350c127732e8e58bec530f2f0dff236cf"
  name = "github.com/grpc-ecosystem/grpc-gateway"
  packages = [
    "internal",
    "runtime",
    "utilities",
  ]
  pruneopts = "NUT"
  revision = "96e0d89cdc98e8d3be96851a66b2cff36082120b"
  version = "v1.15.0"

[[projects]]
  digest = "1:1f2aebae7e7c856562355ec0198d8ca2fa222fb05e5b1b66632a1fce39631885"
  name = "github.com/jmespath/go-jmespath"
  packages = ["."]
  pruneopts = "NUT"
  revision = "c2b33e84"

[[projects]]
  digest = "1:9d8169a68525a40501811137321057d3c3fb452b26059027e55d0d1ae307db01"
  name = "github.com/kevinburke/go-bindata"
  packages = [
    ".",
    "go-bindata",
  ]
  pruneopts = "NUT"
  revision = "017bb32866cbdd959f3f9891ab831bcd199c5819"
  version = "v3.22.0"

[[projects]]
  digest = "1:a3998f85665bdf805d519735e658c0e0125bd67b57bb15e414a5a9e360e32455"
  name = "github.com/konsorten/go-windows-terminal-sequences"
  packages = ["."]
  pruneopts = "NUT"
  revision = "edb144dfd453055e1e49a3d8b410a660b5a87613"
  version = "v1.0.3"

[[projects]]
  digest = "1:cd430a6f27f6133eb80fdd52990928a24ab612d42778eb1f8b3f866bdd5162e9"
  name = "github.com/lib/pq"
  packages = [
    ".",
    "oid",
    "scram",
  ]
  pruneopts = "NUT"
  revision = "984a6aa1ca4673778a2965cb1dc74bd070dc8818"
  version = "v1.7.1"

[[projects]]
  digest = "1:7bbccd3dd7998f2a180264ec1d12e362ed8e02f55ea7b82ac0d0f48ffa2d8888"
  name = "github.com/mailru/easyjson"
  packages = [
    "buffer",
    "jlexer",
    "jwriter",
  ]
  pruneopts = "NUT"
  revision = "8edcc4e51f39ddbd3505a3386aff3f435a7fd028"
  version = "v0.7.1"

[[projects]]
  digest = "1:5985ef4caf91ece5d54817c11ea25f182697534f8ae6521eadcd628c142ac4b6"
  name = "github.com/matttproud/golang_protobuf_extensions"
  packages = ["pbutil"]
  pruneopts = "NUT"
  revision = "c12348ce28de40eed0136aa2b644d0ee0650e56c"
  version = "v1.0.1"

[[projects]]
  digest = "1:962215f00d3e3d8624d15c042552f0abc2b0c9ae541da47a7bab496dc9a76b57"
  name = "github.com/minio/minio-go"
  packages = [
    ".",
    "pkg/credentials",
    "pkg/encrypt",
    "pkg/s3signer",
    "pkg/s3utils",
    "pkg/set",
  ]
  pruneopts = "NUT"
  revision = "c6c2912aa5522e5f5a505e6cba30e95f0d8456fa"
  version = "v6.0.25"

[[projects]]
  digest = "1:f9f72e583aaacf1d1ac5d6121abd4afd3c690baa9e14e1d009df26bf831ba347"
  name = "github.com/mitchellh/go-homedir"
  packages = ["."]
  pruneopts = "NUT"
  revision = "af06845cf3004701891bf4fdb884bfe4920b3727"
  version = "v1.1.0"

[[projects]]
  digest = "1:40709da827caf66d1421f7e7251ed840c1c04423597041332d01797403280e49"
  name = "github.com/mitchellh/mapstructure"
  packages = ["."]
  pruneopts = "NUT"
  revision = "9e1e4717f8567d7ead72d070d064ad17d444a67e"
  version = "v1.3.3"

[[projects]]
  digest = "1:93b5830f1e6138532e9450d6a639d68132e613a0878d789c610322764220171a"
  name = "github.com/mwitkow/go-proto-validators"
  packages = ["."]
  pruneopts = "NUT"
  revision = "f73ec5a7ce82b3f9fb47f01d4629aa4617247af5"
  version = "v0.3.0"

[[projects]]
  branch = "pmm-2.16"
  digest = "1:3a3456315d8c3f9f75569955fe5fd6fada00369ab99c90c8acf752143b80c2d7"
  name = "github.com/percona-platform/dbaas-api"
  packages = ["gen/controller"]
  pruneopts = "NUT"
  revision = "c61e37abd915952b3fcbe00663b23c234856a4cc"

[[projects]]
  branch = "main"
  digest = "1:adfc8f23176169e0c810abf12615f8303ffbc5d669cd11f73b145e635634f5c5"
  name = "github.com/percona-platform/saas"
  packages = [
    "gen/auth",
    "gen/check/retrieval",
    "gen/telemetry/events/pmm",
    "gen/telemetry/reporter",
    "pkg/alert",
    "pkg/check",
    "pkg/common",
    "pkg/starlark",
  ]
  pruneopts = "NUT"
  revision = "c158e23a172f892cc389233858238449efec1dbb"

[[projects]]
<<<<<<< HEAD
  branch = "PMM-7448-location-and-credentials-test"
  digest = "1:2095f1abc6bdce6729dc12f5093073e95bd4a9fd87c1b898e419c516643082e6"
=======
  branch = "release/2.16"
  digest = "1:1452ed5c8d6a6f9d82f91393c93464ea1767fb8e2b7f26839fe2a8a5e5341b21"
>>>>>>> fbb73c21
  name = "github.com/percona/pmm"
  packages = [
    "api/agentpb",
    "api/alertmanager/amclient",
    "api/alertmanager/amclient/alert",
    "api/alertmanager/amclient/alertgroup",
    "api/alertmanager/amclient/general",
    "api/alertmanager/amclient/receiver",
    "api/alertmanager/amclient/silence",
    "api/alertmanager/ammodels",
    "api/inventorypb",
    "api/managementpb",
    "api/managementpb/backup",
    "api/managementpb/dbaas",
    "api/managementpb/ia",
    "api/qanpb",
    "api/serverpb",
    "utils/pdeathsig",
    "utils/sqlmetrics",
    "utils/tlsconfig",
    "version",
  ]
  pruneopts = "NUT"
<<<<<<< HEAD
  revision = "352300282ea30ab3d80d5de6ae34627aa36112ea"
=======
  revision = "ad7804b14f5fb4a78279580f324d527b2c56da87"
>>>>>>> fbb73c21

[[projects]]
  digest = "1:65230c46134944510adb8844cf4098b5c9fdd1dd11992c3980afc1d3e0c8e4bd"
  name = "github.com/percona/promconfig"
  packages = [
    ".",
    "alertmanager",
  ]
  pruneopts = "NUT"
  revision = "4b3fbe05a3478c76879e598fca582536f7871f77"
  version = "v0.2.1"

[[projects]]
  digest = "1:4047c378584616813d610c9f993bf90dd0d07aed8d94bd3bc299cd35ececdcba"
  name = "github.com/pkg/errors"
  packages = ["."]
  pruneopts = "NUT"
  revision = "614d223910a179a466c1767a985424175c39b465"
  version = "v0.9.1"

[[projects]]
  digest = "1:0028cb19b2e4c3112225cd871870f2d9cf49b9b4276531f03438a88e94be86fe"
  name = "github.com/pmezard/go-difflib"
  packages = ["difflib"]
  pruneopts = "NUT"
  revision = "792786c7400a136282c1664665ae0a8db921c6c2"
  version = "v1.0.0"

[[projects]]
  digest = "1:254b83bcd08a647e239388d738403d63a61d3d6b4240ec88656220bad880325c"
  name = "github.com/prometheus/client_golang"
  packages = [
    "prometheus",
    "prometheus/internal",
    "prometheus/promhttp",
    "prometheus/testutil",
  ]
  pruneopts = "NUT"
  revision = "170205fb58decfd011f1550d4cfb737230d7ae4f"
  version = "v1.1.0"

[[projects]]
  branch = "master"
  digest = "1:0db23933b8052702d980a3f029149b3f175f7c0eea0cff85b175017d0f2722c0"
  name = "github.com/prometheus/client_model"
  packages = ["go"]
  pruneopts = "NUT"
  revision = "60555c9708c786597e6b07bf846d0dc5c2a46f54"

[[projects]]
  digest = "1:98278956c7c550efc75a027e528aa51743f06fd0e33613d7ed224432a11e5ecf"
  name = "github.com/prometheus/common"
  packages = [
    "expfmt",
    "internal/bitbucket.org/ww/goautoneg",
    "model",
  ]
  pruneopts = "NUT"
  revision = "629b6ff9b3aafafba54ab96663903fde9544f037"
  version = "v0.8.0"

[[projects]]
  digest = "1:81515c09577f593364fa7ccc4df5d917165e45bf80f543ce2ebb1cbd598e9e57"
  name = "github.com/prometheus/procfs"
  packages = [
    ".",
    "internal/fs",
    "internal/util",
  ]
  pruneopts = "NUT"
  revision = "3a900613711866765af641f387dad41b639dbdc4"
  version = "v0.1.3"

[[projects]]
  digest = "1:1dbbefdedbdb89fc0073bfa0df49e0f117f9d901fe265c24552b72473cc5a650"
  name = "github.com/sirupsen/logrus"
  packages = ["."]
  pruneopts = "NUT"
  revision = "60c74ad9be0d874af0ab0daef6ab07c5c5911f0d"
  version = "v1.6.0"

[[projects]]
  digest = "1:99c59df3e312b276d94781efbdd94c258b059701274495bbd48310ccc02df113"
  name = "github.com/stretchr/objx"
  packages = ["."]
  pruneopts = "NUT"
  revision = "35313a95ee26395aa17d366c71a2ccf788fa69b6"
  version = "v0.3.0"

[[projects]]
  digest = "1:fb345fb08c4c73d02f68d8eeae2fcfb1519df6511504629c393cd74e82c9cf47"
  name = "github.com/stretchr/testify"
  packages = [
    "assert",
    "mock",
    "require",
  ]
  pruneopts = "NUT"
  revision = "f654a9112bbeac49ca2cd45bfbe11533c4666cf8"
  version = "v1.6.1"

[[projects]]
  digest = "1:b49f6e75d8aa6f18a320671f674a75a3f35eec1e9da5cb1631605eb1058dae3c"
  name = "github.com/vektra/mockery"
  packages = [
    "cmd/mockery",
    "mockery",
  ]
  pruneopts = "NUT"
  revision = "b91686d8be1370af45d78e3c6744216a90624df4"
  version = "v1.1.2"

[[projects]]
  digest = "1:00ccb7bf33c11f1905bd791a5dd8ddcf202f84e95aa506808fd0376bf6dc224b"
  name = "go.mongodb.org/mongo-driver"
  packages = [
    "bson",
    "bson/bsoncodec",
    "bson/bsonoptions",
    "bson/bsonrw",
    "bson/bsontype",
    "bson/primitive",
    "x/bsonx/bsoncore",
  ]
  pruneopts = "NUT"
  revision = "750fe7dfc033d023b335494a4ad2b713386e8e59"
  version = "v1.3.5"

[[projects]]
  branch = "master"
  digest = "1:0ba6cff23e0079fb8876b3f540b17663a502374a1f141803a1c5e353e99b83e4"
  name = "go.starlark.net"
  packages = [
    "internal/compile",
    "internal/spell",
    "resolve",
    "starlark",
    "syntax",
  ]
  pruneopts = "NUT"
  revision = "be5394c419b6941c14d194a98925a71512f8f979"

[[projects]]
  branch = "master"
  digest = "1:51a061980fcdcafce0694cae0d88eda777769603c4861f461f061f40fe0894ce"
  name = "golang.org/x/crypto"
  packages = [
    "argon2",
    "blake2b",
  ]
  pruneopts = "NUT"
  revision = "5ea612d1eb830b38bc4e914e37f55311eb58adce"

[[projects]]
  digest = "1:467bb8fb8fa786448b8d486cd0bb7c1a5577dcd7310441aa02a20110cd9f727d"
  name = "golang.org/x/mod"
  packages = [
    "module",
    "semver",
  ]
  pruneopts = "NUT"
  revision = "859b3ef565e237f9f1a0fb6b55385c497545680d"
  version = "v0.3.0"

[[projects]]
  branch = "master"
  digest = "1:78df8a69e79026f901a068e8de50773458ce8a7ebad8f2200335955e9979f614"
  name = "golang.org/x/net"
  packages = [
    "context",
    "http/httpguts",
    "http2",
    "http2/hpack",
    "idna",
    "internal/timeseries",
    "publicsuffix",
    "trace",
  ]
  pruneopts = "NUT"
  revision = "ab34263943818b32f575efc978a3d24e80b04bd7"

[[projects]]
  branch = "master"
  digest = "1:b521f10a2d8fa85c04a8ef4e62f2d1e14d303599a55d64dabf9f5a02f84d35eb"
  name = "golang.org/x/sync"
  packages = ["errgroup"]
  pruneopts = "NUT"
  revision = "6e8e738ad208923de99951fe0b48239bfd864f28"

[[projects]]
  branch = "master"
  digest = "1:19ed82cf6677772270f1cf405c2ea6cc868bbe0264cbda5a67d3d5f0f6318787"
  name = "golang.org/x/sys"
  packages = [
    "cpu",
    "internal/unsafeheader",
    "unix",
    "windows",
  ]
  pruneopts = "NUT"
  revision = "76b94024e4b621e672466e8db3d7f084e7ddcad2"

[[projects]]
  digest = "1:dd87aec186c054a90f96cb78e44d25b23b625c48f22bd79f7a68c7e35aa7caf4"
  name = "golang.org/x/text"
  packages = [
    "collate",
    "collate/build",
    "internal/colltab",
    "internal/gen",
    "internal/language",
    "internal/language/compact",
    "internal/tag",
    "internal/triegen",
    "internal/ucd",
    "language",
    "secure/bidirule",
    "transform",
    "unicode/bidi",
    "unicode/cldr",
    "unicode/norm",
    "unicode/rangetable",
    "width",
  ]
  pruneopts = "NUT"
  revision = "23ae387dee1f90d29a23c0e87ee0b46038fbed0e"
  version = "v0.3.3"

[[projects]]
  branch = "master"
  digest = "1:3d7e8d0a2344e5598e8b18d41379bd3b9e5dc30c7ee3b3bec76fe554604ac458"
  name = "golang.org/x/tools"
  packages = [
    "cmd/goimports",
    "go/ast/astutil",
    "go/buildutil",
    "go/gcexportdata",
    "go/internal/cgo",
    "go/internal/gcimporter",
    "go/internal/packagesdriver",
    "go/loader",
    "go/packages",
    "go/types/typeutil",
    "imports",
    "internal/event",
    "internal/event/core",
    "internal/event/keys",
    "internal/event/label",
    "internal/fastwalk",
    "internal/gocommand",
    "internal/gopathwalk",
    "internal/imports",
    "internal/packagesinternal",
    "internal/typesinternal",
  ]
  pruneopts = "NUT"
  revision = "a7c6fd066f6dcf64c13983e28e029ce7874760ff"

[[projects]]
  branch = "master"
  digest = "1:325a1b73817aa79fc85f10376ed41ea607f7dd7f6c6bfa46df6a28ef2857941f"
  name = "golang.org/x/xerrors"
  packages = [
    ".",
    "internal",
  ]
  pruneopts = "NUT"
  revision = "9bdfabe68543c54f90421aeb9a60ef8061b5b544"

[[projects]]
  branch = "master"
  digest = "1:acefdfa6e8e61260fd4f976462ac3321589b31b42d3aa5c33c4b15155130d889"
  name = "google.golang.org/genproto"
  packages = [
    "googleapis/api/annotations",
    "googleapis/api/httpbody",
    "googleapis/rpc/status",
    "protobuf/field_mask",
  ]
  pruneopts = "NUT"
  revision = "d950eab6f860f209ea1641dee947bb9f7009e120"

[[projects]]
  digest = "1:b13288c2fafd0d307ccec98ef008f3c20e4ffcc3cfee879ca95fdfae638423d6"
  name = "google.golang.org/grpc"
  packages = [
    ".",
    "attributes",
    "backoff",
    "balancer",
    "balancer/base",
    "balancer/grpclb/state",
    "balancer/roundrobin",
    "binarylog/grpc_binarylog_v1",
    "channelz/grpc_channelz_v1",
    "channelz/service",
    "codes",
    "connectivity",
    "credentials",
    "encoding",
    "encoding/proto",
    "grpclog",
    "internal",
    "internal/backoff",
    "internal/balancerload",
    "internal/binarylog",
    "internal/buffer",
    "internal/channelz",
    "internal/credentials",
    "internal/envconfig",
    "internal/grpclog",
    "internal/grpcrand",
    "internal/grpcsync",
    "internal/grpcutil",
    "internal/resolver/dns",
    "internal/resolver/passthrough",
    "internal/serviceconfig",
    "internal/status",
    "internal/syscall",
    "internal/transport",
    "keepalive",
    "metadata",
    "peer",
    "reflection",
    "reflection/grpc_reflection_v1alpha",
    "resolver",
    "serviceconfig",
    "stats",
    "status",
    "tap",
  ]
  pruneopts = "NUT"
  revision = "5e8f83304c0563d1ba74db05fee83d9c18ab9a58"
  version = "v1.32.0"

[[projects]]
  digest = "1:a6bca15378a84c9edbc6a46779f626103e13cc7504d66a113a211f407720f840"
  name = "google.golang.org/protobuf"
  packages = [
    "encoding/protojson",
    "encoding/prototext",
    "encoding/protowire",
    "internal/descfmt",
    "internal/descopts",
    "internal/detrand",
    "internal/encoding/defval",
    "internal/encoding/json",
    "internal/encoding/messageset",
    "internal/encoding/tag",
    "internal/encoding/text",
    "internal/errors",
    "internal/fieldsort",
    "internal/filedesc",
    "internal/filetype",
    "internal/flags",
    "internal/genid",
    "internal/impl",
    "internal/mapsort",
    "internal/pragma",
    "internal/set",
    "internal/strs",
    "internal/version",
    "proto",
    "reflect/protodesc",
    "reflect/protoreflect",
    "reflect/protoregistry",
    "runtime/protoiface",
    "runtime/protoimpl",
    "types/descriptorpb",
    "types/known/anypb",
    "types/known/durationpb",
    "types/known/timestamppb",
    "types/known/wrapperspb",
  ]
  pruneopts = "NUT"
  revision = "3f7a61f89bb6813f89d981d1870ed68da0b3c3f1"
  version = "v1.25.0"

[[projects]]
  digest = "1:22b2dee6f30bc8601f087449a2a819df8388e54e9547349c658f14d8f8c590f2"
  name = "gopkg.in/alecthomas/kingpin.v2"
  packages = ["."]
  pruneopts = "NUT"
  revision = "947dcec5ba9c011838740e680966fd7087a71d0d"
  version = "v2.2.6"

[[projects]]
  digest = "1:e084e01838f4c361fa2f03d2e227c059df3127efcebc958450a9d618524c8e38"
  name = "gopkg.in/ini.v1"
  packages = ["."]
  pruneopts = "NUT"
  revision = "5e97220809ffaa826f787728501264e9114cb834"
  version = "v1.62.0"

[[projects]]
  digest = "1:666e94676a94cb3351be105e21b8579039a6306ec050191333fb931ef4baab64"
  name = "gopkg.in/reform.v1"
  packages = [
    ".",
    "dialects/postgresql",
    "internal",
    "parse",
    "reform",
  ]
  pruneopts = "NUT"
  revision = "be1c9e20a895a055b71875afe38f593d8f0623b9"
  version = "v1.5.0"

[[projects]]
  digest = "1:62a89978829993fb84e755bff5ae0e3d84837228898fd55b1a88a885036e1e51"
  name = "gopkg.in/yaml.v2"
  packages = ["."]
  pruneopts = "NUT"
  revision = "0b1645d91e851e735d3e23330303ce81f70adbe3"
  version = "v2.3.0"

[[projects]]
  branch = "v3"
  digest = "1:c9a53b5be2654e3d1d466419bb389371ff3755220ec3cafd43dd8742fb7aebdd"
  name = "gopkg.in/yaml.v3"
  packages = ["."]
  pruneopts = "NUT"
  revision = "eeeca48fe7764f320e4870d231902bf9c1be2c08"

[solve-meta]
  analyzer-name = "dep"
  analyzer-version = 1
  input-imports = [
    "github.com/AlekSi/pointer",
    "github.com/BurntSushi/go-sumtype",
    "github.com/aws/aws-sdk-go/aws",
    "github.com/aws/aws-sdk-go/aws/awserr",
    "github.com/aws/aws-sdk-go/aws/credentials",
    "github.com/aws/aws-sdk-go/aws/ec2metadata",
    "github.com/aws/aws-sdk-go/aws/endpoints",
    "github.com/aws/aws-sdk-go/aws/session",
    "github.com/aws/aws-sdk-go/service/rds",
    "github.com/brianvoe/gofakeit",
    "github.com/go-openapi/runtime/client",
    "github.com/go-openapi/strfmt",
    "github.com/go-sql-driver/mysql",
    "github.com/golang/protobuf/jsonpb",
    "github.com/golang/protobuf/proto",
    "github.com/golang/protobuf/ptypes",
    "github.com/golang/protobuf/ptypes/duration",
    "github.com/google/uuid",
    "github.com/grpc-ecosystem/go-grpc-middleware",
    "github.com/grpc-ecosystem/go-grpc-middleware/validator",
    "github.com/grpc-ecosystem/go-grpc-prometheus",
    "github.com/grpc-ecosystem/grpc-gateway/runtime",
    "github.com/kevinburke/go-bindata/go-bindata",
    "github.com/lib/pq",
    "github.com/minio/minio-go",
    "github.com/percona-platform/dbaas-api/gen/controller",
    "github.com/percona-platform/saas/gen/auth",
    "github.com/percona-platform/saas/gen/check/retrieval",
    "github.com/percona-platform/saas/gen/telemetry/events/pmm",
    "github.com/percona-platform/saas/gen/telemetry/reporter",
    "github.com/percona-platform/saas/pkg/alert",
    "github.com/percona-platform/saas/pkg/check",
    "github.com/percona-platform/saas/pkg/common",
    "github.com/percona-platform/saas/pkg/starlark",
    "github.com/percona/pmm/api/agentpb",
    "github.com/percona/pmm/api/alertmanager/amclient",
    "github.com/percona/pmm/api/alertmanager/amclient/alert",
    "github.com/percona/pmm/api/alertmanager/amclient/silence",
    "github.com/percona/pmm/api/alertmanager/ammodels",
    "github.com/percona/pmm/api/inventorypb",
    "github.com/percona/pmm/api/managementpb",
    "github.com/percona/pmm/api/managementpb/backup",
    "github.com/percona/pmm/api/managementpb/dbaas",
    "github.com/percona/pmm/api/managementpb/ia",
    "github.com/percona/pmm/api/qanpb",
    "github.com/percona/pmm/api/serverpb",
    "github.com/percona/pmm/utils/pdeathsig",
    "github.com/percona/pmm/utils/sqlmetrics",
    "github.com/percona/pmm/utils/tlsconfig",
    "github.com/percona/pmm/version",
    "github.com/percona/promconfig",
    "github.com/percona/promconfig/alertmanager",
    "github.com/pkg/errors",
    "github.com/pmezard/go-difflib/difflib",
    "github.com/prometheus/client_golang/prometheus",
    "github.com/prometheus/client_golang/prometheus/promhttp",
    "github.com/prometheus/client_golang/prometheus/testutil",
    "github.com/prometheus/common/model",
    "github.com/sirupsen/logrus",
    "github.com/stretchr/testify/assert",
    "github.com/stretchr/testify/mock",
    "github.com/stretchr/testify/require",
    "github.com/vektra/mockery/cmd/mockery",
    "go.starlark.net/resolve",
    "golang.org/x/sync/errgroup",
    "golang.org/x/sys/unix",
    "golang.org/x/tools/cmd/goimports",
    "google.golang.org/grpc",
    "google.golang.org/grpc/backoff",
    "google.golang.org/grpc/channelz/service",
    "google.golang.org/grpc/codes",
    "google.golang.org/grpc/credentials",
    "google.golang.org/grpc/grpclog",
    "google.golang.org/grpc/metadata",
    "google.golang.org/grpc/reflection",
    "google.golang.org/grpc/status",
    "google.golang.org/protobuf/types/known/durationpb",
    "gopkg.in/alecthomas/kingpin.v2",
    "gopkg.in/reform.v1",
    "gopkg.in/reform.v1/dialects/postgresql",
    "gopkg.in/reform.v1/parse",
    "gopkg.in/reform.v1/reform",
    "gopkg.in/yaml.v3",
  ]
  solver-name = "gps-cdcl"
  solver-version = 1<|MERGE_RESOLUTION|>--- conflicted
+++ resolved
@@ -439,13 +439,8 @@
   revision = "c158e23a172f892cc389233858238449efec1dbb"
 
 [[projects]]
-<<<<<<< HEAD
   branch = "PMM-7448-location-and-credentials-test"
   digest = "1:2095f1abc6bdce6729dc12f5093073e95bd4a9fd87c1b898e419c516643082e6"
-=======
-  branch = "release/2.16"
-  digest = "1:1452ed5c8d6a6f9d82f91393c93464ea1767fb8e2b7f26839fe2a8a5e5341b21"
->>>>>>> fbb73c21
   name = "github.com/percona/pmm"
   packages = [
     "api/agentpb",
@@ -469,11 +464,7 @@
     "version",
   ]
   pruneopts = "NUT"
-<<<<<<< HEAD
   revision = "352300282ea30ab3d80d5de6ae34627aa36112ea"
-=======
-  revision = "ad7804b14f5fb4a78279580f324d527b2c56da87"
->>>>>>> fbb73c21
 
 [[projects]]
   digest = "1:65230c46134944510adb8844cf4098b5c9fdd1dd11992c3980afc1d3e0c8e4bd"
