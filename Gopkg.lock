--- conflicted
+++ resolved
@@ -495,11 +495,7 @@
 
 [[projects]]
   branch = "PMM-2.0"
-<<<<<<< HEAD
   digest = "1:e7af52d4c87d023efd3ab60151d630c6ac85f4d30ab2b8efeb6b1bb1300b7c55"
-=======
-  digest = "1:49b32523ca65e63e55e40790a764364991e65a871c28d2f89f1f4f8c0bb5c822"
->>>>>>> fb38543e
   name = "github.com/percona/pmm"
   packages = [
     "api/agentpb",
@@ -525,11 +521,8 @@
     "version",
   ]
   pruneopts = "NUT"
-<<<<<<< HEAD
   revision = "616491b60bd90fbe342e769e01ace3cf712167a8"
-=======
-  revision = "a4ee02c384219fa238877bdf4f7f49170627b2b7"
->>>>>>> fb38543e
+
 
 [[projects]]
   digest = "1:65230c46134944510adb8844cf4098b5c9fdd1dd11992c3980afc1d3e0c8e4bd"
