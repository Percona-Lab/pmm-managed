# This file is autogenerated, do not edit; changes may be undone by the next 'dep ensure'.


[[projects]]
  digest = "1:15310eb747a3957085a05b6f4d446eb93af24db2b7e7b8ec24cbcff65d878e6a"
  name = "github.com/AlekSi/pointer"
  packages = ["."]
  pruneopts = "NUT"
  revision = "4f2b1f4deff73a28288291183baa1e9dff4a93a5"
  version = "v1.1.0"

[[projects]]
  branch = "master"
  digest = "1:42d4dcc25a908bb5a54ac91cd204c7d15651367f5751c569ccab8097b2f61204"
  name = "github.com/BurntSushi/go-sumtype"
  packages = ["."]
  pruneopts = "NUT"
  revision = "fcb4a6205bdc6ce526f359ae5eae5fb6ded53916"

[[projects]]
  digest = "1:0a111edd8693fd977f42a0c4f199a0efb13c20aec9da99ad8830c7bb6a87e8d6"
  name = "github.com/PuerkitoBio/purell"
  packages = ["."]
  pruneopts = "NUT"
  revision = "44968752391892e1b0d0b821ee79e9a85fa13049"
  version = "v1.1.1"

[[projects]]
  branch = "master"
  digest = "1:8098cd40cd09879efbf12e33bcd51ead4a66006ac802cd563a66c4f3373b9727"
  name = "github.com/PuerkitoBio/urlesc"
  packages = ["."]
  pruneopts = "NUT"
  revision = "de5bf2ad457846296e2031421a34e2568e304e35"

[[projects]]
  branch = "master"
  digest = "1:f3793f8a708522400cef1dba23385e901aede5519f68971fd69938ef330b07a1"
  name = "github.com/alecthomas/template"
  packages = [
    ".",
    "parse",
  ]
  pruneopts = "NUT"
  revision = "fb15b899a75114aa79cc930e33c46b577cc664b1"

[[projects]]
  branch = "master"
  digest = "1:278f733beeec2d654fc7412dbfa2dff194245e13c720bef8d4e284e0e25708f5"
  name = "github.com/alecthomas/units"
  packages = ["."]
  pruneopts = "NUT"
  revision = "f65c72e2690dc4b403c8bd637baf4611cd4c069b"

[[projects]]
  digest = "1:c625fa56b03726603d572cf18fc73499751d2715dfa3f8b2dfad48ddecd408d7"
  name = "github.com/asaskevich/govalidator"
  packages = ["."]
  pruneopts = "NUT"
  revision = "475eaeb164960a651e97470412a7d3b0c5036105"
  version = "v10"

[[projects]]
  digest = "1:e39da38f0001252c6aaa76343c2eb5dfa3e0b3d501bbd86cf0d357d0ecbc7af7"
  name = "github.com/aws/aws-sdk-go"
  packages = [
    "aws",
    "aws/awserr",
    "aws/awsutil",
    "aws/client",
    "aws/client/metadata",
    "aws/corehandlers",
    "aws/credentials",
    "aws/credentials/ec2rolecreds",
    "aws/credentials/endpointcreds",
    "aws/credentials/processcreds",
    "aws/credentials/stscreds",
    "aws/csm",
    "aws/defaults",
    "aws/ec2metadata",
    "aws/endpoints",
    "aws/request",
    "aws/session",
    "aws/signer/v4",
    "internal/context",
    "internal/ini",
    "internal/sdkio",
    "internal/sdkmath",
    "internal/sdkrand",
    "internal/sdkuri",
    "internal/shareddefaults",
    "internal/strings",
    "internal/sync/singleflight",
    "private/protocol",
    "private/protocol/json/jsonutil",
    "private/protocol/query",
    "private/protocol/query/queryutil",
    "private/protocol/rest",
    "private/protocol/xml/xmlutil",
    "service/rds",
    "service/sts",
    "service/sts/stsiface",
  ]
  pruneopts = "NUT"
  revision = "878b60015fb9e4860839b956ed16d8035876020f"
  version = "v1.33.10"

[[projects]]
  digest = "1:707ebe952a8b3d00b343c01536c79c73771d100f63ec6babeaed5c79e2b8a8dd"
  name = "github.com/beorn7/perks"
  packages = ["quantile"]
  pruneopts = "NUT"
  revision = "37c8de3658fcb183f997c4e13e8337516ab753e6"
  version = "v1.0.1"

[[projects]]
  digest = "1:3d407aad561cc061f31acbafd2236ab70c7a570cb0b1e4ce8c921cf672a0fd17"
  name = "github.com/brianvoe/gofakeit"
  packages = [
    ".",
    "data",
  ]
  pruneopts = "NUT"
  revision = "19b40d7d6241163eba8b06ddec1041a36db06c54"
  version = "v3.20.2"

[[projects]]
  digest = "1:ffe9824d294da03b391f44e1ae8281281b4afc1bdaa9588c9097785e3af10cec"
  name = "github.com/davecgh/go-spew"
  packages = ["spew"]
  pruneopts = "NUT"
  revision = "8991bc29aa16c548c550c7ff78260e27b9ab7c73"
  version = "v1.1.1"

[[projects]]
  digest = "1:82ebaeef8f2da43f9c4544f05d1b0dd987189a11e444e013e6c9e529235b7504"
  name = "github.com/go-openapi/analysis"
  packages = [
    ".",
    "internal",
  ]
  pruneopts = "NUT"
  revision = "421cb960388d1c41b1d4f0eee5300257ac289c97"
  version = "v0.19.10"

[[projects]]
  digest = "1:6a736893297649605f8a7ecc69c662eed252f21fa3c34809088e5d44735bcb02"
  name = "github.com/go-openapi/errors"
  packages = ["."]
  pruneopts = "NUT"
  revision = "7f2246786dd6ea01e5e7fe8e0229a53ea48bc6c4"
  version = "v0.19.6"

[[projects]]
  digest = "1:3758c86e787dfe5792a23430f34636106a16da914446724399c9c12f121a225d"
  name = "github.com/go-openapi/jsonpointer"
  packages = ["."]
  pruneopts = "NUT"
  revision = "ed123515f087412cd7ef02e49b0b0a5e6a79a360"
  version = "v0.19.3"

[[projects]]
  digest = "1:98abd61947ff5c7c6fcfec5473d02a4821ed3a2dd99a4fbfdb7925b0dd745546"
  name = "github.com/go-openapi/jsonreference"
  packages = ["."]
  pruneopts = "NUT"
  revision = "7775307885f903b5e6808c24d81ead7eb136915f"
  version = "v0.19.4"

[[projects]]
  digest = "1:c3cb0571346173abe3b329baf50e5ca05d2d1640cfe2817c65ed377e44c34afc"
  name = "github.com/go-openapi/loads"
  packages = ["."]
  pruneopts = "NUT"
  revision = "18bb1f3437c08e833e5f629003bafc2a3884d19f"
  version = "v0.19.5"

[[projects]]
  digest = "1:731c48ad404d44df8d3da9c209dd29084a8eba9904e895546b66845ea85ae957"
  name = "github.com/go-openapi/runtime"
  packages = [
    ".",
    "client",
    "logger",
    "middleware",
    "middleware/denco",
    "middleware/header",
    "middleware/untyped",
    "security",
  ]
  pruneopts = "NUT"
  revision = "5fc6d7931327cf2e35c6f68b24964af682789b15"
  version = "v0.19.20"

[[projects]]
  digest = "1:a73c7e40dcada711eb805afea511470874b8e934a6eaadd7d92a350bf80ea111"
  name = "github.com/go-openapi/spec"
  packages = ["."]
  pruneopts = "NUT"
  revision = "e7bc266bd09139be98b222b2ef8fbca0ffdb933d"
  version = "v0.19.9"

[[projects]]
  digest = "1:505f715d384d958e9378bd398015d50ede72dc6375f8d18961121452d545f865"
  name = "github.com/go-openapi/strfmt"
  packages = ["."]
  pruneopts = "NUT"
  revision = "2887e74ed0fe2aea628affe322b19fc3112f98cd"
  version = "v0.19.5"

[[projects]]
  digest = "1:b8bae5ae3c3ccc79b8af1cf6658aa8255711b7eb4eabfb3a3ac785129a372b0c"
  name = "github.com/go-openapi/swag"
  packages = ["."]
  pruneopts = "NUT"
  revision = "ab98f8e6456407f6afd63e441c5304d6ef60cb7f"
  version = "v0.19.9"

[[projects]]
  digest = "1:2e35ee61c5e4d43f0503a7c6895aff9ba0c3995798e89c2b4d99895f025c7921"
  name = "github.com/go-openapi/validate"
  packages = ["."]
  pruneopts = "NUT"
  revision = "b4358e2166e999e752797fead269fb411dc700f7"
  version = "v0.19.10"

[[projects]]
  digest = "1:24f20a61b3d084137d13cf53aba7365862b850fe4f30b733ed0e3c7ade9ca86d"
  name = "github.com/go-sql-driver/mysql"
  packages = ["."]
  pruneopts = "NUT"
  revision = "17ef3dd9d98b69acec3e85878995ada9533a9370"
  version = "v1.5.0"

[[projects]]
  digest = "1:91358b3a314c1ddfd4d6445ca9c1fb846842c31c153e626730594b3c95f73f4a"
  name = "github.com/go-stack/stack"
  packages = ["."]
  pruneopts = "NUT"
  revision = "2fee6af1a9795aafbe0253a0cfbdf668e1fb8a9a"
  version = "v1.8.0"

[[projects]]
  digest = "1:b2b193b1c8227eea746da4a8467d16a8b79d460ae6d27a16d930581d30bb6990"
  name = "github.com/gogo/protobuf"
  packages = [
    "proto",
    "protoc-gen-gogo/descriptor",
  ]
  pruneopts = "NUT"
  revision = "5628607bb4c51c3157aacc3a50f0ab707582b805"
  version = "v1.3.1"

[[projects]]
  digest = "1:01a7dad6a8aacd6269a61fd08c0fe9e3ce0c57e45f2e4270aec5a284fb178936"
  name = "github.com/golang/protobuf"
  packages = [
    "descriptor",
    "jsonpb",
    "proto",
    "protoc-gen-go/descriptor",
    "ptypes",
    "ptypes/any",
    "ptypes/duration",
    "ptypes/timestamp",
    "ptypes/wrappers",
  ]
  pruneopts = "NUT"
  revision = "d04d7b157bb510b1e0c10132224b616ac0e26b17"
  version = "v1.4.2"

[[projects]]
  digest = "1:ab3ec1fe3e39bac4b3ab63390767766622be35b7cab03f47f787f9ec60522a53"
  name = "github.com/google/uuid"
  packages = ["."]
  pruneopts = "NUT"
  revision = "0cd6bf5da1e1c83f8b45653022c74f71af0538a4"
  version = "v1.1.1"

[[projects]]
  digest = "1:a0b9c06ce71d9972e6a5d44d64ef9a17a1db2fe164a090805077e9a0510105b5"
  name = "github.com/grpc-ecosystem/go-grpc-middleware"
  packages = [
    ".",
    "validator",
  ]
  pruneopts = "NUT"
  revision = "3c51f7f332123e8be5a157c0802a228ac85bf9db"
  version = "v1.2.0"

[[projects]]
  digest = "1:5872c7f130f62fc34bfda20babad36be6309c00b5c9207717f7cd2a51536fff4"
  name = "github.com/grpc-ecosystem/go-grpc-prometheus"
  packages = ["."]
  pruneopts = "NUT"
  revision = "c225b8c3b01faf2899099b768856a9e916e5087b"
  version = "v1.2.0"

[[projects]]
  digest = "1:040f67b83ef7a511931be0915e66c949f799de6e3fe364fb71a86634ebe669a9"
  name = "github.com/grpc-ecosystem/grpc-gateway"
  packages = [
    "internal",
    "runtime",
    "utilities",
  ]
  pruneopts = "NUT"
  revision = "5ec11588db26960526dccc39cf40367a54d76e16"
  version = "v1.14.3"

[[projects]]
  digest = "1:1f2aebae7e7c856562355ec0198d8ca2fa222fb05e5b1b66632a1fce39631885"
  name = "github.com/jmespath/go-jmespath"
  packages = ["."]
  pruneopts = "NUT"
  revision = "c2b33e84"

[[projects]]
  digest = "1:a3998f85665bdf805d519735e658c0e0125bd67b57bb15e414a5a9e360e32455"
  name = "github.com/konsorten/go-windows-terminal-sequences"
  packages = ["."]
  pruneopts = "NUT"
  revision = "edb144dfd453055e1e49a3d8b410a660b5a87613"
  version = "v1.0.3"

[[projects]]
  digest = "1:cd430a6f27f6133eb80fdd52990928a24ab612d42778eb1f8b3f866bdd5162e9"
  name = "github.com/lib/pq"
  packages = [
    ".",
    "oid",
    "scram",
  ]
  pruneopts = "NUT"
  revision = "984a6aa1ca4673778a2965cb1dc74bd070dc8818"
  version = "v1.7.1"

[[projects]]
  digest = "1:7bbccd3dd7998f2a180264ec1d12e362ed8e02f55ea7b82ac0d0f48ffa2d8888"
  name = "github.com/mailru/easyjson"
  packages = [
    "buffer",
    "jlexer",
    "jwriter",
  ]
  pruneopts = "NUT"
  revision = "8edcc4e51f39ddbd3505a3386aff3f435a7fd028"
  version = "v0.7.1"

[[projects]]
  digest = "1:5985ef4caf91ece5d54817c11ea25f182697534f8ae6521eadcd628c142ac4b6"
  name = "github.com/matttproud/golang_protobuf_extensions"
  packages = ["pbutil"]
  pruneopts = "NUT"
  revision = "c12348ce28de40eed0136aa2b644d0ee0650e56c"
  version = "v1.0.1"

[[projects]]
  digest = "1:40709da827caf66d1421f7e7251ed840c1c04423597041332d01797403280e49"
  name = "github.com/mitchellh/mapstructure"
  packages = ["."]
  pruneopts = "NUT"
  revision = "9e1e4717f8567d7ead72d070d064ad17d444a67e"
  version = "v1.3.3"

[[projects]]
  digest = "1:93b5830f1e6138532e9450d6a639d68132e613a0878d789c610322764220171a"
  name = "github.com/mwitkow/go-proto-validators"
  packages = ["."]
  pruneopts = "NUT"
  revision = "f73ec5a7ce82b3f9fb47f01d4629aa4617247af5"
  version = "v0.3.0"

[[projects]]
  branch = "main"
  digest = "1:1b60bc566f79a74654b8d88b20871da44d7099e88029ddaf32db789bbf4fbeb9"
  name = "github.com/percona-platform/saas"
  packages = [
    "gen/auth",
    "gen/check/retrieval",
    "gen/telemetry/events/pmm",
    "gen/telemetry/reporter",
    "pkg/check",
    "pkg/starlark",
  ]
  pruneopts = "NUT"
  revision = "ebe10b465e2b50c28971374724a9789283c77134"

[[projects]]
  digest = "1:16379f2653feea4834bd3700b27e2e0058d7bb7b1a708ac2904c92b9a7939581"
  name = "github.com/percona/exporter_shared"
  packages = ["helpers"]
  pruneopts = "NUT"
  revision = "6ed5adb5b4587752e46c8b9f9e4e5b79895a06f9"
  version = "v0.7.2"

[[projects]]
  branch = "PMM-6567-pg-monitor"
  digest = "1:b5303eb83ef568fd5f3bcf80b72f1b15cd24264147f63a96bde5d012c32c8939"
  name = "github.com/percona/pmm"
  packages = [
    "api/agentpb",
    "api/alertmanager/amclient",
    "api/alertmanager/amclient/alert",
    "api/alertmanager/amclient/alertgroup",
    "api/alertmanager/amclient/general",
    "api/alertmanager/amclient/receiver",
    "api/alertmanager/amclient/silence",
    "api/alertmanager/ammodels",
    "api/inventorypb",
    "api/managementpb",
    "api/managementpb/dbaas",
    "api/qanpb",
    "api/serverpb",
    "utils/pdeathsig",
    "utils/sqlmetrics",
    "utils/tlsconfig",
    "version",
  ]
  pruneopts = "NUT"
<<<<<<< HEAD
  revision = "8e72ccb77ffe2c883de0ab736ec6b4a5ef921a96"
=======
  revision = "9c18b0d556aa60721d0ee96bece1e49c0000dfd3"
>>>>>>> 9305068f

[[projects]]
  digest = "1:dbee7dc52291bb149388085eeb20561d4cb3c2044e0fa6ffa8d342c6b305f4bf"
  name = "github.com/percona/promconfig"
  packages = ["."]
  pruneopts = "NUT"
  revision = "b6ed0406fe0b84c57801bd8ca6842f00e52cf894"
  version = "v0.1.1"

[[projects]]
  digest = "1:4047c378584616813d610c9f993bf90dd0d07aed8d94bd3bc299cd35ececdcba"
  name = "github.com/pkg/errors"
  packages = ["."]
  pruneopts = "NUT"
  revision = "614d223910a179a466c1767a985424175c39b465"
  version = "v0.9.1"

[[projects]]
  digest = "1:0028cb19b2e4c3112225cd871870f2d9cf49b9b4276531f03438a88e94be86fe"
  name = "github.com/pmezard/go-difflib"
  packages = ["difflib"]
  pruneopts = "NUT"
  revision = "792786c7400a136282c1664665ae0a8db921c6c2"
  version = "v1.0.0"

[[projects]]
  digest = "1:254b83bcd08a647e239388d738403d63a61d3d6b4240ec88656220bad880325c"
  name = "github.com/prometheus/client_golang"
  packages = [
    "prometheus",
    "prometheus/internal",
    "prometheus/promhttp",
    "prometheus/testutil",
  ]
  pruneopts = "NUT"
  revision = "170205fb58decfd011f1550d4cfb737230d7ae4f"
  version = "v1.1.0"

[[projects]]
  branch = "master"
  digest = "1:0db23933b8052702d980a3f029149b3f175f7c0eea0cff85b175017d0f2722c0"
  name = "github.com/prometheus/client_model"
  packages = ["go"]
  pruneopts = "NUT"
  revision = "60555c9708c786597e6b07bf846d0dc5c2a46f54"

[[projects]]
  digest = "1:98278956c7c550efc75a027e528aa51743f06fd0e33613d7ed224432a11e5ecf"
  name = "github.com/prometheus/common"
  packages = [
    "expfmt",
    "internal/bitbucket.org/ww/goautoneg",
    "model",
  ]
  pruneopts = "NUT"
  revision = "629b6ff9b3aafafba54ab96663903fde9544f037"
  version = "v0.8.0"

[[projects]]
  digest = "1:81515c09577f593364fa7ccc4df5d917165e45bf80f543ce2ebb1cbd598e9e57"
  name = "github.com/prometheus/procfs"
  packages = [
    ".",
    "internal/fs",
    "internal/util",
  ]
  pruneopts = "NUT"
  revision = "3a900613711866765af641f387dad41b639dbdc4"
  version = "v0.1.3"

[[projects]]
  digest = "1:1dbbefdedbdb89fc0073bfa0df49e0f117f9d901fe265c24552b72473cc5a650"
  name = "github.com/sirupsen/logrus"
  packages = ["."]
  pruneopts = "NUT"
  revision = "60c74ad9be0d874af0ab0daef6ab07c5c5911f0d"
  version = "v1.6.0"

[[projects]]
  digest = "1:99c59df3e312b276d94781efbdd94c258b059701274495bbd48310ccc02df113"
  name = "github.com/stretchr/objx"
  packages = ["."]
  pruneopts = "NUT"
  revision = "35313a95ee26395aa17d366c71a2ccf788fa69b6"
  version = "v0.3.0"

[[projects]]
  digest = "1:fb345fb08c4c73d02f68d8eeae2fcfb1519df6511504629c393cd74e82c9cf47"
  name = "github.com/stretchr/testify"
  packages = [
    "assert",
    "mock",
    "require",
  ]
  pruneopts = "NUT"
  revision = "f654a9112bbeac49ca2cd45bfbe11533c4666cf8"
  version = "v1.6.1"

[[projects]]
  digest = "1:b49f6e75d8aa6f18a320671f674a75a3f35eec1e9da5cb1631605eb1058dae3c"
  name = "github.com/vektra/mockery"
  packages = [
    "cmd/mockery",
    "mockery",
  ]
  pruneopts = "NUT"
  revision = "b91686d8be1370af45d78e3c6744216a90624df4"
  version = "v1.1.2"

[[projects]]
  digest = "1:00ccb7bf33c11f1905bd791a5dd8ddcf202f84e95aa506808fd0376bf6dc224b"
  name = "go.mongodb.org/mongo-driver"
  packages = [
    "bson",
    "bson/bsoncodec",
    "bson/bsonoptions",
    "bson/bsonrw",
    "bson/bsontype",
    "bson/primitive",
    "x/bsonx/bsoncore",
  ]
  pruneopts = "NUT"
  revision = "750fe7dfc033d023b335494a4ad2b713386e8e59"
  version = "v1.3.5"

[[projects]]
  branch = "master"
  digest = "1:0ba6cff23e0079fb8876b3f540b17663a502374a1f141803a1c5e353e99b83e4"
  name = "go.starlark.net"
  packages = [
    "internal/compile",
    "internal/spell",
    "resolve",
    "starlark",
    "syntax",
  ]
  pruneopts = "NUT"
  revision = "be5394c419b6941c14d194a98925a71512f8f979"

[[projects]]
  digest = "1:467bb8fb8fa786448b8d486cd0bb7c1a5577dcd7310441aa02a20110cd9f727d"
  name = "golang.org/x/mod"
  packages = [
    "module",
    "semver",
  ]
  pruneopts = "NUT"
  revision = "859b3ef565e237f9f1a0fb6b55385c497545680d"
  version = "v0.3.0"

[[projects]]
  branch = "master"
  digest = "1:9c0ed55b7bc9a2400d14b8ce55758ea861b0d5fc1767804a07b7f76b27716f46"
  name = "golang.org/x/net"
  packages = [
    "context",
    "http/httpguts",
    "http2",
    "http2/hpack",
    "idna",
    "internal/timeseries",
    "trace",
  ]
  pruneopts = "NUT"
  revision = "ab34263943818b32f575efc978a3d24e80b04bd7"

[[projects]]
  branch = "master"
  digest = "1:b521f10a2d8fa85c04a8ef4e62f2d1e14d303599a55d64dabf9f5a02f84d35eb"
  name = "golang.org/x/sync"
  packages = ["errgroup"]
  pruneopts = "NUT"
  revision = "6e8e738ad208923de99951fe0b48239bfd864f28"

[[projects]]
  branch = "master"
  digest = "1:13facccf077775bc11bba13a7efb3457e6eebd16a54c2fd2ac92d3ad73d5dda4"
  name = "golang.org/x/sys"
  packages = [
    "internal/unsafeheader",
    "unix",
    "windows",
  ]
  pruneopts = "NUT"
  revision = "76b94024e4b621e672466e8db3d7f084e7ddcad2"

[[projects]]
  digest = "1:dd87aec186c054a90f96cb78e44d25b23b625c48f22bd79f7a68c7e35aa7caf4"
  name = "golang.org/x/text"
  packages = [
    "collate",
    "collate/build",
    "internal/colltab",
    "internal/gen",
    "internal/language",
    "internal/language/compact",
    "internal/tag",
    "internal/triegen",
    "internal/ucd",
    "language",
    "secure/bidirule",
    "transform",
    "unicode/bidi",
    "unicode/cldr",
    "unicode/norm",
    "unicode/rangetable",
    "width",
  ]
  pruneopts = "NUT"
  revision = "23ae387dee1f90d29a23c0e87ee0b46038fbed0e"
  version = "v0.3.3"

[[projects]]
  branch = "master"
  digest = "1:3d7e8d0a2344e5598e8b18d41379bd3b9e5dc30c7ee3b3bec76fe554604ac458"
  name = "golang.org/x/tools"
  packages = [
    "cmd/goimports",
    "go/ast/astutil",
    "go/buildutil",
    "go/gcexportdata",
    "go/internal/cgo",
    "go/internal/gcimporter",
    "go/internal/packagesdriver",
    "go/loader",
    "go/packages",
    "go/types/typeutil",
    "imports",
    "internal/event",
    "internal/event/core",
    "internal/event/keys",
    "internal/event/label",
    "internal/fastwalk",
    "internal/gocommand",
    "internal/gopathwalk",
    "internal/imports",
    "internal/packagesinternal",
    "internal/typesinternal",
  ]
  pruneopts = "NUT"
  revision = "a7c6fd066f6dcf64c13983e28e029ce7874760ff"

[[projects]]
  branch = "master"
  digest = "1:325a1b73817aa79fc85f10376ed41ea607f7dd7f6c6bfa46df6a28ef2857941f"
  name = "golang.org/x/xerrors"
  packages = [
    ".",
    "internal",
  ]
  pruneopts = "NUT"
  revision = "9bdfabe68543c54f90421aeb9a60ef8061b5b544"

[[projects]]
  branch = "master"
  digest = "1:acefdfa6e8e61260fd4f976462ac3321589b31b42d3aa5c33c4b15155130d889"
  name = "google.golang.org/genproto"
  packages = [
    "googleapis/api/annotations",
    "googleapis/api/httpbody",
    "googleapis/rpc/status",
    "protobuf/field_mask",
  ]
  pruneopts = "NUT"
  revision = "d950eab6f860f209ea1641dee947bb9f7009e120"

[[projects]]
  digest = "1:bd0ae8139d0b305aa5e92133bce0f3717d2fc83da12f27d94fd745fa217d6d55"
  name = "google.golang.org/grpc"
  packages = [
    ".",
    "attributes",
    "backoff",
    "balancer",
    "balancer/base",
    "balancer/grpclb/state",
    "balancer/roundrobin",
    "binarylog/grpc_binarylog_v1",
    "channelz/grpc_channelz_v1",
    "channelz/service",
    "codes",
    "connectivity",
    "credentials",
    "credentials/internal",
    "encoding",
    "encoding/proto",
    "grpclog",
    "internal",
    "internal/backoff",
    "internal/balancerload",
    "internal/binarylog",
    "internal/buffer",
    "internal/channelz",
    "internal/envconfig",
    "internal/grpclog",
    "internal/grpcrand",
    "internal/grpcsync",
    "internal/grpcutil",
    "internal/resolver/dns",
    "internal/resolver/passthrough",
    "internal/serviceconfig",
    "internal/status",
    "internal/syscall",
    "internal/transport",
    "keepalive",
    "metadata",
    "peer",
    "reflection",
    "reflection/grpc_reflection_v1alpha",
    "resolver",
    "serviceconfig",
    "stats",
    "status",
    "tap",
  ]
  pruneopts = "NUT"
  revision = "1f47ba4663831f2a9c28a62a7de3ff8bc45078f0"
  version = "v1.30.0"

[[projects]]
  digest = "1:a6bca15378a84c9edbc6a46779f626103e13cc7504d66a113a211f407720f840"
  name = "google.golang.org/protobuf"
  packages = [
    "encoding/protojson",
    "encoding/prototext",
    "encoding/protowire",
    "internal/descfmt",
    "internal/descopts",
    "internal/detrand",
    "internal/encoding/defval",
    "internal/encoding/json",
    "internal/encoding/messageset",
    "internal/encoding/tag",
    "internal/encoding/text",
    "internal/errors",
    "internal/fieldsort",
    "internal/filedesc",
    "internal/filetype",
    "internal/flags",
    "internal/genid",
    "internal/impl",
    "internal/mapsort",
    "internal/pragma",
    "internal/set",
    "internal/strs",
    "internal/version",
    "proto",
    "reflect/protodesc",
    "reflect/protoreflect",
    "reflect/protoregistry",
    "runtime/protoiface",
    "runtime/protoimpl",
    "types/descriptorpb",
    "types/known/anypb",
    "types/known/durationpb",
    "types/known/timestamppb",
    "types/known/wrapperspb",
  ]
  pruneopts = "NUT"
  revision = "3f7a61f89bb6813f89d981d1870ed68da0b3c3f1"
  version = "v1.25.0"

[[projects]]
  digest = "1:22b2dee6f30bc8601f087449a2a819df8388e54e9547349c658f14d8f8c590f2"
  name = "gopkg.in/alecthomas/kingpin.v2"
  packages = ["."]
  pruneopts = "NUT"
  revision = "947dcec5ba9c011838740e680966fd7087a71d0d"
  version = "v2.2.6"

[[projects]]
  digest = "1:72caeb94dfca2a9190404cff141246fd9b81af2a19b27bcec8aa22f84887abf4"
  name = "gopkg.in/reform.v1"
  packages = [
    ".",
    "dialects",
    "dialects/mssql",
    "dialects/mysql",
    "dialects/postgresql",
    "dialects/sqlite3",
    "dialects/sqlserver",
    "internal",
    "parse",
    "reform",
  ]
  pruneopts = "NUT"
  revision = "d180de3a658d1bd73a5473b48cc635263dac2320"
  version = "v1.3.4"

[[projects]]
  digest = "1:62a89978829993fb84e755bff5ae0e3d84837228898fd55b1a88a885036e1e51"
  name = "gopkg.in/yaml.v2"
  packages = ["."]
  pruneopts = "NUT"
  revision = "0b1645d91e851e735d3e23330303ce81f70adbe3"
  version = "v2.3.0"

[[projects]]
  branch = "v3"
  digest = "1:c9a53b5be2654e3d1d466419bb389371ff3755220ec3cafd43dd8742fb7aebdd"
  name = "gopkg.in/yaml.v3"
  packages = ["."]
  pruneopts = "NUT"
  revision = "eeeca48fe7764f320e4870d231902bf9c1be2c08"

[solve-meta]
  analyzer-name = "dep"
  analyzer-version = 1
  input-imports = [
    "github.com/AlekSi/pointer",
    "github.com/BurntSushi/go-sumtype",
    "github.com/aws/aws-sdk-go/aws",
    "github.com/aws/aws-sdk-go/aws/awserr",
    "github.com/aws/aws-sdk-go/aws/credentials",
    "github.com/aws/aws-sdk-go/aws/ec2metadata",
    "github.com/aws/aws-sdk-go/aws/endpoints",
    "github.com/aws/aws-sdk-go/aws/session",
    "github.com/aws/aws-sdk-go/service/rds",
    "github.com/brianvoe/gofakeit",
    "github.com/go-openapi/runtime/client",
    "github.com/go-openapi/strfmt",
    "github.com/go-sql-driver/mysql",
    "github.com/golang/protobuf/proto",
    "github.com/golang/protobuf/ptypes",
    "github.com/golang/protobuf/ptypes/duration",
    "github.com/google/uuid",
    "github.com/grpc-ecosystem/go-grpc-middleware",
    "github.com/grpc-ecosystem/go-grpc-middleware/validator",
    "github.com/grpc-ecosystem/go-grpc-prometheus",
    "github.com/grpc-ecosystem/grpc-gateway/runtime",
    "github.com/lib/pq",
    "github.com/percona-platform/saas/gen/auth",
    "github.com/percona-platform/saas/gen/check/retrieval",
    "github.com/percona-platform/saas/gen/telemetry/events/pmm",
    "github.com/percona-platform/saas/gen/telemetry/reporter",
    "github.com/percona-platform/saas/pkg/check",
    "github.com/percona-platform/saas/pkg/starlark",
    "github.com/percona/exporter_shared/helpers",
    "github.com/percona/pmm/api/agentpb",
    "github.com/percona/pmm/api/alertmanager/amclient",
    "github.com/percona/pmm/api/alertmanager/amclient/alert",
    "github.com/percona/pmm/api/alertmanager/amclient/general",
    "github.com/percona/pmm/api/alertmanager/ammodels",
    "github.com/percona/pmm/api/inventorypb",
    "github.com/percona/pmm/api/managementpb",
    "github.com/percona/pmm/api/managementpb/dbaas",
    "github.com/percona/pmm/api/qanpb",
    "github.com/percona/pmm/api/serverpb",
    "github.com/percona/pmm/utils/pdeathsig",
    "github.com/percona/pmm/utils/sqlmetrics",
    "github.com/percona/pmm/utils/tlsconfig",
    "github.com/percona/pmm/version",
    "github.com/percona/promconfig",
    "github.com/pkg/errors",
    "github.com/pmezard/go-difflib/difflib",
    "github.com/prometheus/client_golang/prometheus",
    "github.com/prometheus/client_golang/prometheus/promhttp",
    "github.com/prometheus/client_golang/prometheus/testutil",
    "github.com/prometheus/common/model",
    "github.com/sirupsen/logrus",
    "github.com/stretchr/testify/assert",
    "github.com/stretchr/testify/mock",
    "github.com/stretchr/testify/require",
    "github.com/vektra/mockery/cmd/mockery",
    "golang.org/x/sync/errgroup",
    "golang.org/x/sys/unix",
    "golang.org/x/tools/cmd/goimports",
    "google.golang.org/grpc",
    "google.golang.org/grpc/channelz/service",
    "google.golang.org/grpc/codes",
    "google.golang.org/grpc/credentials",
    "google.golang.org/grpc/grpclog",
    "google.golang.org/grpc/metadata",
    "google.golang.org/grpc/reflection",
    "google.golang.org/grpc/status",
    "gopkg.in/alecthomas/kingpin.v2",
    "gopkg.in/reform.v1",
    "gopkg.in/reform.v1/dialects/postgresql",
    "gopkg.in/reform.v1/parse",
    "gopkg.in/reform.v1/reform",
    "gopkg.in/yaml.v2",
  ]
  solver-name = "gps-cdcl"
  solver-version = 1<|MERGE_RESOLUTION|>--- conflicted
+++ resolved
@@ -418,11 +418,7 @@
     "version",
   ]
   pruneopts = "NUT"
-<<<<<<< HEAD
   revision = "8e72ccb77ffe2c883de0ab736ec6b4a5ef921a96"
-=======
-  revision = "9c18b0d556aa60721d0ee96bece1e49c0000dfd3"
->>>>>>> 9305068f
 
 [[projects]]
   digest = "1:dbee7dc52291bb149388085eeb20561d4cb3c2044e0fa6ffa8d342c6b305f4bf"
