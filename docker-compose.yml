--- conflicted
+++ resolved
@@ -33,11 +33,8 @@
     ports:
       - 127.0.0.1:80:80
       - 443:443
-<<<<<<< HEAD
-=======
       # For headless delve
       - 2345:2345
->>>>>>> a3fb01bc
     volumes:
       - .:/root/go/src/github.com/percona/pmm-managed
       - ./Makefile.devcontainer:/root/go/src/github.com/percona/pmm-managed/Makefile:ro
