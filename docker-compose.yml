---
version: '3.7'
services:
  pmm-managed-server:
    image: ${PMM_SERVER_IMAGE:-perconalab/pmm-server:dev-latest}
    container_name: pmm-managed-server
    hostname: pmm-managed-server
    environment:
      - PATH=/root/go/bin:$PATH
      - GO_VERSION=${GO_VERSION:-1.14.x}
      - TRAVIS_REPO_SLUG=${TRAVIS_REPO_SLUG}
      - TRAVIS_PULL_REQUEST_SHA=${TRAVIS_PULL_REQUEST_SHA}
      - TRAVIS_COMMIT=${TRAVIS_COMMIT}
      - TRAVIS_PULL_REQUEST_BRANCH=${TRAVIS_PULL_REQUEST_BRANCH}
      - TRAVIS_PULL_REQUEST=${TRAVIS_PULL_REQUEST}
      - REVIEWDOG_GITHUB_API_TOKEN=${REVIEWDOG_GITHUB_API_TOKEN}
      - PERCONA_TEST_DBAAS=${PERCONA_TEST_DBAAS:-0}
<<<<<<< HEAD
=======
      - ENABLE_ALERTING=1
>>>>>>> 15253fd5

    # for delve
    cap_add:
      - SYS_PTRACE
    security_opt:
      - seccomp:unconfined

    ports:
      - 127.0.0.1:80:80
      - 127.0.0.1:443:443
    volumes:
      - .:/root/go/src/github.com/percona/pmm-managed
      - ./Makefile.devcontainer:/root/go/src/github.com/percona/pmm-managed/Makefile:ro<|MERGE_RESOLUTION|>--- conflicted
+++ resolved
@@ -15,10 +15,7 @@
       - TRAVIS_PULL_REQUEST=${TRAVIS_PULL_REQUEST}
       - REVIEWDOG_GITHUB_API_TOKEN=${REVIEWDOG_GITHUB_API_TOKEN}
       - PERCONA_TEST_DBAAS=${PERCONA_TEST_DBAAS:-0}
-<<<<<<< HEAD
-=======
       - ENABLE_ALERTING=1
->>>>>>> 15253fd5
 
     # for delve
     cap_add:
