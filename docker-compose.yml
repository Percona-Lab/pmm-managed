---
version: '3.7'
services:
  pmm-managed-server:
<<<<<<< HEAD
#    image: ${PMM_SERVER_IMAGE:-perconalab/pmm-server:dev-latest}
    image: perconalab/pmm-server-fb:PR-1020-1a8e2cd
=======
    image: ${PMM_SERVER_IMAGE:-perconalab/pmm-server-fb:PR-1074-9585a6d}
>>>>>>> 85464ace
    container_name: pmm-managed-server
    hostname: pmm-managed-server
    environment:
      - PATH=/root/go/bin:$PATH
      - GO_VERSION=${GO_VERSION:-1.14.x}
      - TRAVIS_REPO_SLUG=${TRAVIS_REPO_SLUG}
      - TRAVIS_PULL_REQUEST_SHA=${TRAVIS_PULL_REQUEST_SHA}
      - TRAVIS_COMMIT=${TRAVIS_COMMIT}
      - TRAVIS_PULL_REQUEST_BRANCH=${TRAVIS_PULL_REQUEST_BRANCH}
      - TRAVIS_PULL_REQUEST=${TRAVIS_PULL_REQUEST}
      - REVIEWDOG_GITHUB_API_TOKEN=${REVIEWDOG_GITHUB_API_TOKEN}

    # for delve
    cap_add:
      - SYS_PTRACE
    security_opt:
      - seccomp:unconfined

    ports:
      - 127.0.0.1:80:80
      - 127.0.0.1:443:443
    volumes:
      - .:/root/go/src/github.com/percona/pmm-managed
      - ./Makefile.devcontainer:/root/go/src/github.com/percona/pmm-managed/Makefile:ro<|MERGE_RESOLUTION|>--- conflicted
+++ resolved
@@ -2,12 +2,8 @@
 version: '3.7'
 services:
   pmm-managed-server:
-<<<<<<< HEAD
-#    image: ${PMM_SERVER_IMAGE:-perconalab/pmm-server:dev-latest}
+# REPLACE IT BEFORE MERGE    image: ${PMM_SERVER_IMAGE:-perconalab/pmm-server:dev-latest}
     image: perconalab/pmm-server-fb:PR-1020-1a8e2cd
-=======
-    image: ${PMM_SERVER_IMAGE:-perconalab/pmm-server-fb:PR-1074-9585a6d}
->>>>>>> 85464ace
     container_name: pmm-managed-server
     hostname: pmm-managed-server
     environment:
