--- conflicted
+++ resolved
@@ -14,11 +14,7 @@
 
 [[constraint]]
   name = "github.com/percona/pmm"
-<<<<<<< HEAD
   branch = "PMM-7676-azure-exporter-integration"
-=======
-  branch = "PMM-2.0"
->>>>>>> a12bf868
 
 [[constraint]]
   name = "github.com/percona-platform/saas"
