# tools
required = [
  "github.com/BurntSushi/go-sumtype",
  "github.com/kevinburke/go-bindata/go-bindata",
  "github.com/vektra/mockery/cmd/mockery",
  "golang.org/x/tools/cmd/goimports",
  "gopkg.in/reform.v1/reform",
]

[prune]
  go-tests = true
  non-go = true
  unused-packages = true

[[constraint]]
  name = "github.com/percona/pmm"
<<<<<<< HEAD
  branch = "PMM-6827-db-cluster-monitoring"
=======
  branch = "release/2.13"
>>>>>>> 64ef4440

[[constraint]]
  name = "github.com/percona-platform/saas"
  branch = "main"

[[constraint]]
  name = "github.com/percona-platform/dbaas-api"
  branch = "PMM-6827-db-cluster-monitoring"

# to prevent unexpected downgrades; see https://github.com/percona/exporter_shared/releases/tag/v0.6.0
[[constraint]]
  name = "github.com/percona/exporter_shared"
  version = "0.7.2"<|MERGE_RESOLUTION|>--- conflicted
+++ resolved
@@ -14,11 +14,7 @@
 
 [[constraint]]
   name = "github.com/percona/pmm"
-<<<<<<< HEAD
-  branch = "PMM-6827-db-cluster-monitoring"
-=======
   branch = "release/2.13"
->>>>>>> 64ef4440
 
 [[constraint]]
   name = "github.com/percona-platform/saas"
@@ -26,7 +22,7 @@
 
 [[constraint]]
   name = "github.com/percona-platform/dbaas-api"
-  branch = "PMM-6827-db-cluster-monitoring"
+  branch = "pmm/2.13"
 
 # to prevent unexpected downgrades; see https://github.com/percona/exporter_shared/releases/tag/v0.6.0
 [[constraint]]
