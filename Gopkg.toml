--- conflicted
+++ resolved
@@ -14,11 +14,7 @@
 
 [[constraint]]
   name = "github.com/percona/pmm"
-<<<<<<< HEAD
   branch = "PMM-7405-check-conn-external-exporter"
-=======
-  branch = "PMM-2.0"
->>>>>>> a12a57bf
 
 [[constraint]]
   name = "github.com/percona-platform/saas"
