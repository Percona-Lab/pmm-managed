# tools
required = [
  "github.com/BurntSushi/go-sumtype",
  "github.com/kevinburke/go-bindata/go-bindata",
  "github.com/vektra/mockery/cmd/mockery",
  "golang.org/x/tools/cmd/goimports",
  "gopkg.in/reform.v1/reform",
]

[prune]
  go-tests = true
  non-go = true
  unused-packages = true

[[constraint]]
  name = "github.com/percona/pmm"
<<<<<<< HEAD
  branch = "PMM-7382-backup-location-update"
=======
  branch = "PMM-2.0"
>>>>>>> 0f501d30

[[constraint]]
  name = "github.com/percona-platform/saas"
  branch = "main"

[[constraint]]
  name = "github.com/percona-platform/dbaas-api"
  branch = "main"

# to prevent unexpected downgrades; see https://github.com/percona/exporter_shared/releases/tag/v0.6.0
[[constraint]]
  name = "github.com/percona/exporter_shared"
  version = "0.7.2"<|MERGE_RESOLUTION|>--- conflicted
+++ resolved
@@ -14,11 +14,7 @@
 
 [[constraint]]
   name = "github.com/percona/pmm"
-<<<<<<< HEAD
   branch = "PMM-7382-backup-location-update"
-=======
-  branch = "PMM-2.0"
->>>>>>> 0f501d30
 
 [[constraint]]
   name = "github.com/percona-platform/saas"
