--- conflicted
+++ resolved
@@ -14,12 +14,7 @@
 
 [[constraint]]
   name = "github.com/percona/pmm"
-<<<<<<< HEAD
   branch = "PMM-6827-db-cluster-monitoring"
-=======
-  # branch = "PMM-2.0"
-  branch = "release/2.13"
->>>>>>> 2a3726b7
 
 [[constraint]]
   name = "github.com/percona-platform/saas"
