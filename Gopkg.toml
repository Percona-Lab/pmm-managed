# tools
required = [
  "github.com/BurntSushi/go-sumtype",
  "github.com/kevinburke/go-bindata/go-bindata",
  "github.com/vektra/mockery/cmd/mockery",
  "golang.org/x/tools/cmd/goimports",
  "gopkg.in/reform.v1/reform",
]

[prune]
  go-tests = true
  non-go = true
  unused-packages = true

[[constraint]]
  name = "github.com/percona/pmm"
<<<<<<< HEAD
  branch = "PMM-7296-list-alert-rules-pagination"
=======
  branch = "PMM-2.0"
>>>>>>> a12a57bf

[[constraint]]
  name = "github.com/percona-platform/saas"
  branch = "main"

[[constraint]]
  name = "github.com/percona-platform/dbaas-api"
  branch = "main"<|MERGE_RESOLUTION|>--- conflicted
+++ resolved
@@ -14,11 +14,7 @@
 
 [[constraint]]
   name = "github.com/percona/pmm"
-<<<<<<< HEAD
   branch = "PMM-7296-list-alert-rules-pagination"
-=======
-  branch = "PMM-2.0"
->>>>>>> a12a57bf
 
 [[constraint]]
   name = "github.com/percona-platform/saas"
