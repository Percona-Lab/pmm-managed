// pmm-managed
// Copyright (C) 2017 Percona LLC
//
// This program is free software: you can redistribute it and/or modify
// it under the terms of the GNU Affero General Public License as published by
// the Free Software Foundation, either version 3 of the License, or
// (at your option) any later version.
//
// This program is distributed in the hope that it will be useful,
// but WITHOUT ANY WARRANTY; without even the implied warranty of
// MERCHANTABILITY or FITNESS FOR A PARTICULAR PURPOSE. See the
// GNU Affero General Public License for more details.
//
// You should have received a copy of the GNU Affero General Public License
// along with this program. If not, see <https://www.gnu.org/licenses/>.

package main

import (
	"bytes"
	"context"
	"database/sql"
	_ "expvar" // register /debug/vars
	"fmt"
	"html/template"
	"log"
	"net"
	"net/http"
	_ "net/http/pprof" // register /debug/pprof
	"os"
	"os/signal"
	"path/filepath"
	"runtime"
	"sort"
	"strings"
	"sync"
	"time"

	grpc_middleware "github.com/grpc-ecosystem/go-grpc-middleware"
	grpc_validator "github.com/grpc-ecosystem/go-grpc-middleware/validator"
	grpc_prometheus "github.com/grpc-ecosystem/go-grpc-prometheus"
	grpc_gateway "github.com/grpc-ecosystem/grpc-gateway/runtime"
	"github.com/percona/pmm/api/agentpb"
	"github.com/percona/pmm/api/inventorypb"
	"github.com/percona/pmm/api/managementpb"
	"github.com/percona/pmm/api/serverpb"
	"github.com/percona/pmm/utils/sqlmetrics"
	"github.com/percona/pmm/version"
	prom "github.com/prometheus/client_golang/prometheus"
	"github.com/prometheus/client_golang/prometheus/promhttp"
	"github.com/sirupsen/logrus"
	"golang.org/x/sys/unix"
	"google.golang.org/grpc"
	channelz "google.golang.org/grpc/channelz/service"
	"google.golang.org/grpc/grpclog"
	"google.golang.org/grpc/reflection"
	"gopkg.in/alecthomas/kingpin.v2"
	"gopkg.in/reform.v1"
	"gopkg.in/reform.v1/dialects/postgresql"

	"github.com/percona/pmm-managed/models"
	"github.com/percona/pmm-managed/services/agents"
	agentgrpc "github.com/percona/pmm-managed/services/agents/grpc"
	"github.com/percona/pmm-managed/services/alertmanager"
	"github.com/percona/pmm-managed/services/checks"
	"github.com/percona/pmm-managed/services/grafana"
	"github.com/percona/pmm-managed/services/inventory"
	inventorygrpc "github.com/percona/pmm-managed/services/inventory/grpc"
	"github.com/percona/pmm-managed/services/management"
	managementgrpc "github.com/percona/pmm-managed/services/management/grpc"
	"github.com/percona/pmm-managed/services/prometheus"
	"github.com/percona/pmm-managed/services/qan"
	"github.com/percona/pmm-managed/services/server"
	"github.com/percona/pmm-managed/services/supervisord"
	"github.com/percona/pmm-managed/services/telemetry"
	"github.com/percona/pmm-managed/utils/clean"
	"github.com/percona/pmm-managed/utils/interceptors"
	"github.com/percona/pmm-managed/utils/logger"
)

const (
	shutdownTimeout = 3 * time.Second

	gRPCAddr  = "127.0.0.1:7771"
	http1Addr = "127.0.0.1:7772"
	debugAddr = "127.0.0.1:7773"

	cleanInterval  = 10 * time.Minute
	cleanOlderThan = 30 * time.Minute
)

func addLogsHandler(mux *http.ServeMux, logs *supervisord.Logs) {
	l := logrus.WithField("component", "logs.zip")

	mux.HandleFunc("/logs.zip", func(rw http.ResponseWriter, req *http.Request) {
		// fail-safe
		ctx, cancel := context.WithTimeout(req.Context(), 10*time.Second)
		defer cancel()

		filename := fmt.Sprintf("pmm-server_%s.zip", time.Now().UTC().Format("2006-01-02_15-04"))
		rw.Header().Set(`Access-Control-Allow-Origin`, `*`)
		rw.Header().Set(`Content-Type`, `application/zip`)
		rw.Header().Set(`Content-Disposition`, `attachment; filename="`+filename+`"`)

		ctx = logger.Set(ctx, "logs")
		if err := logs.Zip(ctx, rw); err != nil {
			l.Error(err)
		}
	})
}

type gRPCServerDeps struct {
	db             *reform.DB
	prometheus     *prometheus.Service
	server         *server.Server
	agentsRegistry *agents.Registry
	grafanaClient  *grafana.Client
}

// runGRPCServer runs gRPC server until context is canceled, then gracefully stops it.
func runGRPCServer(ctx context.Context, deps *gRPCServerDeps) {
	l := logrus.WithField("component", "gRPC")
	l.Infof("Starting server on http://%s/ ...", gRPCAddr)

	gRPCServer := grpc.NewServer(
		grpc.MaxRecvMsgSize(10*1024*1024), //nolint:gomnd

		grpc.UnaryInterceptor(grpc_middleware.ChainUnaryServer(
			interceptors.Unary,
			grpc_validator.UnaryServerInterceptor(),
		)),
		grpc.StreamInterceptor(grpc_middleware.ChainStreamServer(
			interceptors.Stream,
			grpc_validator.StreamServerInterceptor(),
		)),
	)

	serverpb.RegisterServerServer(gRPCServer, deps.server)

	agentpb.RegisterAgentServer(gRPCServer, agentgrpc.NewAgentServer(deps.agentsRegistry))

	nodesSvc := inventory.NewNodesService(deps.db)
	servicesSvc := inventory.NewServicesService(deps.db, deps.agentsRegistry)
	agentsSvc := inventory.NewAgentsService(deps.db, deps.agentsRegistry, deps.prometheus)

	inventorypb.RegisterNodesServer(gRPCServer, inventorygrpc.NewNodesServer(nodesSvc))
	inventorypb.RegisterServicesServer(gRPCServer, inventorygrpc.NewServicesServer(servicesSvc))
	inventorypb.RegisterAgentsServer(gRPCServer, inventorygrpc.NewAgentsServer(agentsSvc))

	nodeSvc := management.NewNodeService(deps.db, deps.agentsRegistry)
	serviceSvc := management.NewServiceService(deps.db, deps.agentsRegistry, deps.prometheus)
	mysqlSvc := management.NewMySQLService(deps.db, deps.agentsRegistry)
	mongodbSvc := management.NewMongoDBService(deps.db, deps.agentsRegistry)
	postgresqlSvc := management.NewPostgreSQLService(deps.db, deps.agentsRegistry)
	proxysqlSvc := management.NewProxySQLService(deps.db, deps.agentsRegistry)

	managementpb.RegisterNodeServer(gRPCServer, managementgrpc.NewManagementNodeServer(nodeSvc))
	managementpb.RegisterServiceServer(gRPCServer, managementgrpc.NewManagementServiceServer(serviceSvc))
	managementpb.RegisterMySQLServer(gRPCServer, managementgrpc.NewManagementMySQLServer(mysqlSvc))
	managementpb.RegisterMongoDBServer(gRPCServer, managementgrpc.NewManagementMongoDBServer(mongodbSvc))
	managementpb.RegisterPostgreSQLServer(gRPCServer, managementgrpc.NewManagementPostgreSQLServer(postgresqlSvc))
	managementpb.RegisterProxySQLServer(gRPCServer, managementgrpc.NewManagementProxySQLServer(proxysqlSvc))
	managementpb.RegisterActionsServer(gRPCServer, managementgrpc.NewActionsServer(deps.agentsRegistry, deps.db))
	managementpb.RegisterRDSServer(gRPCServer, management.NewRDSService(deps.db, deps.agentsRegistry))
	managementpb.RegisterExternalServer(gRPCServer, management.NewExternalService(deps.db, deps.prometheus))
	managementpb.RegisterAnnotationServer(gRPCServer, managementgrpc.NewAnnotationServer(deps.grafanaClient))

	if l.Logger.GetLevel() >= logrus.DebugLevel {
		l.Debug("Reflection and channelz are enabled.")
		reflection.Register(gRPCServer)
		channelz.RegisterChannelzServiceToServer(gRPCServer)

		l.Debug("RPC response latency histogram enabled.")
		grpc_prometheus.EnableHandlingTimeHistogram()
	}

	grpc_prometheus.Register(gRPCServer)

	// run server until it is stopped gracefully or not
	listener, err := net.Listen("tcp", gRPCAddr)
	if err != nil {
		l.Panic(err)
	}
	go func() {
		for {
			err = gRPCServer.Serve(listener)
			if err == nil || err == grpc.ErrServerStopped {
				break
			}
			l.Errorf("Failed to serve: %s", err)
		}
		l.Info("Server stopped.")
	}()

	<-ctx.Done()

	// try to stop server gracefully, then not
	ctx, cancel := context.WithTimeout(context.Background(), shutdownTimeout)
	go func() {
		<-ctx.Done()
		gRPCServer.Stop()
	}()
	gRPCServer.GracefulStop()
	cancel()
}

type http1ServerDeps struct {
	logs       *supervisord.Logs
	authServer *grafana.AuthServer
}

// runHTTP1Server runs grpc-gateway and other HTTP 1.1 APIs (like auth_request and logs.zip)
// until context is canceled, then gracefully stops it.
func runHTTP1Server(ctx context.Context, deps *http1ServerDeps) {
	l := logrus.WithField("component", "JSON")
	l.Infof("Starting server on http://%s/ ...", http1Addr)

	proxyMux := grpc_gateway.NewServeMux()
	opts := []grpc.DialOption{grpc.WithInsecure()}

	// TODO switch from RegisterXXXHandlerFromEndpoint to RegisterXXXHandler to avoid extra dials
	// (even if they dial to localhost)
	// https://jira.percona.com/browse/PMM-4326
	type registrar func(context.Context, *grpc_gateway.ServeMux, string, []grpc.DialOption) error
	for _, r := range []registrar{
		serverpb.RegisterServerHandlerFromEndpoint,

		inventorypb.RegisterNodesHandlerFromEndpoint,
		inventorypb.RegisterServicesHandlerFromEndpoint,
		inventorypb.RegisterAgentsHandlerFromEndpoint,

		managementpb.RegisterNodeHandlerFromEndpoint,
		managementpb.RegisterServiceHandlerFromEndpoint,
		managementpb.RegisterMySQLHandlerFromEndpoint,
		managementpb.RegisterMongoDBHandlerFromEndpoint,
		managementpb.RegisterPostgreSQLHandlerFromEndpoint,
		managementpb.RegisterProxySQLHandlerFromEndpoint,
		managementpb.RegisterActionsHandlerFromEndpoint,
		managementpb.RegisterRDSHandlerFromEndpoint,
		managementpb.RegisterExternalHandlerFromEndpoint,
		managementpb.RegisterAnnotationHandlerFromEndpoint,
	} {
		if err := r(ctx, proxyMux, gRPCAddr, opts); err != nil {
			l.Panic(err)
		}
	}

	mux := http.NewServeMux()
	addLogsHandler(mux, deps.logs)
	mux.Handle("/auth_request", deps.authServer)
	mux.Handle("/", proxyMux)

	server := &http.Server{
		Addr:     http1Addr,
		ErrorLog: log.New(os.Stderr, "runJSONServer: ", 0),
		Handler:  mux,
	}
	go func() {
		if err := server.ListenAndServe(); err != http.ErrServerClosed {
			l.Panic(err)
		}
		l.Info("Server stopped.")
	}()

	<-ctx.Done()
	ctx, cancel := context.WithTimeout(context.Background(), shutdownTimeout)
	if err := server.Shutdown(ctx); err != nil {
		l.Errorf("Failed to shutdown gracefully: %s", err)
	}
	cancel()
}

// runDebugServer runs debug server until context is canceled, then gracefully stops it.
// TODO merge with HTTP1 server? https://jira.percona.com/browse/PMM-4326
func runDebugServer(ctx context.Context) {
	handler := promhttp.HandlerFor(prom.DefaultGatherer, promhttp.HandlerOpts{
		ErrorLog:      logrus.WithField("component", "metrics"),
		ErrorHandling: promhttp.ContinueOnError,
	})
	http.Handle("/debug/metrics", promhttp.InstrumentMetricHandler(prom.DefaultRegisterer, handler))

	l := logrus.WithField("component", "debug")

	handlers := []string{
		"/debug/metrics",  // by http.Handle above
		"/debug/vars",     // by expvar
		"/debug/requests", // by golang.org/x/net/trace imported by google.golang.org/grpc
		"/debug/events",   // by golang.org/x/net/trace imported by google.golang.org/grpc
		"/debug/pprof",    // by net/http/pprof
	}
	for i, h := range handlers {
		handlers[i] = "http://" + debugAddr + h
	}

	var buf bytes.Buffer
	err := template.Must(template.New("debug").Parse(`
	<html>
	<body>
	<ul>
	{{ range . }}
		<li><a href="{{ . }}">{{ . }}</a></li>
	{{ end }}
	</ul>
	</body>
	</html>
	`)).Execute(&buf, handlers)
	if err != nil {
		l.Panic(err)
	}
	http.HandleFunc("/debug", func(rw http.ResponseWriter, req *http.Request) {
		rw.Write(buf.Bytes())
	})
	l.Infof("Starting server on http://%s/debug\nRegistered handlers:\n\t%s", debugAddr, strings.Join(handlers, "\n\t"))

	server := &http.Server{
		Addr:     debugAddr,
		ErrorLog: log.New(os.Stderr, "runDebugServer: ", 0),
	}
	go func() {
		if err := server.ListenAndServe(); err != http.ErrServerClosed {
			l.Panic(err)
		}
		l.Info("Server stopped.")
	}()

	<-ctx.Done()
	ctx, cancel := context.WithTimeout(context.Background(), shutdownTimeout)
	if err := server.Shutdown(ctx); err != nil {
		l.Errorf("Failed to shutdown gracefully: %s", err)
	}
	cancel()
}

type setupDeps struct {
	sqlDB        *sql.DB
	dbUsername   string
	dbPassword   string
	supervisord  *supervisord.Service
	prometheus   *prometheus.Service
	alertmanager *alertmanager.Service
	server       *server.Server
	l            *logrus.Entry
}

// setup migrates database and performs other setup tasks that depend on database.
func setup(ctx context.Context, deps *setupDeps) bool {
	deps.l.Infof("Migrating database...")
	db, err := models.SetupDB(deps.sqlDB, &models.SetupDBParams{
		Logf:          deps.l.Debugf,
		Username:      deps.dbUsername,
		Password:      deps.dbPassword,
		SetupFixtures: models.SetupFixtures,
	})
	if err != nil {
		deps.l.Warnf("Failed to migrate database: %s.", err)
		return false
	}

	// log and ignore validation errors; fail on other errors
	deps.l.Infof("Updating settings...")
	env := os.Environ()
	sort.Strings(env)
	if errs := deps.server.UpdateSettingsFromEnv(env); len(errs) != 0 {
		// This should be impossible in the normal workflow.
		// An invalid environment variable must be caught with pmm-managed-init
		// and the docker run must be terminated.
		deps.l.Errorln("Failed to update settings from environment:")
		for _, e := range errs {
			deps.l.Errorln(e)
		}
		return false
	}

	deps.l.Infof("Updating supervisord configuration...")
	settings, err := models.GetSettings(db.Querier)
	if err != nil {
		deps.l.Warnf("Failed to get settings: %+v.", err)
		return false
	}
	if err = deps.supervisord.UpdateConfiguration(settings); err != nil {
		deps.l.Warnf("Failed to update supervisord configuration: %+v.", err)
		return false
	}

	deps.l.Infof("Checking Prometheus...")
	if err = deps.prometheus.IsReady(ctx); err != nil {
		deps.l.Warnf("Prometheus problem: %+v.", err)
		return false
	}
	deps.prometheus.RequestConfigurationUpdate()

	deps.l.Infof("Checking Alertmanager...")
	if err = deps.alertmanager.IsReady(ctx); err != nil {
		deps.l.Warnf("Alertmanager problem: %+v.", err)
		return false
	}

	deps.l.Info("Setup completed.")
	return true
}

func getQANClient(ctx context.Context, sqlDB *sql.DB, dbName, qanAPIAddr string) *qan.Client {
	opts := []grpc.DialOption{
		grpc.WithInsecure(),
		grpc.WithBackoffMaxDelay(time.Second),
		grpc.WithUserAgent("pmm-managed/" + version.Version),
	}

	// Without grpc.WithBlock() DialContext returns an error only if something very wrong with address or options;
	// it does not return an error of connection failure but tries to reconnect in the background.
	conn, err := grpc.DialContext(ctx, qanAPIAddr, opts...)
	if err != nil {
		logrus.Fatalf("Failed to connect QAN API %s: %s.", qanAPIAddr, err)
	}

	l := logrus.WithField("component", "reform/qan")
	reformL := sqlmetrics.NewReform("postgres", dbName+"/qan", l.Tracef)
	prom.MustRegister(reformL)
	db := reform.NewDB(sqlDB, postgresql.Dialect, reformL)
	return qan.NewClient(conn, db)
}

func main() {
	// empty version breaks much of pmm-managed logic
	if version.Version == "" {
		panic("pmm-managed version is not set during build.")
	}

	log.SetFlags(0)
	log.SetPrefix("stdlog: ")

	kingpin.Version(version.FullInfo())
	kingpin.HelpFlag.Short('h')

	prometheusConfigF := kingpin.Flag("prometheus-config", "Prometheus configuration file path").Default("/etc/prometheus.yml").String()
	prometheusURLF := kingpin.Flag("prometheus-url", "Prometheus base URL").Default("http://127.0.0.1:9090/prometheus/").String()

	grafanaAddrF := kingpin.Flag("grafana-addr", "Grafana HTTP API address").Default("127.0.0.1:3000").String()
	qanAPIAddrF := kingpin.Flag("qan-api-addr", "QAN API gRPC API address").Default("127.0.0.1:9911").String()

	postgresAddrF := kingpin.Flag("postgres-addr", "PostgreSQL address").Default("127.0.0.1:5432").String()
	postgresDBNameF := kingpin.Flag("postgres-name", "PostgreSQL database name").Required().String()
	postgresDBUsernameF := kingpin.Flag("postgres-username", "PostgreSQL database username").Default("pmm-managed").String()
	postgresDBPasswordF := kingpin.Flag("postgres-password", "PostgreSQL database password").Default("pmm-managed").String()

	supervisordConfigDirF := kingpin.Flag("supervisord-config-dir", "Supervisord configuration directory").Required().String()

	debugF := kingpin.Flag("debug", "Enable debug logging").Envar("PMM_DEBUG").Bool()
	traceF := kingpin.Flag("trace", "Enable trace logging (implies debug)").Envar("PMM_TRACE").Bool()

	kingpin.Parse()

	logrus.SetFormatter(&logrus.TextFormatter{
		// Enable multiline-friendly formatter in both development (with terminal) and production (without terminal):
		// https://github.com/sirupsen/logrus/blob/839c75faf7f98a33d445d181f3018b5c3409a45e/text_formatter.go#L176-L178
		ForceColors:     true,
		FullTimestamp:   true,
		TimestampFormat: "2006-01-02T15:04:05.000-07:00",

		CallerPrettyfier: func(f *runtime.Frame) (function string, file string) {
			_, function = filepath.Split(f.Function)

			// keep a single directory name as a compromise between brevity and unambiguity
			var dir string
			dir, file = filepath.Split(f.File)
			dir = filepath.Base(dir)
			file = fmt.Sprintf("%s/%s:%d", dir, file, f.Line)

			return
		},
	})
	if *debugF {
		logrus.SetLevel(logrus.DebugLevel)
	}
	if *traceF {
		logrus.SetLevel(logrus.TraceLevel)
		grpclog.SetLoggerV2(&logger.GRPC{Entry: logrus.WithField("component", "grpclog")})
		logrus.SetReportCaller(true)
	}
	logrus.Infof("Log level: %s.", logrus.GetLevel())

	l := logrus.WithField("component", "main")
	ctx, cancel := context.WithCancel(context.Background())
	ctx = logger.Set(ctx, "main")
	defer l.Info("Done.")

	// handle termination signals
	signals := make(chan os.Signal, 1)
	signal.Notify(signals, unix.SIGTERM, unix.SIGINT)
	go func() {
		s := <-signals
		signal.Stop(signals)
		logrus.Warnf("Got %s, shutting down...", unix.SignalName(s.(unix.Signal)))
		cancel()
	}()

	sqlDB, err := models.OpenDB(*postgresAddrF, *postgresDBNameF, *postgresDBUsernameF, *postgresDBPasswordF)
	if err != nil {
		l.Panicf("Failed to connect to database: %+v", err)
	}
	defer sqlDB.Close() //nolint:errcheck
	prom.MustRegister(sqlmetrics.NewCollector("postgres", *postgresDBNameF, sqlDB))
	reformL := sqlmetrics.NewReform("postgres", *postgresDBNameF, logrus.WithField("component", "reform").Tracef)
	prom.MustRegister(reformL)
	db := reform.NewDB(sqlDB, postgresql.Dialect, reformL)

	cleaner := clean.New(db)
	alertingRules := prometheus.NewAlertingRules()

	prometheus, err := prometheus.NewService(alertingRules, *prometheusConfigF, db, *prometheusURLF)

	if err != nil {
		l.Panicf("Prometheus service problem: %+v", err)
	}

	qanClient := getQANClient(ctx, sqlDB, *postgresDBNameF, *qanAPIAddrF)

	agentsRegistry := agents.NewRegistry(db, prometheus, qanClient)
	prom.MustRegister(agentsRegistry)

	alertsRegistry := alertmanager.NewRegistry()
	alertmanager, err := alertmanager.New(db, alertsRegistry)
	if err != nil {
		l.Panicf("Alertmanager service problem: %+v", err)
	}

	pmmUpdateCheck := supervisord.NewPMMUpdateChecker(logrus.WithField("component", "supervisord/pmm-update-checker"))

	logs := supervisord.NewLogs(version.FullInfo(), pmmUpdateCheck)
	supervisord := supervisord.New(*supervisordConfigDirF, pmmUpdateCheck)
	telemetry := telemetry.NewService(db, version.Version)

	awsInstanceChecker := server.NewAWSInstanceChecker(db, telemetry)
	grafanaClient := grafana.NewClient(*grafanaAddrF)
	prom.MustRegister(grafanaClient)

	checksService := checks.New(agentsRegistry, alertsRegistry, db, version.Version)
	prom.MustRegister(checksService)

	serverParams := &server.Params{
<<<<<<< HEAD
		DB:                 db,
		Prometheus:         prometheus,
		Alertmanager:       alertmanager,
		Supervisord:        supervisord,
		TelemetryService:   telemetry,
		ChecksService:      checksService,
		AwsInstanceChecker: awsInstanceChecker,
		GrafanaClient:      grafanaClient,
=======
		DB:                      db,
		Prometheus:              prometheus,
		Alertmanager:            alertmanager,
		Supervisord:             supervisord,
		TelemetryService:        telemetry,
		AwsInstanceChecker:      awsInstanceChecker,
		GrafanaClient:           grafanaClient,
		PrometheusAlertingRules: alertingRules,
>>>>>>> 557ed27d
	}
	server, err := server.NewServer(serverParams)
	if err != nil {
		l.Panicf("Server problem: %+v", err)
	}

	// try synchronously once, then retry in the background
	deps := &setupDeps{
		sqlDB:        sqlDB,
		dbUsername:   *postgresDBUsernameF,
		dbPassword:   *postgresDBPasswordF,
		supervisord:  supervisord,
		prometheus:   prometheus,
		alertmanager: alertmanager,
		server:       server,
		l:            logrus.WithField("component", "setup"),
	}
	if !setup(ctx, deps) {
		go func() {
			const delay = 2 * time.Second
			for {
				deps.l.Warnf("Retrying in %s.", delay)
				sleepCtx, sleepCancel := context.WithTimeout(ctx, delay)
				<-sleepCtx.Done()
				sleepCancel()

				if ctx.Err() != nil {
					return
				}

				if setup(ctx, deps) {
					return
				}
			}
		}()
	}

	authServer := grafana.NewAuthServer(grafanaClient, awsInstanceChecker)

	l.Info("Starting services...")
	var wg sync.WaitGroup

	wg.Add(1)
	go func() {
		defer wg.Done()
		prometheus.Run(ctx)
	}()

	wg.Add(1)
	go func() {
		defer wg.Done()
		alertmanager.Run(ctx)
	}()

	wg.Add(1)
	go func() {
		defer wg.Done()
		checksService.Run(ctx)
	}()

	wg.Add(1)
	go func() {
		defer wg.Done()
		supervisord.Run(ctx)
	}()

	wg.Add(1)
	go func() {
		defer wg.Done()
		telemetry.Run(ctx)
	}()

	wg.Add(1)
	go func() {
		defer wg.Done()
		runGRPCServer(ctx, &gRPCServerDeps{
			db:             db,
			prometheus:     prometheus,
			server:         server,
			agentsRegistry: agentsRegistry,
			grafanaClient:  grafanaClient,
		})
	}()

	wg.Add(1)
	go func() {
		defer wg.Done()
		runHTTP1Server(ctx, &http1ServerDeps{
			logs:       logs,
			authServer: authServer,
		})
	}()

	wg.Add(1)
	go func() {
		defer wg.Done()
		runDebugServer(ctx)
	}()

	wg.Add(1)
	go func() {
		defer wg.Done()
		cleaner.Run(ctx, cleanInterval, cleanOlderThan)
	}()

	wg.Wait()
}<|MERGE_RESOLUTION|>--- conflicted
+++ resolved
@@ -538,25 +538,15 @@
 	prom.MustRegister(checksService)
 
 	serverParams := &server.Params{
-<<<<<<< HEAD
-		DB:                 db,
-		Prometheus:         prometheus,
-		Alertmanager:       alertmanager,
-		Supervisord:        supervisord,
-		TelemetryService:   telemetry,
-		ChecksService:      checksService,
-		AwsInstanceChecker: awsInstanceChecker,
-		GrafanaClient:      grafanaClient,
-=======
 		DB:                      db,
 		Prometheus:              prometheus,
 		Alertmanager:            alertmanager,
 		Supervisord:             supervisord,
 		TelemetryService:        telemetry,
+		ChecksService:           checksService,
 		AwsInstanceChecker:      awsInstanceChecker,
 		GrafanaClient:           grafanaClient,
 		PrometheusAlertingRules: alertingRules,
->>>>>>> 557ed27d
 	}
 	server, err := server.NewServer(serverParams)
 	if err != nil {
