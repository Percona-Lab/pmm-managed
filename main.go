// pmm-managed
// Copyright (C) 2017 Percona LLC
//
// This program is free software: you can redistribute it and/or modify
// it under the terms of the GNU Affero General Public License as published by
// the Free Software Foundation, either version 3 of the License, or
// (at your option) any later version.
//
// This program is distributed in the hope that it will be useful,
// but WITHOUT ANY WARRANTY; without even the implied warranty of
// MERCHANTABILITY or FITNESS FOR A PARTICULAR PURPOSE. See the
// GNU Affero General Public License for more details.
//
// You should have received a copy of the GNU Affero General Public License
// along with this program. If not, see <https://www.gnu.org/licenses/>.

package main

import (
	"bytes"
	"context"
	"database/sql"
	_ "expvar" // register /debug/vars
	"fmt"
	"html/template"
	"log"
	"net"
	"net/http"
	_ "net/http/pprof" // register /debug/pprof
	"os"
	"os/signal"
	"path/filepath"
	"runtime"
	"sort"
	"strings"
	"sync"
	"time"

	grpc_middleware "github.com/grpc-ecosystem/go-grpc-middleware"
	grpc_validator "github.com/grpc-ecosystem/go-grpc-middleware/validator"
	grpc_prometheus "github.com/grpc-ecosystem/go-grpc-prometheus"
	grpc_gateway "github.com/grpc-ecosystem/grpc-gateway/runtime"
	"github.com/percona/pmm/api/agentpb"
	"github.com/percona/pmm/api/inventorypb"
	"github.com/percona/pmm/api/managementpb"
	"github.com/percona/pmm/api/serverpb"
	"github.com/percona/pmm/utils/sqlmetrics"
	"github.com/percona/pmm/version"
	prom "github.com/prometheus/client_golang/prometheus"
	"github.com/prometheus/client_golang/prometheus/promhttp"
	"github.com/sirupsen/logrus"
	"golang.org/x/sys/unix"
	"google.golang.org/grpc"
	channelz "google.golang.org/grpc/channelz/service"
	"google.golang.org/grpc/grpclog"
	"google.golang.org/grpc/reflection"
	"gopkg.in/alecthomas/kingpin.v2"
	"gopkg.in/reform.v1"
	"gopkg.in/reform.v1/dialects/postgresql"

	"github.com/percona/pmm-managed/models"
	"github.com/percona/pmm-managed/services/agents"
	agentgrpc "github.com/percona/pmm-managed/services/agents/grpc"
	"github.com/percona/pmm-managed/services/alertmanager"
	"github.com/percona/pmm-managed/services/checks"
	"github.com/percona/pmm-managed/services/grafana"
	"github.com/percona/pmm-managed/services/inventory"
	inventorygrpc "github.com/percona/pmm-managed/services/inventory/grpc"
	"github.com/percona/pmm-managed/services/management"
	managementgrpc "github.com/percona/pmm-managed/services/management/grpc"
	"github.com/percona/pmm-managed/services/prometheus"
	"github.com/percona/pmm-managed/services/qan"
	"github.com/percona/pmm-managed/services/server"
	"github.com/percona/pmm-managed/services/supervisord"
	"github.com/percona/pmm-managed/services/telemetry"
	"github.com/percona/pmm-managed/utils/clean"
	"github.com/percona/pmm-managed/utils/interceptors"
	"github.com/percona/pmm-managed/utils/logger"
)

const (
	shutdownTimeout = 3 * time.Second

	gRPCAddr  = "127.0.0.1:7771"
	http1Addr = "127.0.0.1:7772"
	debugAddr = "127.0.0.1:7773"

	cleanInterval  = 10 * time.Minute
	cleanOlderThan = 30 * time.Minute
)

func addLogsHandler(mux *http.ServeMux, logs *supervisord.Logs) {
	l := logrus.WithField("component", "logs.zip")

	mux.HandleFunc("/logs.zip", func(rw http.ResponseWriter, req *http.Request) {
		// fail-safe
		ctx, cancel := context.WithTimeout(req.Context(), 10*time.Second)
		defer cancel()

		filename := fmt.Sprintf("pmm-server_%s.zip", time.Now().UTC().Format("2006-01-02_15-04"))
		rw.Header().Set(`Access-Control-Allow-Origin`, `*`)
		rw.Header().Set(`Content-Type`, `application/zip`)
		rw.Header().Set(`Content-Disposition`, `attachment; filename="`+filename+`"`)

		ctx = logger.Set(ctx, "logs")
		if err := logs.Zip(ctx, rw); err != nil {
			l.Error(err)
		}
	})
}

type gRPCServerDeps struct {
	db             *reform.DB
	prometheus     *prometheus.Service
	server         *server.Server
	agentsRegistry *agents.Registry
	grafanaClient  *grafana.Client
}

// runGRPCServer runs gRPC server until context is canceled, then gracefully stops it.
func runGRPCServer(ctx context.Context, deps *gRPCServerDeps) {
	l := logrus.WithField("component", "gRPC")
	l.Infof("Starting server on http://%s/ ...", gRPCAddr)

	gRPCServer := grpc.NewServer(
		grpc.MaxRecvMsgSize(10*1024*1024), //nolint:gomnd

		grpc.UnaryInterceptor(grpc_middleware.ChainUnaryServer(
			interceptors.Unary,
			grpc_validator.UnaryServerInterceptor(),
		)),
		grpc.StreamInterceptor(grpc_middleware.ChainStreamServer(
			interceptors.Stream,
			grpc_validator.StreamServerInterceptor(),
		)),
	)

	serverpb.RegisterServerServer(gRPCServer, deps.server)

	agentpb.RegisterAgentServer(gRPCServer, agentgrpc.NewAgentServer(deps.agentsRegistry))

	nodesSvc := inventory.NewNodesService(deps.db)
	servicesSvc := inventory.NewServicesService(deps.db, deps.agentsRegistry)
	agentsSvc := inventory.NewAgentsService(deps.db, deps.agentsRegistry, deps.prometheus)

	inventorypb.RegisterNodesServer(gRPCServer, inventorygrpc.NewNodesServer(nodesSvc))
	inventorypb.RegisterServicesServer(gRPCServer, inventorygrpc.NewServicesServer(servicesSvc))
	inventorypb.RegisterAgentsServer(gRPCServer, inventorygrpc.NewAgentsServer(agentsSvc))

	nodeSvc := management.NewNodeService(deps.db, deps.agentsRegistry)
	serviceSvc := management.NewServiceService(deps.db, deps.agentsRegistry, deps.prometheus)
	mysqlSvc := management.NewMySQLService(deps.db, deps.agentsRegistry)
	mongodbSvc := management.NewMongoDBService(deps.db, deps.agentsRegistry)
	postgresqlSvc := management.NewPostgreSQLService(deps.db, deps.agentsRegistry)
	proxysqlSvc := management.NewProxySQLService(deps.db, deps.agentsRegistry)

	managementpb.RegisterNodeServer(gRPCServer, managementgrpc.NewManagementNodeServer(nodeSvc))
	managementpb.RegisterServiceServer(gRPCServer, managementgrpc.NewManagementServiceServer(serviceSvc))
	managementpb.RegisterMySQLServer(gRPCServer, managementgrpc.NewManagementMySQLServer(mysqlSvc))
	managementpb.RegisterMongoDBServer(gRPCServer, managementgrpc.NewManagementMongoDBServer(mongodbSvc))
	managementpb.RegisterPostgreSQLServer(gRPCServer, managementgrpc.NewManagementPostgreSQLServer(postgresqlSvc))
	managementpb.RegisterProxySQLServer(gRPCServer, managementgrpc.NewManagementProxySQLServer(proxysqlSvc))
	managementpb.RegisterActionsServer(gRPCServer, managementgrpc.NewActionsServer(deps.agentsRegistry, deps.db))
	managementpb.RegisterRDSServer(gRPCServer, management.NewRDSService(deps.db, deps.agentsRegistry))
	managementpb.RegisterExternalServer(gRPCServer, management.NewExternalService(deps.db, deps.prometheus))
	managementpb.RegisterAnnotationServer(gRPCServer, managementgrpc.NewAnnotationServer(deps.grafanaClient))

	if l.Logger.GetLevel() >= logrus.DebugLevel {
		l.Debug("Reflection and channelz are enabled.")
		reflection.Register(gRPCServer)
		channelz.RegisterChannelzServiceToServer(gRPCServer)

		l.Debug("RPC response latency histogram enabled.")
		grpc_prometheus.EnableHandlingTimeHistogram()
	}

	grpc_prometheus.Register(gRPCServer)

	// run server until it is stopped gracefully or not
	listener, err := net.Listen("tcp", gRPCAddr)
	if err != nil {
		l.Panic(err)
	}
	go func() {
		for {
			err = gRPCServer.Serve(listener)
			if err == nil || err == grpc.ErrServerStopped {
				break
			}
			l.Errorf("Failed to serve: %s", err)
		}
		l.Info("Server stopped.")
	}()

	<-ctx.Done()

	// try to stop server gracefully, then not
	ctx, cancel := context.WithTimeout(context.Background(), shutdownTimeout)
	go func() {
		<-ctx.Done()
		gRPCServer.Stop()
	}()
	gRPCServer.GracefulStop()
	cancel()
}

type http1ServerDeps struct {
	logs       *supervisord.Logs
	authServer *grafana.AuthServer
}

// runHTTP1Server runs grpc-gateway and other HTTP 1.1 APIs (like auth_request and logs.zip)
// until context is canceled, then gracefully stops it.
func runHTTP1Server(ctx context.Context, deps *http1ServerDeps) {
	l := logrus.WithField("component", "JSON")
	l.Infof("Starting server on http://%s/ ...", http1Addr)

	proxyMux := grpc_gateway.NewServeMux()
	opts := []grpc.DialOption{grpc.WithInsecure()}

	// TODO switch from RegisterXXXHandlerFromEndpoint to RegisterXXXHandler to avoid extra dials
	// (even if they dial to localhost)
	// https://jira.percona.com/browse/PMM-4326
	type registrar func(context.Context, *grpc_gateway.ServeMux, string, []grpc.DialOption) error
	for _, r := range []registrar{
		serverpb.RegisterServerHandlerFromEndpoint,

		inventorypb.RegisterNodesHandlerFromEndpoint,
		inventorypb.RegisterServicesHandlerFromEndpoint,
		inventorypb.RegisterAgentsHandlerFromEndpoint,

		managementpb.RegisterNodeHandlerFromEndpoint,
		managementpb.RegisterServiceHandlerFromEndpoint,
		managementpb.RegisterMySQLHandlerFromEndpoint,
		managementpb.RegisterMongoDBHandlerFromEndpoint,
		managementpb.RegisterPostgreSQLHandlerFromEndpoint,
		managementpb.RegisterProxySQLHandlerFromEndpoint,
		managementpb.RegisterActionsHandlerFromEndpoint,
		managementpb.RegisterRDSHandlerFromEndpoint,
		managementpb.RegisterExternalHandlerFromEndpoint,
		managementpb.RegisterAnnotationHandlerFromEndpoint,
	} {
		if err := r(ctx, proxyMux, gRPCAddr, opts); err != nil {
			l.Panic(err)
		}
	}

	mux := http.NewServeMux()
	addLogsHandler(mux, deps.logs)
	mux.Handle("/auth_request", deps.authServer)
	mux.Handle("/", proxyMux)

	server := &http.Server{
		Addr:     http1Addr,
		ErrorLog: log.New(os.Stderr, "runJSONServer: ", 0),
		Handler:  mux,
	}
	go func() {
		if err := server.ListenAndServe(); err != http.ErrServerClosed {
			l.Panic(err)
		}
		l.Info("Server stopped.")
	}()

	<-ctx.Done()
	ctx, cancel := context.WithTimeout(context.Background(), shutdownTimeout)
	if err := server.Shutdown(ctx); err != nil {
		l.Errorf("Failed to shutdown gracefully: %s", err)
	}
	cancel()
}

// runDebugServer runs debug server until context is canceled, then gracefully stops it.
// TODO merge with HTTP1 server? https://jira.percona.com/browse/PMM-4326
func runDebugServer(ctx context.Context) {
	handler := promhttp.HandlerFor(prom.DefaultGatherer, promhttp.HandlerOpts{
		ErrorLog:      logrus.WithField("component", "metrics"),
		ErrorHandling: promhttp.ContinueOnError,
	})
	http.Handle("/debug/metrics", promhttp.InstrumentMetricHandler(prom.DefaultRegisterer, handler))

	l := logrus.WithField("component", "debug")

	handlers := []string{
		"/debug/metrics",  // by http.Handle above
		"/debug/vars",     // by expvar
		"/debug/requests", // by golang.org/x/net/trace imported by google.golang.org/grpc
		"/debug/events",   // by golang.org/x/net/trace imported by google.golang.org/grpc
		"/debug/pprof",    // by net/http/pprof
	}
	for i, h := range handlers {
		handlers[i] = "http://" + debugAddr + h
	}

	var buf bytes.Buffer
	err := template.Must(template.New("debug").Parse(`
	<html>
	<body>
	<ul>
	{{ range . }}
		<li><a href="{{ . }}">{{ . }}</a></li>
	{{ end }}
	</ul>
	</body>
	</html>
	`)).Execute(&buf, handlers)
	if err != nil {
		l.Panic(err)
	}
	http.HandleFunc("/debug", func(rw http.ResponseWriter, req *http.Request) {
		rw.Write(buf.Bytes())
	})
	l.Infof("Starting server on http://%s/debug\nRegistered handlers:\n\t%s", debugAddr, strings.Join(handlers, "\n\t"))

	server := &http.Server{
		Addr:     debugAddr,
		ErrorLog: log.New(os.Stderr, "runDebugServer: ", 0),
	}
	go func() {
		if err := server.ListenAndServe(); err != http.ErrServerClosed {
			l.Panic(err)
		}
		l.Info("Server stopped.")
	}()

	<-ctx.Done()
	ctx, cancel := context.WithTimeout(context.Background(), shutdownTimeout)
	if err := server.Shutdown(ctx); err != nil {
		l.Errorf("Failed to shutdown gracefully: %s", err)
	}
	cancel()
}

type setupDeps struct {
	sqlDB        *sql.DB
	dbUsername   string
	dbPassword   string
	supervisord  *supervisord.Service
	prometheus   *prometheus.Service
	alertmanager *alertmanager.Service
	server       *server.Server
	l            *logrus.Entry
}

// setup migrates database and performs other setup tasks that depend on database.
func setup(ctx context.Context, deps *setupDeps) bool {
	deps.l.Infof("Migrating database...")
	db, err := models.SetupDB(deps.sqlDB, &models.SetupDBParams{
		Logf:          deps.l.Debugf,
		Username:      deps.dbUsername,
		Password:      deps.dbPassword,
		SetupFixtures: models.SetupFixtures,
	})
	if err != nil {
		deps.l.Warnf("Failed to migrate database: %s.", err)
		return false
	}

	// log and ignore validation errors; fail on other errors
	deps.l.Infof("Updating settings...")
	env := os.Environ()
	sort.Strings(env)
	if errs := deps.server.UpdateSettingsFromEnv(env); len(errs) != 0 {
		// This should be impossible in the normal workflow.
		// An invalid environment variable must be caught with pmm-managed-init
		// and the docker run must be terminated.
		deps.l.Errorln("Failed to update settings from environment:")
		for _, e := range errs {
			deps.l.Errorln(e)
		}
		return false
	}

	deps.l.Infof("Updating supervisord configuration...")
	settings, err := models.GetSettings(db.Querier)
	if err != nil {
		deps.l.Warnf("Failed to get settings: %+v.", err)
		return false
	}
	if err = deps.supervisord.UpdateConfiguration(settings); err != nil {
		deps.l.Warnf("Failed to update supervisord configuration: %+v.", err)
		return false
	}

	deps.l.Infof("Checking Prometheus...")
	if err = deps.prometheus.IsReady(ctx); err != nil {
		deps.l.Warnf("Prometheus problem: %+v.", err)
		return false
	}
	deps.prometheus.RequestConfigurationUpdate()

	deps.l.Infof("Checking Alertmanager...")
	if err = deps.alertmanager.IsReady(ctx); err != nil {
		deps.l.Warnf("Alertmanager problem: %+v.", err)
		return false
	}

	deps.l.Info("Setup completed.")
	return true
}

func getQANClient(ctx context.Context, sqlDB *sql.DB, dbName, qanAPIAddr string) *qan.Client {
	opts := []grpc.DialOption{
		grpc.WithInsecure(),
		grpc.WithBackoffMaxDelay(time.Second),
		grpc.WithUserAgent("pmm-managed/" + version.Version),
	}

	// Without grpc.WithBlock() DialContext returns an error only if something very wrong with address or options;
	// it does not return an error of connection failure but tries to reconnect in the background.
	conn, err := grpc.DialContext(ctx, qanAPIAddr, opts...)
	if err != nil {
		logrus.Fatalf("Failed to connect QAN API %s: %s.", qanAPIAddr, err)
	}

	l := logrus.WithField("component", "reform/qan")
	reformL := sqlmetrics.NewReform("postgres", dbName+"/qan", l.Tracef)
	prom.MustRegister(reformL)
	db := reform.NewDB(sqlDB, postgresql.Dialect, reformL)
	return qan.NewClient(conn, db)
}

func main() {
	// empty version breaks much of pmm-managed logic
	if version.Version == "" {
		panic("pmm-managed version is not set during build.")
	}

	log.SetFlags(0)
	log.SetPrefix("stdlog: ")

	kingpin.Version(version.FullInfo())
	kingpin.HelpFlag.Short('h')

	prometheusConfigF := kingpin.Flag("prometheus-config", "Prometheus configuration file path").Default("/etc/prometheus.yml").String()
	prometheusURLF := kingpin.Flag("prometheus-url", "Prometheus base URL").Default("http://127.0.0.1:9090/prometheus/").String()

	grafanaAddrF := kingpin.Flag("grafana-addr", "Grafana HTTP API address").Default("127.0.0.1:3000").String()
	qanAPIAddrF := kingpin.Flag("qan-api-addr", "QAN API gRPC API address").Default("127.0.0.1:9911").String()

	postgresAddrF := kingpin.Flag("postgres-addr", "PostgreSQL address").Default("127.0.0.1:5432").String()
	postgresDBNameF := kingpin.Flag("postgres-name", "PostgreSQL database name").Required().String()
	postgresDBUsernameF := kingpin.Flag("postgres-username", "PostgreSQL database username").Default("pmm-managed").String()
	postgresDBPasswordF := kingpin.Flag("postgres-password", "PostgreSQL database password").Default("pmm-managed").String()

	supervisordConfigDirF := kingpin.Flag("supervisord-config-dir", "Supervisord configuration directory").Required().String()

	debugF := kingpin.Flag("debug", "Enable debug logging").Envar("PMM_DEBUG").Bool()
	traceF := kingpin.Flag("trace", "Enable trace logging (implies debug)").Envar("PMM_TRACE").Bool()

	kingpin.Parse()

	logrus.SetFormatter(&logrus.TextFormatter{
		// Enable multiline-friendly formatter in both development (with terminal) and production (without terminal):
		// https://github.com/sirupsen/logrus/blob/839c75faf7f98a33d445d181f3018b5c3409a45e/text_formatter.go#L176-L178
		ForceColors:     true,
		FullTimestamp:   true,
		TimestampFormat: "2006-01-02T15:04:05.000-07:00",

		CallerPrettyfier: func(f *runtime.Frame) (function string, file string) {
			_, function = filepath.Split(f.Function)

			// keep a single directory name as a compromise between brevity and unambiguity
			var dir string
			dir, file = filepath.Split(f.File)
			dir = filepath.Base(dir)
			file = fmt.Sprintf("%s/%s:%d", dir, file, f.Line)

			return
		},
	})
	if *debugF {
		logrus.SetLevel(logrus.DebugLevel)
	}
	if *traceF {
		logrus.SetLevel(logrus.TraceLevel)
		grpclog.SetLoggerV2(&logger.GRPC{Entry: logrus.WithField("component", "grpclog")})
		logrus.SetReportCaller(true)
	}
	logrus.Infof("Log level: %s.", logrus.GetLevel())

	l := logrus.WithField("component", "main")
	ctx, cancel := context.WithCancel(context.Background())
	ctx = logger.Set(ctx, "main")
	defer l.Info("Done.")

	// handle termination signals
	signals := make(chan os.Signal, 1)
	signal.Notify(signals, unix.SIGTERM, unix.SIGINT)
	go func() {
		s := <-signals
		signal.Stop(signals)
		logrus.Warnf("Got %s, shutting down...", unix.SignalName(s.(unix.Signal)))
		cancel()
	}()

	sqlDB, err := models.OpenDB(*postgresAddrF, *postgresDBNameF, *postgresDBUsernameF, *postgresDBPasswordF)
	if err != nil {
		l.Panicf("Failed to connect to database: %+v", err)
	}
	defer sqlDB.Close() //nolint:errcheck
	prom.MustRegister(sqlmetrics.NewCollector("postgres", *postgresDBNameF, sqlDB))
	reformL := sqlmetrics.NewReform("postgres", *postgresDBNameF, logrus.WithField("component", "reform").Tracef)
	prom.MustRegister(reformL)
	db := reform.NewDB(sqlDB, postgresql.Dialect, reformL)

<<<<<<< HEAD
	alertManager := prometheus.NewAlertManager(*alertManagerRulesFileF)

	prometheus, err := prometheus.NewService(alertManager, *prometheusConfigF, prometheusBaseConfigFile, *promtoolF, db, *prometheusURLF)
=======
	cleaner := clean.New(db)

	prometheus, err := prometheus.NewService(*prometheusConfigF, db, *prometheusURLF)
>>>>>>> 74af6b12
	if err != nil {
		l.Panicf("Prometheus service problem: %+v", err)
	}

	qanClient := getQANClient(ctx, sqlDB, *postgresDBNameF, *qanAPIAddrF)

	agentsRegistry := agents.NewRegistry(db, prometheus, qanClient)
	prom.MustRegister(agentsRegistry)

	alertsRegistry := alertmanager.NewRegistry()
	alertmanager, err := alertmanager.New(db, alertsRegistry)
	if err != nil {
		l.Panicf("Alertmanager service problem: %+v", err)
	}

	pmmUpdateCheck := supervisord.NewPMMUpdateChecker(logrus.WithField("component", "supervisord/pmm-update-checker"))

	logs := supervisord.NewLogs(version.FullInfo(), pmmUpdateCheck)
	supervisord := supervisord.New(*supervisordConfigDirF, pmmUpdateCheck)
	telemetry := telemetry.NewService(db, version.Version)
<<<<<<< HEAD
	checker := server.NewAWSInstanceChecker(db, telemetry)
	server, err := server.NewServer(db, prometheus, supervisord, telemetry, checker, alertManager)
=======

	awsInstanceChecker := server.NewAWSInstanceChecker(db, telemetry)
	grafanaClient := grafana.NewClient(*grafanaAddrF)
	prom.MustRegister(grafanaClient)

	serverParams := &server.Params{
		DB:                 db,
		Prometheus:         prometheus,
		Alertmanager:       alertmanager,
		Supervisord:        supervisord,
		TelemetryService:   telemetry,
		AwsInstanceChecker: awsInstanceChecker,
		GrafanaClient:      grafanaClient,
	}
	server, err := server.NewServer(serverParams)
>>>>>>> 74af6b12
	if err != nil {
		l.Panicf("Server problem: %+v", err)
	}

	// try synchronously once, then retry in the background
	deps := &setupDeps{
		sqlDB:        sqlDB,
		dbUsername:   *postgresDBUsernameF,
		dbPassword:   *postgresDBPasswordF,
		supervisord:  supervisord,
		prometheus:   prometheus,
		alertmanager: alertmanager,
		server:       server,
		l:            logrus.WithField("component", "setup"),
	}
	if !setup(ctx, deps) {
		go func() {
			const delay = 2 * time.Second
			for {
				deps.l.Warnf("Retrying in %s.", delay)
				sleepCtx, sleepCancel := context.WithTimeout(ctx, delay)
				<-sleepCtx.Done()
				sleepCancel()

				if ctx.Err() != nil {
					return
				}

				if setup(ctx, deps) {
					return
				}
			}
		}()
	}

	authServer := grafana.NewAuthServer(grafanaClient, awsInstanceChecker)

	checksService := checks.New(agentsRegistry, alertsRegistry, db, version.Version)
	prom.MustRegister(checksService)

	l.Info("Starting services...")
	var wg sync.WaitGroup

	wg.Add(1)
	go func() {
		defer wg.Done()
		prometheus.Run(ctx)
	}()

	wg.Add(1)
	go func() {
		defer wg.Done()
		alertmanager.Run(ctx)
	}()

	wg.Add(1)
	go func() {
		defer wg.Done()
		checksService.Run(ctx)
	}()

	wg.Add(1)
	go func() {
		defer wg.Done()
		supervisord.Run(ctx)
	}()

	wg.Add(1)
	go func() {
		defer wg.Done()
		telemetry.Run(ctx)
	}()

	wg.Add(1)
	go func() {
		defer wg.Done()
		runGRPCServer(ctx, &gRPCServerDeps{
			db:             db,
			prometheus:     prometheus,
			server:         server,
			agentsRegistry: agentsRegistry,
			grafanaClient:  grafanaClient,
		})
	}()

	wg.Add(1)
	go func() {
		defer wg.Done()
		runHTTP1Server(ctx, &http1ServerDeps{
			logs:       logs,
			authServer: authServer,
		})
	}()

	wg.Add(1)
	go func() {
		defer wg.Done()
		runDebugServer(ctx)
	}()

	wg.Add(1)
	go func() {
		defer wg.Done()
		cleaner.Run(ctx, cleanInterval, cleanOlderThan)
	}()

	wg.Wait()
}<|MERGE_RESOLUTION|>--- conflicted
+++ resolved
@@ -504,15 +504,11 @@
 	prom.MustRegister(reformL)
 	db := reform.NewDB(sqlDB, postgresql.Dialect, reformL)
 
-<<<<<<< HEAD
+	cleaner := clean.New(db)
 	alertManager := prometheus.NewAlertManager(*alertManagerRulesFileF)
 
-	prometheus, err := prometheus.NewService(alertManager, *prometheusConfigF, prometheusBaseConfigFile, *promtoolF, db, *prometheusURLF)
-=======
-	cleaner := clean.New(db)
-
-	prometheus, err := prometheus.NewService(*prometheusConfigF, db, *prometheusURLF)
->>>>>>> 74af6b12
+	prometheus, err := prometheus.NewService(alertManager, *prometheusConfigF, db, *prometheusURLF)
+
 	if err != nil {
 		l.Panicf("Prometheus service problem: %+v", err)
 	}
@@ -533,10 +529,6 @@
 	logs := supervisord.NewLogs(version.FullInfo(), pmmUpdateCheck)
 	supervisord := supervisord.New(*supervisordConfigDirF, pmmUpdateCheck)
 	telemetry := telemetry.NewService(db, version.Version)
-<<<<<<< HEAD
-	checker := server.NewAWSInstanceChecker(db, telemetry)
-	server, err := server.NewServer(db, prometheus, supervisord, telemetry, checker, alertManager)
-=======
 
 	awsInstanceChecker := server.NewAWSInstanceChecker(db, telemetry)
 	grafanaClient := grafana.NewClient(*grafanaAddrF)
@@ -550,9 +542,9 @@
 		TelemetryService:   telemetry,
 		AwsInstanceChecker: awsInstanceChecker,
 		GrafanaClient:      grafanaClient,
+		AlertManager: 		alertManager,
 	}
 	server, err := server.NewServer(serverParams)
->>>>>>> 74af6b12
 	if err != nil {
 		l.Panicf("Server problem: %+v", err)
 	}
