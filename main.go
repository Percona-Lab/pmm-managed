--- conflicted
+++ resolved
@@ -121,7 +121,6 @@
 }
 
 type gRPCServerDeps struct {
-<<<<<<< HEAD
 	db                   *reform.DB
 	vmdb                 *victoriametrics.Service
 	server               *server.Server
@@ -137,24 +136,7 @@
 	rulesService         *ia.RulesService
 	jobsService          *agents.JobsService
 	versionServiceClient *managementdbaas.VersionServiceClient
-=======
-	db                    *reform.DB
-	vmdb                  *victoriametrics.Service
-	server                *server.Server
-	agentsRegistry        *agents.Registry
-	grafanaClient         *grafana.Client
-	checksService         *checks.Service
-	dbaasControllerClient *dbaas.Client
-	alertmanager          *alertmanager.Service
-	vmalert               *vmalert.Service
-	settings              *models.Settings
-	alertsService         *ia.AlertsService
-	templatesService      *ia.TemplatesService
-	rulesService          *ia.RulesService
-	jobsService           *agents.JobsService
-	versionServiceClient  *managementdbaas.VersionServiceClient
 	minio                 *minio.Service
->>>>>>> 2f2e1b56
 }
 
 // runGRPCServer runs gRPC server until context is canceled, then gracefully stops it.
@@ -808,7 +790,6 @@
 	go func() {
 		defer wg.Done()
 		runGRPCServer(ctx, &gRPCServerDeps{
-<<<<<<< HEAD
 			db:                   db,
 			vmdb:                 vmdb,
 			server:               server,
@@ -824,24 +805,7 @@
 			rulesService:         rulesService,
 			jobsService:          jobsService,
 			versionServiceClient: versionService,
-=======
-			db:                    db,
-			vmdb:                  vmdb,
-			server:                server,
-			agentsRegistry:        agentsRegistry,
-			grafanaClient:         grafanaClient,
-			checksService:         checksService,
-			dbaasControllerClient: dbaasControllerClient,
-			alertmanager:          alertmanager,
-			vmalert:               vmalert,
-			settings:              settings,
-			alertsService:         alertsService,
-			templatesService:      templatesService,
-			rulesService:          rulesService,
-			jobsService:           jobsService,
-			versionServiceClient:  versionService,
 			minio:                 &minio.Service{},
->>>>>>> 2f2e1b56
 		})
 	}()
 
