---
templates:
<<<<<<< HEAD
    - name: mysql_restarted
      version: 1
      summary: MySQL Restarted
      expr: |-
        mysql_global_status_uptime
        < [[ .threshold ]]
      params:
        - name: threshold
          summary: Seconds from the last restart
          unit: "sec"
          type: int
          value: 360
      for: 10s
      severity: warning
      labels:
        foo: bar
      annotations:
        description: |-
          MySQL instance {{ $labels.service_name }} was restarted {{ $value }} seconds ago.
          LABELS: {{ $labels }}
        summary: MySQL was restarted (instance {{ $labels.service_name }})
=======
  - name: mysql_restarted
    version: 1
    summary: MySQL Restarted
    expr: |-
      mysql_global_status_uptime
      < [[ .threshold ]]
    params:
      - name: threshold
        summary: Seconds from the last restart
        unit: "sec"
        type: float # hack to be able to parse the template, original type was int
        range: [0, 400]
        value: 360
    for: 10s
    severity: warning
    labels:
      foo: bar
    annotations:
      description: |-
        MySQL instance {{ $labels.service_name }} was restarted {{ $value }} seconds ago.
        LABELS: {{ $labels }}
      summary: MySQL was restarted (instance {{ $labels.service_name }})
>>>>>>> 423dc4ac
<|MERGE_RESOLUTION|>--- conflicted
+++ resolved
@@ -1,28 +1,5 @@
 ---
 templates:
-<<<<<<< HEAD
-    - name: mysql_restarted
-      version: 1
-      summary: MySQL Restarted
-      expr: |-
-        mysql_global_status_uptime
-        < [[ .threshold ]]
-      params:
-        - name: threshold
-          summary: Seconds from the last restart
-          unit: "sec"
-          type: int
-          value: 360
-      for: 10s
-      severity: warning
-      labels:
-        foo: bar
-      annotations:
-        description: |-
-          MySQL instance {{ $labels.service_name }} was restarted {{ $value }} seconds ago.
-          LABELS: {{ $labels }}
-        summary: MySQL was restarted (instance {{ $labels.service_name }})
-=======
   - name: mysql_restarted
     version: 1
     summary: MySQL Restarted
@@ -44,5 +21,4 @@
       description: |-
         MySQL instance {{ $labels.service_name }} was restarted {{ $value }} seconds ago.
         LABELS: {{ $labels }}
-      summary: MySQL was restarted (instance {{ $labels.service_name }})
->>>>>>> 423dc4ac
+      summary: MySQL was restarted (instance {{ $labels.service_name }})